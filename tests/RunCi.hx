using StringTools;

import yaml.*;

import sys.*;
import sys.io.*;
import haxe.*;
import haxe.io.*;

private typedef TravisConfig = {
	before_install: Array<String>,
	script: Array<String>
}

/**
	List of "TEST" defined in the "matrix" section of ".travis.yml".
*/
@:enum abstract TEST(String) from String {
	var Macro = "macro";
	var Neko = "neko";
	var Js = "js";
	var Php = "php";
	var Cpp = "cpp";
	var Flash9 = "flash9";
	var As3 = "as3";
	var Java = "java";
	var Cs = "cs";
	var Python = "python";
	var Hl = "hl";
	var ThirdParty = "third-party";
}

enum Ci {
	TravisCI;
	AppVeyor;
}

/**
	Will be run by CI services, currently TravisCI and AppVeyor.

	TravisCI:
	Setting file: ".travis.yml".
	Build result: https://travis-ci.org/HaxeFoundation/haxe

	AppVeyor:
	Setting file: "appveyor.yml".
	Build result: https://ci.appveyor.com/project/HaxeFoundation/haxe
*/
class RunCi {
	static function successMsg(msg:String):Void {
		Sys.println('\x1b[32m' + msg + '\x1b[0m');
	}
	static function failMsg(msg:String):Void {
		Sys.println('\x1b[31m' + msg + '\x1b[0m');
	}
	static function infoMsg(msg:String):Void {
		Sys.println('\x1b[36m' + msg + '\x1b[0m');
	}

	/**
		Run a command using `Sys.command()`.
		If the command exits with non-zero code, exit the whole script with the same code.

		If `useRetry` is `true`, the command will be re-run if it exits with non-zero code (3 trials).
		It is useful for running network-dependent commands.
	*/
	static function runCommand(cmd:String, args:Array<String>, useRetry:Bool = false):Void {
		var trials = useRetry ? 3 : 1;
		var exitCode:Int = 1;

		while (trials-->0) {
			Sys.println('Command: $cmd $args');

			var t = Timer.stamp();
			exitCode = Sys.command(cmd, args);
			var dt = Math.round(Timer.stamp() - t);

			if (exitCode == 0)
				successMsg('Command exited with $exitCode in ${dt}s: $cmd $args');
			else
				failMsg('Command exited with $exitCode in ${dt}s: $cmd $args');

			if (exitCode == 0) {
				return;
			} else if (trials > 0) {
				Sys.println('Command will be re-run...');
			}
		}

		Sys.exit(exitCode);
	}

	static function isAptPackageInstalled(aptPackage:String):Bool {
		return commandSucceed("dpkg-query", ["-W", "-f='${Status}'", aptPackage]);
	}

	static function requireAptPackages(packages:Array<String>):Void {
		var notYetInstalled = [for (p in packages) if (!isAptPackageInstalled(p)) p];
		if (notYetInstalled.length > 0)
			runCommand("sudo", ["apt-get", "install", "-y"].concat(notYetInstalled), true);
	}

	static function haxelibInstallGit(account:String, repository:String, ?branch:String, ?srcPath:String, useRetry:Bool = false, ?altName:String):Void {
		var name:String = (altName == null) ? repository : altName;
		try {
			getHaxelibPath(name);
			infoMsg('$name has already been installed.');
		} catch (e:Dynamic) {
			var args:Array<String> = ["git", name, 'https://github.com/$account/$repository'];
			if (branch != null) {
				args.push(branch);
			}
			if (srcPath != null) {
				args.push(srcPath);
			}

			runCommand("haxelib", args, useRetry);
		}
	}

	static function haxelibInstall(library:String):Void {
		try {
			getHaxelibPath(library);
			infoMsg('$library has already been installed.');
		} catch (e:Dynamic) {
			runCommand("haxelib", ["install", library]);
		}
	}

	static function haxelibRun(args:Array<String>, useRetry:Bool = false):Void {
		runCommand("haxelib", ["run"].concat(args), useRetry);
	}

	static function getHaxelibPath(libName:String) {
		var proc = new Process("haxelib", ["path", libName]);
		var result;
		var code = proc.exitCode();
		do {
			result = proc.stdout.readLine();
			if (!result.startsWith("-L")) {
				break;
			}
		} while(true);
		proc.close();
		if (code != 0) {
			throw 'Failed to get haxelib path ($result)';
		}
		return result;
	}

	static function changeDirectory(path:String) {
		Sys.println('Changing directory to $path');
		Sys.setCwd(path);
	}

	static function setupFlashPlayerDebugger():Void {
		var mmcfgPath = switch (systemName) {
			case "Linux":
				Sys.getEnv("HOME") + "/mm.cfg";
			case "Mac":
				"/Library/Application Support/Macromedia/mm.cfg";
			case _:
				throw "unsupported system";
		}

		switch (systemName) {
			case "Linux":
				Sys.putEnv("DISPLAY", ":99.0");
				runCommand("sh", ["-e", "/etc/init.d/xvfb", "start"]);
				Sys.putEnv("AUDIODEV", "null");
				requireAptPackages(["libgd2-xpm", "ia32-libs", "ia32-libs-multiarch"]);
				runCommand("wget", ["-nv", "http://fpdownload.macromedia.com/pub/flashplayer/updaters/11/flashplayer_11_sa_debug.i386.tar.gz"], true);
				runCommand("tar", ["-xf", "flashplayer_11_sa_debug.i386.tar.gz", "-C", Sys.getEnv("HOME")]);
				File.saveContent(mmcfgPath, "ErrorReportingEnable=1\nTraceOutputFileEnable=1");
				runCommand(Sys.getEnv("HOME") + "/flashplayerdebugger", ["-v"]);
			case "Mac":
				runCommand("brew", ["cask", "install", "flash-player-debugger"]);
				var dir = Path.directory(mmcfgPath);
				runCommand("sudo", ["mkdir", "-p", dir]);
				runCommand("sudo", ["chmod", "a+w", dir]);
				File.saveContent(mmcfgPath, "ErrorReportingEnable=1\nTraceOutputFileEnable=1");
		}
	}

	/**
		Run a Flash swf file.
		Return whether the test is successful or not.
		It detemines the test result by reading the flashlog.txt, looking for "SUCCESS: true".
	*/
	static function runFlash(swf:String):Bool {
		swf = FileSystem.fullPath(swf);
		Sys.println('going to run $swf');
		switch (systemName) {
			case "Linux":
				new Process(Sys.getEnv("HOME") + "/flashplayerdebugger", [swf]);
			case "Mac":
				Sys.command("open", ["-a", Sys.getEnv("HOME") + "/Applications/Flash Player Debugger.app", swf]);
		}

		//wait a little until flashlog.txt is created
		var flashlogPath = switch (systemName) {
			case "Linux":
				Sys.getEnv("HOME") + "/.macromedia/Flash_Player/Logs/flashlog.txt";
			case "Mac":
				Sys.getEnv("HOME") + "/Library/Preferences/Macromedia/Flash Player/Logs/flashlog.txt";
			case _:
				throw "unsupported system";
		}

		for (t in 0...5) {
			runCommand("sleep", ["2"]);
			if (FileSystem.exists(flashlogPath))
				break;
		}
		if (!FileSystem.exists(flashlogPath)) {
			failMsg('$flashlogPath not found.');
			return false;
		}

		//read flashlog.txt continously
		var traceProcess = new Process("tail", ["-f", flashlogPath]);
		var line = "";
		while (true) {
			try {
				line = traceProcess.stdout.readLine();
				Sys.println(line);
				if (line.indexOf("SUCCESS: ") >= 0) {
					return line.indexOf("SUCCESS: true") >= 0;
				}
			} catch (e:haxe.io.Eof) {
				break;
			}
		}
		return false;
	}

	static function runCs(exe:String, ?args:Array<String>):Void {
		if (args == null) args = [];
		exe = FileSystem.fullPath(exe);
		switch (systemName) {
			case "Linux", "Mac":
				runCommand("mono", [exe].concat(args));
			case "Windows":
				runCommand(exe, args);
				switch (ci) {
					case AppVeyor:
						runCommand("mono", [exe].concat(args));
					case _:
						//pass
				}
		}
	}

	static function runCpp(bin:String, ?args:Array<String>):Void {
		if (args == null) args = [];
		bin = FileSystem.fullPath(bin);
		runCommand(bin, args);
	}

	static function parseCommand(cmd:String) {
		var args = [];
		var offset = 0;
		var cur = new StringBuf();
		var inString = false;

		while(true) {
			switch(cmd.fastCodeAt(offset++)) {
				case '"'.code:
					inString = !inString;
				case ' '.code if (!inString):
					if (cur.length > 0) {
						args.push(cur.toString());
						cur = new StringBuf();
					}
				case '\\'.code:
					cur.addChar(cmd.fastCodeAt(offset++));
				case "$".code:
					switch (cmd.fastCodeAt(offset)) {
						case '('.code:
							++offset;
							var env = new StringBuf();
							while(true) {
								switch(cmd.fastCodeAt(offset++)) {
									case ')'.code:
										break;
									case c:
										env.addChar(c);
								}
							}
							cur.add(Sys.getEnv(env.toString()));
						case _:
							cur.addChar("$".code);
					}
				case c:
					cur.addChar(c);
			}
			if (offset == cmd.length) {
				break;
			}
		}
		if (cur.length > 0) {
			args.push(cur.toString());
		}
		return args;
	}

	//static function parseTravisFile(path:String, ignoreBeforeInstall = false) {
		//var yaml:TravisConfig = yaml.Yaml.read(path, Parser.options().useObjects());
		//if (!ignoreBeforeInstall) {
			//for (code in yaml.before_install) {
				//var args = parseCommand(code);
				//var cmd = args.shift();
				//runCommand(cmd, args);
			//}
		//}
		//for (code in yaml.script) {
			//var args = parseCommand(code);
			//var cmd = args.shift();
			//runCommand(cmd, args);
		//}
	//}

	static function commandSucceed(cmd:String, args:Array<String>):Bool {
		return try {
			var p = new Process(cmd, args);
			var succeed = p.exitCode() == 0;
			p.close();
			succeed;
		} catch(e:Dynamic) false;
	}

	static function commandResult(cmd:String, args:Array<String>):{
		stdout:String,
		stderr:String,
		exitCode:Int
	} {
		var p = new Process(cmd, args);
		var out = {
			stdout: p.stdout.readAll().toString(),
			stderr: p.stderr.readAll().toString(),
			exitCode: p.exitCode()
		}
		p.close();
		return out;
	}

	static function addToPATH(path:String):Void {
		switch (systemName) {
			case "Windows":
				Sys.putEnv("PATH", Sys.getEnv("PATH") + ";" + path);
			case "Mac", "Linux":
				Sys.putEnv("PATH", Sys.getEnv("PATH") + ":" + path);
		}
	}

	static function getPhpDependencies() {
		switch (systemName) {
			case "Linux":
				if (commandSucceed("php", ["-v"])) {
					infoMsg('php has already been installed.');
				} else {
					requireAptPackages(["php5-cli", "php5-mysql", "php5-sqlite"]);
				}
			case "Mac":
				//pass
			case "Windows":
				if (commandSucceed("php", ["-v"])) {
					infoMsg('php has already been installed.');
				} else {
					runCommand("cinst", ["php", "-version", "5.6.3", "-y"], true);
					addToPATH("C:\\tools\\php");
				}
		}
		runCommand("php", ["-v"]);
	}

	static var gotCppDependencies = false;
	static function getCppDependencies() {
		if (gotCppDependencies) return;

		//hxcpp dependencies
		switch (systemName) {
			case "Linux":
				requireAptPackages(["gcc-multilib", "g++-multilib"]);
			case "Mac":
				//pass
		}


		//install and build hxcpp
		try {
			getHaxelibPath("hxcpp");
			infoMsg('hxcpp has already been installed.');
		} catch(e:Dynamic) {
			haxelibInstallGit("HaxeFoundation", "hxcpp", true);
			var oldDir = Sys.getCwd();
			changeDirectory(getHaxelibPath("hxcpp") + "tools/hxcpp/");
			runCommand("haxe", ["compile.hxml"]);
			changeDirectory(getHaxelibPath("hxcpp") + "project/");
			switch (ci) {
				case AppVeyor:
					runCommand("neko", ["build.n", "windows-m32"]);
				case _:
					runCommand("neko", ["build.n"]);
			}
			changeDirectory(oldDir);
		}

		gotCppDependencies = true;
	}

	static function getJavaDependencies() {
		haxelibInstallGit("HaxeFoundation", "hxjava", true);

		runCommand("javac", ["-version"]);
	}

	static function getJSDependencies() {
		switch (systemName) {
			case "Linux":
				if (commandSucceed("node", ["-v"])) {
					infoMsg('node has already been installed.');
				} else {
					requireAptPackages(["nodejs"]);
				}
			case "Mac":
				//pass
		}

		runCommand("node", ["-v"]);
	}

	static function getCsDependencies() {
		switch (systemName) {
			case "Linux":
				if (commandSucceed("mono", ["--version"]))
					infoMsg('mono has already been installed.');
				else
					requireAptPackages(["mono-devel", "mono-mcs"]);
				runCommand("mono", ["--version"]);
			case "Mac":
				if (commandSucceed("mono", ["--version"]))
					infoMsg('mono has already been installed.');
				else
					runCommand("brew", ["install", "mono"], true);
				runCommand("mono", ["--version"]);
			case "Windows":
				switch (ci) {
					case AppVeyor:
						addToPATH("C:\\Program Files (x86)\\Mono\\bin");
						runCommand("mono", ["--version"]);
					case _:
						//pass
				}
		}

		haxelibInstallGit("HaxeFoundation", "hxcs", true);
	}

	static var gotOpenFLDependencies = false;
	static function getOpenFLDependencies() {
		if (gotOpenFLDependencies) return;

		getCppDependencies();

		haxelibInstallGit("HaxeFoundation", "format");
		haxelibInstallGit("haxenme", "nme");
		haxelibInstallGit("haxenme", "nme-dev");
		haxelibInstallGit("openfl", "svg");
		haxelibInstallGit("openfl", "lime");
		haxelibInstallGit("openfl", "lime-tools");
		haxelibInstallGit("openfl", "openfl-native");
		haxelibInstallGit("openfl", "openfl-html5");
		haxelibInstallGit("openfl", "openfl");

		switch (systemName) {
			case "Linux":
				haxelibRun(["openfl", "rebuild", "linux"]);
			case "Mac":
				haxelibRun(["openfl", "rebuild", "mac"]);
		}
		haxelibRun(["openfl", "rebuild", "tools"]);

		gotOpenFLDependencies = true;
	}

	/**
		Install python and return the names of the installed pythons.
	*/
	static function getPythonDependencies():Array<String> {
		switch (systemName) {
			case "Linux":
				if (commandSucceed("python3", ["-V"]))
					infoMsg('python3 has already been installed.');
				else
					requireAptPackages(["python3"]);
				runCommand("python3", ["-V"]);

				var pypy = "pypy3";
				if (commandSucceed(pypy, ["-V"])) {
					infoMsg('pypy3 has already been installed.');
				} else {
					var pypyVersion = "pypy3-2.4.0-linux64";
					runCommand("wget", ['https://bitbucket.org/pypy/pypy/downloads/${pypyVersion}.tar.bz2'], true);
					runCommand("tar", ["-xf", '${pypyVersion}.tar.bz2']);
					pypy = FileSystem.fullPath('${pypyVersion}/bin/pypy3');
				}
				runCommand(pypy, ["-V"]);

				return ["python3", pypy];
			case "Mac":
				if (commandSucceed("python3", ["-V"]))
					infoMsg('python3 has already been installed.');
				else
					runCommand("brew", ["install", "python3"], true);
				runCommand("python3", ["-V"]);

				if (commandSucceed("pypy3", ["-V"]))
					infoMsg('pypy3 has already been installed.');
				else
					runCommand("brew", ["install", "pypy3"], true);
				runCommand("pypy3", ["-V"]);

				return ["python3", "pypy3"];
			case "Windows":
				if (commandSucceed("python3", ["-V"]))
					infoMsg('python3 has already been installed.');
				else
					throw "please install python 3.x and make it available as python3 in PATH";
				runCommand("python3", ["-V"]);
				return ["python3"];
		}

		return [];
	}

	static var ci(default, never):Null<Ci> =
		if (Sys.getEnv("TRAVIS") == "true")
			TravisCI;
		else if (Sys.getEnv("APPVEYOR") == "True")
			AppVeyor;
		else
			null;
	static var systemName(default, never) = Sys.systemName();
	static var cwd(default, never) = Sys.getCwd();
	static var repoDir(default, never) = FileSystem.fullPath("..") + "/";
	static var unitDir(default, never) = cwd + "unit/";
	static var sysDir(default, never) = cwd + "sys/";
	static var optDir(default, never) = cwd + "optimization/";
	static var miscDir(default, never) = cwd + "misc/";
	static var gitInfo(get, null):{repo:String, branch:String, commit:String, timestamp:Float, date:String};
	static function get_gitInfo() return if (gitInfo != null) gitInfo else gitInfo = {
		repo: switch (ci) {
			case TravisCI:
				Sys.getEnv("TRAVIS_REPO_SLUG");
			case AppVeyor:
				Sys.getEnv("APPVEYOR_PROJECT_SLUG");
			case _:
				commandResult("git", ["config", "--get", "remote.origin.url"]).stdout.trim();
		},
		branch: switch (ci) {
			case TravisCI:
				Sys.getEnv("TRAVIS_BRANCH");
			case AppVeyor:
				Sys.getEnv("APPVEYOR_REPO_BRANCH");
			case _:
				commandResult("git", ["rev-parse", "--abbrev-ref", "HEAD"]).stdout.trim();
		},
		commit: commandResult("git", ["rev-parse", "HEAD"]).stdout.trim(),
		timestamp: Std.parseFloat(commandResult("git", ["show", "-s", "--format=%ct", "HEAD"]).stdout),
		date: {
			var gitTime = commandResult("git", ["show", "-s", "--format=%ct", "HEAD"]).stdout;
			var tzd = {
				var z = Date.fromTime(0);
				z.getHours() * 60 * 60 * 1000 + z.getMinutes() * 60 * 1000;
			}
			// make time in the UTC time zone
			var time = Date.fromTime(Std.parseFloat(gitTime) * 1000 - tzd);
			DateTools.format(time, "%FT%TZ");
		}
	}
	static var haxeVer(default, never) = {
		var haxe_ver = haxe.macro.Compiler.getDefine("haxe_ver");
		switch (haxe_ver.split(".")) {
			case [major]:
				major;
			case [major, minor] if (minor.length == 1):
				'${major}.${minor}';
			case [major, minor] if (minor.length > 1):
				var minor = minor.charAt(0);
				var patch = Std.parseInt(minor.substr(1));
				'${major}.${minor}.${patch}';
			case _:
				throw haxe_ver;
		}
	}

	static function bintray():Void {
		if (
			Sys.getEnv("BINTRAY") != null &&
			Sys.getEnv("BINTRAY_USERNAME") != null &&
			Sys.getEnv("BINTRAY_API_KEY") != null
		) {
			changeDirectory(repoDir);

			// generate bintray config
			var tpl = new Template(File.getContent("extra/bintray.tpl.json"));
			var compatDate = ~/[^0-9]/g.replace(gitInfo.date, "");
			var json = tpl.execute({
				packageSubject: {
					var sub = Sys.getEnv("BINTRAY_SUBJECT");
					sub != null ? sub : Sys.getEnv("BINTRAY_USERNAME");
				},
				os: systemName.toLowerCase(),
				versionName: '${haxeVer}+${compatDate}.${gitInfo.commit.substr(0,7)}',
				versionDesc: "Automated CI build.",
				gitRepo: gitInfo.repo,
				gitBranch: gitInfo.branch,
				gitCommit: gitInfo.commit,
				gitDate: gitInfo.date,
			});
			var path = "extra/bintray.json";
			File.saveContent("extra/bintray.json", json);
			infoMsg("saved " + FileSystem.absolutePath(path) + " with content:");
			Sys.println(json);

			// generate doc
			runCommand("make", ["-s", "install_dox"]);
			runCommand("make", ["-s", "package_doc"]);
		}
	}

	static function saveOutput():Void {
		if (Sys.getEnv("HAXECI_GH_TOKEN") == null) {
			infoMsg("Missing HAXECI_GH_TOKEN. Will not save output.");
			return;
		}

		changeDirectory(repoDir);
		var haxe_output = Path.join([repoDir, "haxe-output"]);
		var gitInfo = gitInfo;
		var TEST = Sys.getEnv("TEST");
		var TRAVIS_OS_NAME = Sys.getEnv("TRAVIS_OS_NAME");
		var haxe_output_branch = '${gitInfo.branch}_travisci_${TRAVIS_OS_NAME}_${TEST}';
		var haxe_output_repo = "github.com/HaxeFoundation/haxe-output.git";

		function haxeCommitTime(sha:String):Float {
			var cwd = Sys.getCwd();
			Sys.setCwd(repoDir);
			var time = Std.parseFloat(commandResult("git", ["show", "-s", "--pretty=%ct", sha]).stdout);
			Sys.setCwd(cwd);
			return time;
		}

		function save():Void {
			// prepare haxe-output repo
			runCommand("git", ["clone", 'https://${Sys.getEnv("HAXECI_GH_TOKEN")}@${haxe_output_repo}', haxe_output]);
			changeDirectory(haxe_output);
			runCommand("git", ["config", "user.email", "haxe-ci@onthewings.net"]);
			runCommand("git", ["config", "user.name", "Haxe CI Bot"]);

			// check to see whether the haxe repo branch has been created in haxe-output
			var firstOutputBranch = switch (Sys.command("git", ["ls-remote", "--exit-code", "origin", haxe_output_branch])) {
				case 0: false;
				case 2: true;
				case exitcode: throw "unknown exit code: " + exitcode;
			}

			// switch to the branch
			if (firstOutputBranch) {
				runCommand("git", ["checkout", "-B", haxe_output_branch]);
			} else {
				runCommand("git", ["checkout", "-B", haxe_output_branch, "--track", "origin/" + haxe_output_branch]);
			}

			// check to see whether this will be the first push of this haxe repo commit
			var firstOutputCommit = firstOutputBranch || {
				var lastLog = commandResult("git", ["show", "-s", "--pretty=format:%B", "HEAD"]).stdout;
				var commitRe = ~/[a-f0-9]{40}/;
				if (!commitRe.match(lastLog)) {
					infoMsg("No commit sha found in log: " + lastLog);
					true;
				} else {
					var lastCommit = commitRe.matched(0);

					// check to see whether this commit is newer than the last pushed one
					// in case e.g. the current build is a rebuild of an old commit
					if (haxeCommitTime(lastCommit) > gitInfo.timestamp) {
						throw "There exists output with a later commit in the haxe-output repo.";
					}

					lastCommit != gitInfo.commit;
				}
			};

			// Remove all the old output first.
			// It is because there may be files no longer emitted by the current build.
			if (firstOutputCommit) {
				runCommand("rm", ["-rf", "tests"]);
			}

			// get the outputs by listing the files/folders ignored by git
			changeDirectory(cwd);
			var stdout = {
				var proc = new Process("git", ["status", "--ignored", "--porcelain", cwd]);
				var out = proc.stdout.readAll().toString();
				proc.close();
				out;
			};
			var outputs = stdout.split("\n")
				.filter(function(s) return s.startsWith("!! "))
				.map(function(s) return s.substr("!! ".length));

			// copy all the outputs to haxe-output
			FileSystem.createDirectory(haxe_output);
			for (item in outputs) {
				var orig = Path.join([repoDir, item]);
				var dest = Path.join([haxe_output, item]);
				if (FileSystem.isDirectory(orig)) {
					FileSystem.createDirectory(dest);
				} else {
					FileSystem.createDirectory(Path.directory(dest));
				}
				runCommand("cp", ["-rf", orig, dest]);
			}
			changeDirectory(haxe_output);
			runCommand("git", ["add", haxe_output]);
			var commitMsg = [
				'-m', '${Sys.getEnv("TRAVIS_JOB_NUMBER")} ${TEST} https://github.com/HaxeFoundation/haxe/commit/${gitInfo.commit}',
				'-m', 'https://travis-ci.org/HaxeFoundation/haxe/jobs/${Sys.getEnv("TRAVIS_JOB_ID")}',
			];
			runCommand("git", ["commit", "-q", "--allow-empty"].concat(commitMsg));
		}

		// try save() for 5 times because the push may fail when the another build push at the same time
		var pushError = false;
		for (i in 0...5) {
			try {
				save();
			} catch (e:Dynamic) {
				infoMsg(e);
				pushError = false;
				break;
			}
			var pushResult = commandResult("git", ["push", "origin", haxe_output_branch]);
			if (pushResult.exitCode == 0) {
				successMsg("push to haxe-output succeed");
				pushError = false;
				break;
			} else {
				failMsg("push to haxe-output failed");
				failMsg(pushResult.stderr);
				pushError = true;

				runCommand("rm", ["-rf", haxe_output]);

				Sys.sleep(Std.random(10));
			}
		}
		if (pushError) {
			Sys.exit(1);
		}
	}

	static function main():Void {
		Sys.putEnv("OCAMLRUNPARAM", "b");

		bintray();

		var tests:Array<TEST> = switch (Sys.getEnv("TEST")) {
			case null:
				[Macro];
			case env:
				[for (v in env.split(",")) v.trim().toLowerCase()];
		}
		Sys.println('Going to test: $tests');

		for (test in tests) {
			infoMsg('Now test $test');
			changeDirectory(unitDir);

			var args = switch (ci) {
				case TravisCI:
					["-D","travis"];
				case AppVeyor:
					["-D","appveyor"];
				case _:
					[];
			}
			switch (test) {
				case Macro:
					runCommand("haxe", ["compile-macro.hxml"].concat(args));

					changeDirectory(miscDir);
					getCsDependencies();
					getPythonDependencies();
					runCommand("haxe", ["compile.hxml"]);

					changeDirectory(sysDir);
					runCommand("haxe", ["compile-macro.hxml"]);
					runCommand("haxe", ["compile-each.hxml", "--run", "Main"]);

					//BYTECODE
					switch (ci) {
						case null:
							//pass
						case TravisCI:
							changeDirectory(repoDir);
							runCommand("make", ["BYTECODE=1", "-s"]);
							// runCommand("sudo", ["make", "install", "-s"]);
							changeDirectory(unitDir);
							runCommand("haxe", ["compile-macro.hxml"]);
						case AppVeyor:
							// save time...
							// changeDirectory(repoDir);
							// runCommand(Sys.getEnv("CYG_ROOT") + "/bin/bash", ["-lc", 'cd \"$$OLDPWD\" && make -s -f Makefile.win BYTECODE=1']);
							// changeDirectory(unitDir);
							// runCommand("haxe", ["compile-macro.hxml"]);
					}
				case Neko:
<<<<<<< HEAD
					runCommand("haxe", ["compile-neko.hxml", "-D", "dump", "-D", "dump_ignore_var_ids"]);
=======
					runCommand("haxe", ["compile-neko.hxml", "-D", "dump", "-D", "dump_ignore_var_ids"].concat(args));
>>>>>>> d4c10726
					runCommand("neko", ["bin/unit.n"]);

					changeDirectory(sysDir);
					runCommand("haxe", ["compile-neko.hxml"]);
					runCommand("neko", ["bin/neko/sys.n"]);
				case Php:
					getPhpDependencies();
					runCommand("haxe", ["compile-php.hxml"].concat(args));
					runCommand("php", ["bin/php/index.php"]);

					changeDirectory(sysDir);
					runCommand("haxe", ["compile-php.hxml"]);
					runCommand("php", ["bin/php/Main/index.php"]);
				case Python:
					var pys = getPythonDependencies();

					runCommand("haxe", ["compile-python.hxml"].concat(args));
					for (py in pys) {
						runCommand(py, ["bin/unit.py"]);
					}

					changeDirectory(sysDir);
					runCommand("haxe", ["compile-python.hxml"]);
					for (py in pys) {
						runCommand(py, ["bin/python/sys.py"]);
					}

					changeDirectory(miscDir + "pythonImport");
					runCommand("haxe", ["compile.hxml"]);
					for (py in pys) {
						runCommand(py, ["test.py"]);
					}
				case Cpp:
					getCppDependencies();
					runCommand("haxe", ["compile-cpp.hxml", "-D", "HXCPP_M32"].concat(args));
					runCpp("bin/cpp/Test-debug", []);

					switch (ci) {
						case AppVeyor:
							//save time...
						case _:
							runCommand("rm", ["-rf", "cpp"]);
							runCommand("haxe", ["compile-cpp.hxml", "-D", "HXCPP_M64"].concat(args));
							runCpp("bin/cpp/Test-debug", []);
					}

					changeDirectory(sysDir);
					runCommand("haxe", ["compile-cpp.hxml"]);
					runCpp("bin/cpp/Main-debug", []);

					if (Sys.systemName() == "Mac")
					{
						changeDirectory(miscDir + "cppObjc");
						runCommand("haxe", ["build.hxml"]);
						runCpp("bin/TestObjc-debug");
					}
				case Js:
					getJSDependencies();

					var jsOutputs = [
						for (es5 in       [[], ["-D", "js-es5"]])
						for (unflatten in [[], ["-D", "js-unflatten"]])
						for (classic in   [[], ["-D", "js-classic"]])
						{
							var extras = args.concat(es5).concat(unflatten).concat(classic);

							runCommand("haxe", ["compile-js.hxml"].concat(extras));

							var output = if (extras.length > 0) {
								"bin/js/" + extras.join("") + "/unit.js";
							} else {
								"bin/js/default/unit.js";
							}
							var outputDir = Path.directory(output);
							if (!FileSystem.exists(outputDir)) {
								FileSystem.createDirectory(outputDir);
							}
							FileSystem.rename("bin/unit.js", output);
							FileSystem.rename("bin/unit.js.map", output + ".map");
							runCommand("node", ["-e", "var unit = require('./" + output + "').unit; unit.Test.main(); process.exit(unit.Test.success ? 0 : 1);"]);
							output;
						}
					];

					var env = Sys.environment();
					if (
						env.exists("SAUCE") &&
						env.exists("SAUCE_USERNAME") &&
						env.exists("SAUCE_ACCESS_KEY")
					) {
						// sauce-connect should have been started

						// var scVersion = "sc-4.3-linux";
						// runCommand("wget", ['https://saucelabs.com/downloads/${scVersion}.tar.gz'], true);
						// runCommand("tar", ["-xf", '${scVersion}.tar.gz']);

						// //start sauce-connect
						// var scReadyFile = "sauce-connect-ready-" + Std.random(100);
						// var sc = new Process('${scVersion}/bin/sc', [
						// 	"-i", Sys.getEnv("TRAVIS_JOB_NUMBER"),
						// 	"-f", scReadyFile
						// ]);
						// while(!FileSystem.exists(scReadyFile)) {
						// 	Sys.sleep(0.5);
						// }

						runCommand("npm", ["install", "wd", "q"], true);
						haxelibInstallGit("dionjwa", "nodejs-std", "master", null, true, "nodejs");
						runCommand("haxe", ["compile-saucelabs-runner.hxml"]);
						var server = new Process("nekotools", ["server"]);
						runCommand("node", ["bin/RunSauceLabs.js"].concat([for (js in jsOutputs) "unit-js.html?js=" + js.urlEncode()]));

						server.close();
						// sc.close();
					}

					infoMsg("Test optimization:");
					changeDirectory(optDir);
					runCommand("haxe", ["run.hxml"]);
				case Java:
					getJavaDependencies();
					runCommand("haxe", ["compile-java.hxml"].concat(args));
					runCommand("java", ["-jar", "bin/java/Test-Debug.jar"]);

					runCommand("haxe", ["compile-java.hxml","-dce","no"].concat(args));
					runCommand("java", ["-jar", "bin/java/Test-Debug.jar"]);

					changeDirectory(sysDir);
					runCommand("haxe", ["compile-java.hxml"]);
					runCommand("java", ["-jar", "bin/java/Main-Debug.jar"]);

					infoMsg("Testing java-lib extras");
					changeDirectory('$unitDir/bin');
					runCommand("git", ["clone", "https://github.com/waneck/java-lib-tests.git", "--depth", "1"], true);
					for (dir in FileSystem.readDirectory('java-lib-tests'))
					{
						var path = 'java-lib-tests/$dir';
						if (FileSystem.isDirectory(path)) for (file in FileSystem.readDirectory(path))
						{
							if (file.endsWith('.hxml'))
							{
								runCommand("haxe", ["--cwd",'java-lib-tests/$dir',file]);
							}
						}
					}

				case Cs:
					getCsDependencies();

					var compl = switch [ci, systemName] {
						case [TravisCI, "Linux"]:
							"-travis";
						case _:
							"";
					};

					runCommand("haxe", ['compile-cs$compl.hxml']);
					runCs("bin/cs/bin/Test-Debug.exe");

					runCommand("haxe", ['compile-cs$compl.hxml','-dce','no']);
					runCs("bin/cs/bin/Test-Debug.exe");

					runCommand("haxe", ['compile-cs-unsafe$compl.hxml']);
					runCs("bin/cs_unsafe/bin/Test-Debug.exe");

					runCommand("haxe", ['compile-cs$compl.hxml',"-D","erase_generics"]);
					runCs("bin/cs/bin/Test-Debug.exe");

					runCommand("haxe", ['compile-cs-unsafe$compl.hxml',"-D","erase_generics"]);
					runCs("bin/cs_unsafe/bin/Test-Debug.exe");

					runCommand("haxe", ['compile-cs$compl.hxml',"-D","no_root"]);
					runCs("bin/cs/bin/Test-Debug.exe");

					runCommand("haxe", ['compile-cs-unsafe$compl.hxml',"-D","no_root","-D","erase_generics"]);
					runCs("bin/cs_unsafe/bin/Test-Debug.exe");

					changeDirectory(sysDir);
					runCommand("haxe", ["compile-cs.hxml"]);
					runCs("bin/cs/bin/Main-Debug.exe", []);

					changeDirectory(miscDir + "csTwoLibs");
					for (i in 1...5)
					{
						runCommand("haxe", ['compile-$i.hxml']);
						runCs("bin/main/bin/Main.exe");
					}

				case Flash9:
					setupFlashPlayerDebugger();
<<<<<<< HEAD
					runCommand("haxe", ["compile-flash9.hxml", "-D", "fdb", "-D", "dump", "-D", "dump_ignore_var_ids"]);
=======
					runCommand("haxe", ["compile-flash9.hxml", "-D", "fdb", "-D", "dump", "-D", "dump_ignore_var_ids"].concat(args));
>>>>>>> d4c10726
					var success = runFlash("bin/unit9.swf");
					if (!success)
						Sys.exit(1);
				case As3:
					setupFlashPlayerDebugger();

					//setup flex sdk
					if (commandSucceed("mxmlc", ["--version"])) {
						infoMsg('mxmlc has already been installed.');
					} else {
						var flexVersion = "4.14.1";
						runCommand("wget", ['http://archive.apache.org/dist/flex/${flexVersion}/binaries/apache-flex-sdk-${flexVersion}-bin.tar.gz'], true);
						runCommand("tar", ["-xf", 'apache-flex-sdk-${flexVersion}-bin.tar.gz', "-C", Sys.getEnv("HOME")]);
						var flexsdkPath = Sys.getEnv("HOME") + '/apache-flex-sdk-${flexVersion}-bin';
						addToPATH(flexsdkPath + "/bin");
						var playerglobalswcFolder = flexsdkPath + "/player";
						FileSystem.createDirectory(playerglobalswcFolder + "/11.1");
						runCommand("wget", ["-nv", "http://download.macromedia.com/get/flashplayer/updaters/11/playerglobal11_1.swc", "-O", playerglobalswcFolder + "/11.1/playerglobal.swc"], true);
						File.saveContent(flexsdkPath + "/env.properties", 'env.PLAYERGLOBAL_HOME=$playerglobalswcFolder');
						runCommand("mxmlc", ["--version"]);
					}

<<<<<<< HEAD
					runCommand("haxe", ["compile-as3.hxml", "-D", "fdb"]);
					var success = runFlash("bin/unit9_as3.swf");
					if (!success)
						Sys.exit(1);
				case Hl:
					runCommand("haxe", ["compile-hl.hxml"]);
=======
					runCommand("haxe", ["compile-as3.hxml", "-D", "fdb"].concat(args));
					var success = runFlash("bin/unit9_as3.swf");
					if (!success)
						Sys.exit(1);
>>>>>>> d4c10726
				case ThirdParty:
					getPhpDependencies();
					getJavaDependencies();
					getJSDependencies();
					getCsDependencies();
					getPythonDependencies();
					getCppDependencies();
					//getOpenFLDependencies();

					//testPolygonalDs();
					// if (systemName == "Linux") testFlambe(); //#3439
					testHxTemplo();
					testMUnit();
					//testOpenflSamples();
					//testFlixelDemos();
				case t:
					throw "unknown target: " + t;
			}
		}

		if (
			(switch [ci, systemName] {
				case [TravisCI, "Linux"]: true;
				case _: false;
			})
			&&
			Lambda.exists(tests, function(t) return switch (t) {
				case Js | Cpp | Cs | Java | Php | Python | Neko | Flash9 | As3: true;
				case _: false;
			})
		) {
			saveOutput();
		}
	}

	static function testHxTemplo() {
		infoMsg("Test hx-templo:");

		changeDirectory(unitDir);

		haxelibInstallGit("Simn", "hxparse", "development", "src");
		haxelibInstallGit("Simn", "hxtemplo");

		var buildArgs = [
			"-cp", "src",
			"-cp", "test",
			"-main", "Test",
			"-lib", "hxparse",
			"-dce", "full"
		];

		changeDirectory(getHaxelibPath("hxtemplo") + "..");
		runCommand("haxe", ["build.hxml"]);
	}

	static function testPolygonalDs() {
		infoMsg("Test polygonal-ds:");

		changeDirectory(unitDir);
		haxelibInstallGit("Simn", "ds", "python-support", null, false, "polygonal-ds");
		haxelibInstallGit("polygonal", "core", "master", "src", false, "polygonal-core");
		haxelibInstallGit("polygonal", "printf", "master", "src", false, "polygonal-printf");
		changeDirectory(getHaxelibPath("polygonal-ds"));
		runCommand("haxe", ["build.hxml"]);
		runCommand("python3", ["unit.py"]);
		runCommand("node", ["unit.js"]);
	}

	static function testMUnit() {
		infoMsg("Test MUnit:");

		changeDirectory(unitDir);

		haxelibInstallGit("massiveinteractive", "mconsole", "master", "src");
		haxelibInstallGit("massiveinteractive", "MassiveCover", "master", "src", false, "mcover");
		haxelibInstallGit("massiveinteractive", "MassiveLib", "master", "src", false, "mlib");
		haxelibInstallGit("massiveinteractive", "MassiveUnit", "master", "src", false, "munit");
		changeDirectory(Path.join([getHaxelibPath("munit"), "..", "tool"]));
		runCommand("haxe", ["build.hxml"]);
		haxelibRun(["munit", "test", "-result-exit-code", "-neko"], true);
		changeDirectory("../");
		haxelibRun(["munit", "test", "-result-exit-code", "-neko"], true);
	}

	static function testFlambe() {
		infoMsg("Test Flambe:");

		changeDirectory(unitDir);
		runCommand("git", ["clone", "https://github.com/aduros/flambe"]);
		runCommand("sh", ["flambe/bin/run-travis"]);
	}

	//static function testOpenflSamples() {
		//infoMsg("Test OpenFL Samples:");
//
		//changeDirectory(unitDir);
//
		//haxelibInstallGit("jgranick", "actuate");
		//haxelibInstallGit("jgranick", "box2d");
		//haxelibInstallGit("jgranick", "layout");
		//haxelibInstallGit("openfl", "swf");
		//haxelibInstallGit("openfl", "openfl-samples");
//
		//var path = getHaxelibPath("openfl-samples");
		//var old = Sys.getEnv("pwd");
		//Sys.putEnv("pwd", path);
		//parseTravisFile(haxe.io.Path.join([path, ".travis.yml"]), true);
		//if (old != null) {
			//Sys.putEnv("pwd", old);
		//}
	//}

	static function testFlixelDemos() {
		infoMsg("Test Flixel Demos:");

		changeDirectory(unitDir);
		getOpenFLDependencies();

		haxelibInstall("systools");
		haxelibInstall("spinehx");
		haxelibInstall("nape");
		haxelibInstall("task");

		haxelibInstallGit("larsiusprime", "firetongue");
		haxelibInstallGit("YellowAfterLife", "openfl-bitfive");

		haxelibInstallGit("HaxeFlixel", "flixel");
		haxelibInstallGit("HaxeFlixel", "flixel-addons");
		haxelibInstallGit("HaxeFlixel", "flixel-ui");
		haxelibInstallGit("HaxeFlixel", "flixel-demos");
		haxelibInstallGit("HaxeFlixel", "flixel-tools");

		haxelibRun(["flixel-tools", "testdemos", "-flash"]);
		haxelibRun(["flixel-tools", "testdemos", "-neko"]);
		haxelibRun(["flixel-tools", "testdemos", "-html5"]);
	}
}
<|MERGE_RESOLUTION|>--- conflicted
+++ resolved
@@ -26,7 +26,6 @@
 	var Java = "java";
 	var Cs = "cs";
 	var Python = "python";
-	var Hl = "hl";
 	var ThirdParty = "third-party";
 }
 
@@ -818,11 +817,7 @@
 							// runCommand("haxe", ["compile-macro.hxml"]);
 					}
 				case Neko:
-<<<<<<< HEAD
-					runCommand("haxe", ["compile-neko.hxml", "-D", "dump", "-D", "dump_ignore_var_ids"]);
-=======
 					runCommand("haxe", ["compile-neko.hxml", "-D", "dump", "-D", "dump_ignore_var_ids"].concat(args));
->>>>>>> d4c10726
 					runCommand("neko", ["bin/unit.n"]);
 
 					changeDirectory(sysDir);
@@ -1013,11 +1008,7 @@
 
 				case Flash9:
 					setupFlashPlayerDebugger();
-<<<<<<< HEAD
-					runCommand("haxe", ["compile-flash9.hxml", "-D", "fdb", "-D", "dump", "-D", "dump_ignore_var_ids"]);
-=======
 					runCommand("haxe", ["compile-flash9.hxml", "-D", "fdb", "-D", "dump", "-D", "dump_ignore_var_ids"].concat(args));
->>>>>>> d4c10726
 					var success = runFlash("bin/unit9.swf");
 					if (!success)
 						Sys.exit(1);
@@ -1040,19 +1031,10 @@
 						runCommand("mxmlc", ["--version"]);
 					}
 
-<<<<<<< HEAD
-					runCommand("haxe", ["compile-as3.hxml", "-D", "fdb"]);
-					var success = runFlash("bin/unit9_as3.swf");
-					if (!success)
-						Sys.exit(1);
-				case Hl:
-					runCommand("haxe", ["compile-hl.hxml"]);
-=======
 					runCommand("haxe", ["compile-as3.hxml", "-D", "fdb"].concat(args));
 					var success = runFlash("bin/unit9_as3.swf");
 					if (!success)
 						Sys.exit(1);
->>>>>>> d4c10726
 				case ThirdParty:
 					getPhpDependencies();
 					getJavaDependencies();
