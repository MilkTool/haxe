--- conflicted
+++ resolved
@@ -888,12 +888,9 @@
 					case Java:
 						getSpodDependencies();
 						getJavaDependencies();
-<<<<<<< HEAD
+
 						runCommand("haxe", ["compile-java.hxml"].concat(args));
 						runCommand("java", ["-jar", "bin/java/TestMain-Debug.jar"]);
-=======
-						runUnitTests(["compile-java.hxml"].concat(args), runCommand.bind("java", ["-jar", "bin/java/TestMain-Debug.jar"]));
->>>>>>> d1fcb2c6
 
 						changeDirectory(sysDir);
 						runCommand("haxe", ["compile-java.hxml"]);
