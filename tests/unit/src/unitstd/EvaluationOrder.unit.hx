--- conflicted
+++ resolved
@@ -129,9 +129,6 @@
 
 var end = begin();
 f1()(f2());
-<<<<<<< HEAD
-eq(end(), "1_2");
-=======
 eq(end(), "1_2");
 
 var d:Dynamic = { f1: f1 };
@@ -148,5 +145,4 @@
 var end = begin();
 d.f1()(f3());
 d.f1(f2());
-eq(end(), "1_3_2_4");
->>>>>>> d4c10726
+eq(end(), "1_3_2_4");