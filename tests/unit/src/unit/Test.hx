package unit;

#if (!macro && emscripten)
import cpp.link.StaticStd;
import cpp.link.StaticRegexp;
import cpp.link.StaticSqlite;
import cpp.link.StaticZlib;
#end

@:expose("unit.Test")
@:keepSub
#if as3
@:publicFields
#end
class Test {

	public function new() {
	}

	//static var out = sys.io.File.write("debug.txt", false);

	static inline function incrCount(?pos:haxe.PosInfos) {
		++count;
		//out.writeString(pos.methodName +":" +pos.lineNumber + "\n");
	}

	function eq<T>( v : T, v2 : T, ?pos ) {
		incrCount(pos);
		if( v != v2 ) {
			report(Std.string(v)+" should be "+Std.string(v2),pos);
			success = false;
		}
	}

	function feq( v : Float, v2 : Float, ?pos ) {
		incrCount(pos);
		if (!Math.isFinite(v) || !Math.isFinite(v2))
			eq(v, v2, pos);
		else if ( Math.abs(v - v2) > 1e-10 ) {
			report(v+" should be "+v2,pos);
			success = false;
		}
	}

	function aeq<T>(expected:Array<T>, actual:Array<T>, ?pos:haxe.PosInfos) {
		if (expected.length != actual.length) {
			report('Array length differs (${actual.length} should be ${expected.length})', pos);
			success = false;
		} else {
			for (i in 0...expected.length) {
				if (expected[i] != actual[i]) {
					report('[${i}] ${actual[i]} should be ${expected[i]}', pos);
					success = false;
				}
			}
		}
	}

	function t( v, ?pos ) {
		eq(v,true,pos);
	}

	function f( v, ?pos ) {
		eq(v,false,pos);
	}

	function assert( ?pos ) {
		report("Assert",pos);
	}

	function exc( f : Void -> Void, ?pos ) {
		incrCount(pos);
		try {
			f();
			report("No exception occured",pos);
			success = false;
		} catch( e : Dynamic ) {
		}
	}

	function unspec( f : Void -> Void, ?pos ) {
		incrCount(pos);
		try {
			f();
		} catch( e : Dynamic ) {
		}
	}

	function allow<T>( v : T, values : Array<T>, ?pos ) {
		incrCount(pos);
		for( v2 in values )
			if( v == v2 )
				return;
		report(v+" not in "+Std.string(values),pos);
		success = false;
	}

	function hf(c:Class<Dynamic>, n:String, ?pos:haxe.PosInfos) {
		Test.incrCount(pos);
		if (!Lambda.has(Type.getInstanceFields(c), n)) {
			Test.report(Type.getClassName(c) + " should have member field " +n, pos);
			success = false;
		}
	}

	function nhf(c:Class<Dynamic>, n:String, ?pos:haxe.PosInfos) {
		Test.incrCount(pos);
		if (Lambda.has(Type.getInstanceFields(c), n)) {
			Test.report(Type.getClassName(c) + " should not have member field " +n, pos);
			success = false;
		}
	}

	function hsf(c:Class<Dynamic> , n:String, ?pos:haxe.PosInfos) {
		Test.incrCount(pos);
		if (!Lambda.has(Type.getClassFields(c), n)) {
			Test.report(Type.getClassName(c) + " should have static field " +n, pos);
			success = false;
		}
	}

	function nhsf(c:Class<Dynamic> , n:String, ?pos:haxe.PosInfos) {
		Test.incrCount(pos);
		if (Lambda.has(Type.getClassFields(c), n)) {
			Test.report(Type.getClassName(c) + " should not have static field " +n, pos);
			success = false;
		}
	}

	function infos( m : String ) {
		reportInfos = m;
	}

	function async<Args,T>( f : Args -> (T -> Void) -> Void, args : Args, v : T, ?pos : haxe.PosInfos ) : Void {
		if( asyncWaits.length >= AMAX ) {
			asyncCache.push(async.bind(f,args,v,pos));
			return;
		}
		asyncWaits.push(pos);
		f(args,function(v2) {
			incrCount(pos);
			if( !asyncWaits.remove(pos) ) {
				report("Double async result",pos);
				success = false;
				return;
			}
			if( v != v2 ) {
				report(v2+" should be "+v,pos);
				success = false;
			}
			checkDone();
		});
	}

	function asyncExc<Args>( seterror : (Dynamic -> Void) -> Void, f : Args -> (Dynamic -> Void) -> Void, args : Args, ?pos : haxe.PosInfos ) : Void {
		if( asyncWaits.length >= AMAX ) {
		asyncCache.push(asyncExc.bind(seterror,f,args,pos));
			return;
		}
		asyncWaits.push(pos);
		seterror(function(e) {
			incrCount(pos);
			if( asyncWaits.remove(pos) )
				checkDone();
			else {
				report("Multiple async events",pos);
				success = false;
			}
		});
		f(args,function(v) {
			incrCount(pos);
			if( asyncWaits.remove(pos) ) {
				report("No exception occured",pos);
				success = false;
				checkDone();
			} else {
				report("Multiple async events",pos);
				success = false;
			}
		});
	}

	function log( msg, ?pos : haxe.PosInfos ) {
		haxe.Log.trace(msg,pos);
	}

   static function logVerbose(msg:String) {
	  #if (cpp || neko || php)
	  Sys.println(msg);
	  #end
   }

	static var count = 0;
	static var reportInfos = null;
	static var reportCount = 0;
	static var checkCount = 0;
	static var asyncWaits = new Array<haxe.PosInfos>();
	static var asyncCache = new Array<Void -> Void>();
	static var AMAX = 3;
	static var timer : haxe.Timer;
	static var success = true;

	dynamic static function report( msg : String, ?pos : haxe.PosInfos ) {
		if( reportInfos != null ) {
			msg += " ("+reportInfos+")";
			reportInfos = null;
		}
		haxe.Log.trace(msg,pos);
		reportCount++;
#if !(java || cs)
		if( reportCount == 50 ) {
			trace("Too many errors");
			report = function(msg,?pos) {};
		}
#end
	}

	static function checkDone() {
		if( asyncWaits.length != 0 ) return;
		if( asyncCache.length == 0 ) {
			report("DONE ["+count+" tests]");
			report("SUCCESS: " + success);

			//out.close();

			#if js
			if (js.Browser.supported) {
				untyped js.Browser.window.success = success;
			}
			#end

			#if sys
			Sys.exit(success ? 0 : 1);
			#end

			return;
		}
		resetTimer();
		while( asyncCache.length > 0 && asyncWaits.length < AMAX )
			asyncCache.shift()();
	}

	static function asyncTimeout() {
		if( asyncWaits.length == 0 )
			return;
		for( pos in asyncWaits ) {
			report("TIMEOUT",pos);
			success = false;
		}
		asyncWaits = new Array();
		checkDone();
	}

	static function resetTimer() {
		#if (neko || php || cpp || java || cs || python || hl)
		#else
		if( timer != null ) timer.stop();
		timer = new haxe.Timer(30000);
		timer.run = asyncTimeout;
		#end
	}

	static function onError( e : Dynamic, msg : String, context : String ) {
		var msg = "???";
		var stack :String = #if js
			e.stack;
		#else
			haxe.CallStack.toString(haxe.CallStack.exceptionStack());
		#end
		try msg = Std.string(e) catch( e : Dynamic ) {};
		reportCount = 0;
		report("ABORTED : "+msg+" in "+context);
		success = false;
		reportInfos = null;
		trace("STACK :\n"+stack);
	}

	static function main() {
	  var verbose = #if ( cpp || neko || php ) Sys.args().indexOf("-v") >= 0 #else false #end;

		#if cs //"Turkey Test" - Issue #996
		cs.system.threading.Thread.CurrentThread.CurrentCulture = new cs.system.globalization.CultureInfo('tr-TR');
		cs.Lib.applyCultureChanges();
		#end
		#if neko
		if( neko.Web.isModNeko )
			neko.Web.setHeader("Content-Type","text/plain");
		#elseif php
		if( php.Web.isModNeko )
			php.Web.setHeader("Content-Type","text/plain");
		#end
		resetTimer();
		#if !macro
		trace("Generated at: " + TestType.getCompilationDate());
		#end
		trace("START");
		#if flash
		var tf : flash.text.TextField = untyped flash.Boot.getTrace();
		tf.selectable = true;
		tf.mouseEnabled = true;
		#end
		var classes = [
			new TestOps(),
			new TestBasetypes(),
			new TestBytes(),
			new TestIO(),
			new TestLocals(),
			new TestEReg(),
			new TestXML(),
			new TestMisc(),
			new TestJson(),
			new TestResource(),
			new TestInt64(),
			new TestReflect(),
			new TestSerialize(),
			new TestMeta(),
			new TestType(),
			new TestOrder(),
			new TestGADT(),
			new TestGeneric(),
			#if !no_pattern_matching
			new TestMatch(),
			#end
			new TestSpecification(),
			#if cs
			new TestCSharp(),
			#end
			#if java
			new TestJava(),
			#end
			#if python
			new TestPython(),
			#end
			#if php
			new TestPhp(),
			#end
			#if (java || cs)
			new TestOverloads(),
			#end
			#if ((dce == "full") && !interp && !as3)
			new TestDCE(),
			#end
			// #if ( (java || neko) && !macro && !interp)
			// new TestThreads(),
			// #end
			//new TestUnspecified(),
			//new TestRemoting(),
		];


		#if js
		if (js.Browser.supported) {
			classes.push(new TestJQuery());
		}
		#end

		// SPOD tests
<<<<<<< HEAD
		#if ( (neko || (php && (travis || php_sqlite)) || java || cpp || (cs && travis)) && !macro && !interp)
		#if ( travis && !(cpp || cs) )
		if (Sys.getEnv("CI") != null && switch (Sys.systemName()) { case "Linux"|"Mac": true; case _: false; })
		{
			classes.push(new TestSpod(sys.db.Mysql.connect({
				host : "localhost",
				user : "travis",
				pass : "",
				port : 3306,
				database : "haxe_test" })));
		}
=======
		#if ( (neko || (php && (travis || appveyor || php_sqlite)) || java || cpp || (cs && (travis || appveyor))) && !macro && !interp)
		#if ( (travis || appveyor) && !(cpp || cs) )
		classes.push(new TestSpod(sys.db.Mysql.connect({
			host : "localhost",
			user : "travis",
			pass : "",
			port : 3306,
			database : "haxe_test" })));
>>>>>>> d4c10726
		#end
		if (verbose)
			logVerbose("Setup sqlite");
		classes.push(new TestSpod(sys.db.Sqlite.open("db.db3")));
		#end
		TestIssues.addIssueClasses("src/unit/issues", "unit.issues");
		TestIssues.addIssueClasses("src/unit/hxcpp_issues", "unit.hxcpp_issues");
		var current = null;
		#if (!fail_eager)
		try
		#end
		{
			asyncWaits.push(null);
			for( inst in classes ) {
				current = Type.getClass(inst);
			if (verbose)
			   logVerbose("Class " + Std.string(current) );
				for( f in Type.getInstanceFields(current) )
					if( f.substr(0,4) == "test" ) {
				  if (verbose)
					 logVerbose("   " + f);
						#if fail_eager
						Reflect.callMethod(inst,Reflect.field(inst,f),[]);
						#else
						try {
							Reflect.callMethod(inst,Reflect.field(inst,f),[]);
						}
						#if !as3
						catch( e : Dynamic ) {
							onError(e,"EXCEPTION",Type.getClassName(current)+"."+f);
						}
						#end
						#end
						reportInfos = null;
					}
			}
			asyncWaits.remove(null);
			checkDone();
		}
		#if (!as3 && !(fail_eager))
		catch( e : Dynamic ) {
			asyncWaits.remove(null);
			onError(e,"ABORTED",Type.getClassName(current));
		}
		#end
	}

}<|MERGE_RESOLUTION|>--- conflicted
+++ resolved
@@ -252,7 +252,7 @@
 	}
 
 	static function resetTimer() {
-		#if (neko || php || cpp || java || cs || python || hl)
+		#if (neko || php || cpp || java || cs || python)
 		#else
 		if( timer != null ) timer.stop();
 		timer = new haxe.Timer(30000);
@@ -355,19 +355,6 @@
 		#end
 
 		// SPOD tests
-<<<<<<< HEAD
-		#if ( (neko || (php && (travis || php_sqlite)) || java || cpp || (cs && travis)) && !macro && !interp)
-		#if ( travis && !(cpp || cs) )
-		if (Sys.getEnv("CI") != null && switch (Sys.systemName()) { case "Linux"|"Mac": true; case _: false; })
-		{
-			classes.push(new TestSpod(sys.db.Mysql.connect({
-				host : "localhost",
-				user : "travis",
-				pass : "",
-				port : 3306,
-				database : "haxe_test" })));
-		}
-=======
 		#if ( (neko || (php && (travis || appveyor || php_sqlite)) || java || cpp || (cs && (travis || appveyor))) && !macro && !interp)
 		#if ( (travis || appveyor) && !(cpp || cs) )
 		classes.push(new TestSpod(sys.db.Mysql.connect({
@@ -376,7 +363,6 @@
 			pass : "",
 			port : 3306,
 			database : "haxe_test" })));
->>>>>>> d4c10726
 		#end
 		if (verbose)
 			logVerbose("Setup sqlite");
