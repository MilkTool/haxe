--- conflicted
+++ resolved
@@ -2809,17 +2809,10 @@
             end
          end else begin
             let return_type = (type_string function_def.tf_type) in
-<<<<<<< HEAD
-   
+
             if ( not is_static && not nonVirtual ) then output "virtual ";
             output (if return_type="Void" && (has_meta_key field.cf_meta Meta.Void) then "void" else return_type );
-   
-=======
-
-            if ( not is_static && not nonVirtual ) then output "virtual ";
-            output (if return_type="Void" && (has_meta_key field.cf_meta Meta.Void) then "void" else return_type );
-
->>>>>>> d4c10726
+
             output (" " ^ remap_name ^ "(" );
             output (gen_arg_list function_def.tf_args "" );
             output ");\n";
@@ -2836,11 +2829,7 @@
          (* Variable access *)
          gen_type ctx field.cf_type;
          output (" " ^ remap_name ^ ";\n" );
-<<<<<<< HEAD
-   
-=======
-
->>>>>>> d4c10726
+
          (* Add a "dyn" function for variable to unify variable/function access *)
          (match follow field.cf_type with
          | _ when nativeGen  -> ()
