--- conflicted
+++ resolved
@@ -2591,13 +2591,8 @@
 				end;
 				(not cl.cl_extern)
 			| TEnumDecl e ->
-<<<<<<< HEAD
-				if not e.e_extern then begin
+				if not e.e_extern && not (Meta.has Meta.Class e.e_meta) then begin
 					(if no_root && len w = 0 then write w "using haxe.root;\n"; newline w;);
-=======
-				if not e.e_extern && not (Meta.has Meta.Class e.e_meta) then begin
-					(if no_root && len w = 0 then write w "using haxe.root;"; newline w;);
->>>>>>> 35e5345e
 					gen_enum w e;
 					newline w;
 					newline w
