<<<<<<< HEAD
2016-??-??: 3.3.0

	New features:

	all : support @:resolve on abstracts (#3753)
	all : support extern abstracts and extern @:enum abstracts (#4862)
	all : support completion on { if the expected type is a structure (#3907)
	all : support (expr is Type) with mandatory parentheses (#2976)
	all : allowed passing package dot-paths on command line (#4227)
	all : support import.hx modules that define per-directory import/using directives (#1138)
	all : support parsing of postfix ! operator (can be used by abstract operator overloading and macros) (#4284)
	all : support parsing of ||= and &&= operators (can be used by abstract operator overloading and macros) (#4427)
	all : support @:structInit classes (#4526)
	js : introduced new jQuery extern (js.jquery.*) for jQuery 1.11.3 / 2.1.4 (#4377)
	js : introduced new SWFObject extern (js.swfobject.SWFObject) for SWFObject 2.3.20130521 (#4451)
	js : added js.Lib.rethrow (#4551)

	Bugfixes:

	all : properly disallowed assigning methods to structures with read-accessors (#3975)
	all : fixed a bug related to abstract + Int/Float and implicit casts (#4122)
	all : disallowed duplicate type parameter names (#4293)
	all : made UInt's >>> behave like >> (#2736)
	php/as3 : support run-time metadata on interfaces (#2042)
	php : fixed argument passing to closures (#2587)
	neko/cpp : fixed various sys.Filesystem issues with Windows drive paths (#3266)
	as3 : fixed problem with covariant return types (#4222)
	as3 : fixed rare problem with static initialization order (#3563)

	General improvements and optimizations:

	all : static analyzer reworked and is now enabled by default
	all : added support for determining minimal types in Map literals (#4196)
	all : allowed @:native on abstracts to set the name of the implementation class (#4158)
	all : allowed creating closures on abstract inline methods (#4165)
	all : type parameter declarations can now have metadata (#3836)
	all : optimize Math.ceil/floor on constant arguments (#4223)
	all : allowed extern classes to have field names being used for both static and instance (#4376)
	all : added haxe.Constraints.Constructible (#4761)
	python : use spaces instead of tabs to indent the output (#4299)

	Standard Library:

	all : added Lambda.flatten and Lambda.flatMap (#3553)
	sys : proper quoting/escaping (can be opt-out) for Sys.command and sys.io.Process (#3603)
	js : added position parameter to haxe.macro.Compiler.includeFile
	js : removed -D embed-js (#4074)

	Macro features and changes:

	macro : added overloads field to ClassField (#3460)
	macro : added Context.getLocalImports (#3560)
=======
2015-10-11: 3.2.1

	Bugfixes:

	cs/java : fixed `-dce no` issues
	cs/java : fixed how KExpr type parameters are generated
	cs : fixed enum creation by reflection problem
	cpp : do not rely in reflection to make interfaces work for non-first interface parents
	cpp : fixed setting of static variables via reflection when class has no member variables
	cpp : make sure StringMap's h field is kept if we use StringMap
	js : Avoid the use of `eval`/`Function` to get the top-level defined type/var to not break ContentSecurityPolicy
>>>>>>> deab4424

2015-05-12: 3.2.0

	New features:

	all : added @:noPrivateAccess to re-enable access restrictions within @:privateAccess
	cpp : some support for @:nativeGen metadata

	Bugfixes:

	all : fixed detection of @:generic classes with constructor constraints
	all : fixed variable initialization check issue in loop condition
	all : fixed pattern matching on @:enum abstracts via field access (#4084)
	all : fixed missing implicit casts in Map literals (#4100)
	all : fixed various minor issues in haxe.xml.Parser
	all : fixed class path issue when HAXE_STD_PATH is set (#4163)
	js : fixed DCE issue related to printing enums (#4197)
	js : fixed various issues with the new Bytes implementation
	php : fixed EOF handling in FileInput.readByte (#4082)
	cs/java : fixed Math.fround implementation (#4177)
	cs/java : fixed some cases of Std.parseInt failing (#4132)
	cpp : fixed compilation without -main (#4199)

	General improvements and optimizations:

	all : --macro keep no longer causes types to be included for compilation
	php : support interpolation in __php__ code
	js : added variable number of arguments support in js.html.* classes
	js : refined new HTML externs

	Macro features and changes:

	macro : [breaking] synced FClosure and FInstance with the compiler updates

2015-03-15: 3.2.0-RC1

	This release removes support for Flash 8 target

	New features:

	all : added --display mode for toplevel completion
	all : added --display mode for position and usage information
	all : allowed @:callable on abstracts to forward calls to their underlying type
	all : allowed pattern matching on getters
	all : allowed @:native on class fields
	all : added static analyzer with constant propagation
	all : added Haxe-based XML implementation
	python : added python target
	flash : flash player 12-14 support
	js : added @:jsRequire and js.Lib.require
	js : support haxe.CallStack.exceptionStack
	cs : added @:bridgeProperties
	cs : added -D erase_generics
	cs : added -D dll_import to import haxe-generated dlls
	java/cs : added `sys.db` package
	java/cs : clean unused files in output folder, unless `-D keep_old_output` is defined
	java/cs : added `-c-arg` to add C#/Java compiler arguments
	cpp : inititial implementation of cppia scripting

	Bugfixes:

	all : fixed nullability of abstracts over functions
	all : fixed some equality checks between UInt and Int
	all : fixed rare issue with abstract casts
	all : fixed some internal code which relied on unspecified evaluation order
	all : fixed exhaustiveness checks involving guards
	all : fixed issue involving recursively constrained type parameters and @:generic
	all : fixed type inference issue in map literals
	all : fixed type inference issue when calling abstract method from within the abstract
	all : fixed several abstract variance issues
	all : fixed DCE issues with interface properties
	all : fixed variance issue with function variables and dynamic methods on interfaces
	all : fixed pattern matching on empty arrays that are typed as Dynamic
	all : fixed various @:generic issues
	all : fixed default cases on @:enum abstract being omitted
	all : fixed various expression positions
	all : disallowed break/continue in closures in loops
	all : disallowed inline functions in value places
	all : fixed parsing of cast followed by parentheses
	all : fixed resource naming in case of invalid file system characters
	all : fixed issue with inlined array declarations with field access
	cpp : fixed issue with the side-effect handler
	cpp : fixed issue with NativeArray in --no-inline mode
	php : fixed issue with invalid references for closures in for-loops
	php : fixed Reflect.compare and string comparison for numeric strings
	cs/java : fixed various issues with -java-lib and -net-lib.
	cs/java : added @:libType to skip checking on -java-lib / -net-lib types
	cs/java : compilation server now works with C#/Java [experimental support]
	cs : fixed Type.enumIndex / switch on C# native enums
	cs : fixed reflection on COM types
	java : fixed sys.net.Socket server implementation
	spod : various fixes - working now on cpp, java, neko, php and c#
	cpp : improved boot order, with enums constants first

	General improvements and optimizations:

	all : disallowed using `super` in value positions
	all : check exhaustiveness of explicit Null types
	all : resolve unqualified identifiers to @:enum abstract constructors
	all : determine @:generic type parameters from constructor call if possible
	all : properly disallowed field redefinition in extending interface
	all : properly disallowed leading zeroes for Int and Float literals
	all : allowed variance on interface variables
	all : allowed pattern matching on arrays if they are typed as Dynamic
	all : allowed pattern matching on fields of parent classes
	all : -D doc-gen no longer implies -dce no
	all : allowed matching against null on any enum instance
	flash/js: optimized haxe.ds.StringMap
	neko : create output directory if it does not exist
	js : inline Math methods and fields
	cs/java : optimized Reflect.fields on dynamic structures
	cs/java : haxe will now clear output directory of old files (use -D keep-old-output to keep them)
	cs : optimized field lookup structure
	cs : optimized casting of parametrized types
	cs : beautify c# code output
	cs : added `cs.Flags` to manipulate C# enums that can be also flags
	xml : improved documentation generation and fixed missing entity escaping
	cpp : property access via Dynamic variables now requires property to be declared with @:nativeProperty
	cpp : allow injection of code from relative paths using @:sourceFile and @:cppInclude
	cpp : stronger typing of native functions via cpp.Function + cpp.Callable
	cpp : moved 'Class' implementation to hx namespace to improve objective C interaction
	cpp : added file_extension define to change the output filename extension (eg, ".mm")
	cpp : added pre-calculated hashes to string constants to allow faster lookups
	cpp : map implementation allows strongly typed interactions in some cases (avoids boxing)
	cpp : added native WeakMap implementation
	cpp : put each resource into own cpp file to allow more data/smaller files

	Standard Library:

	all : added typed arrays to haxe.io package
	all : added haxe.ds.Either
	all : added haxe.extern.Rest type for representing "rest" arguments in extern method signatures
	all : added haxe.extern.EitherType abstract type for dealing with externs for dynamic targets
	all : added haxe.DynamicAccess type for working with dynamic anonymous structures using a Map-like interface
	all : [breaking] changed haxe.ds.Vector.get to return T instead of Null<T>
	all : added haxe.macro.Compiler.addGlobalMetadata
	all : changed haxe.Int64 to be an abstract type instead of a class
	js : updated HTML externs

	Macro features and changes:

	macro : added Context.getLocalTVars
	macro : added TypedExprTools.iter
	macro : added Context.getCallArguments
	macro : changed @:genericBuild macros to prefer ComplexType returns
	macro : [breaking] extended TAnonymous structures now have AExtend status instead of AClosed
	macro : added Context.getDefines
	macro : fixed file_seek from end (position was inversed)
	macro : added Context.storeTypedExpr
	macro : allowed type name reification

	Deprecations:

	all : deprecated structurally extending classes and interfaces
	sys : Sys.command shell special chars (&|<>#;*?(){}$) are now properly escaped
	java/cs : Lib.nativeType is now renamed to Lib.getNativeType

2014-04-13: 3.1.3

	Bugfixes:

	all : fixed handling of abstract variance
	flash : ensure correct endianess in haxe.io.BytesBuffer
	cpp : fixed issue involving class paths with spaces
	php : fixed >>>
	macro : fixed haxe.macro.Compiler.keep

	General improvements and optimizations:

	all : give @:deprecated warnings by default, allow -D no-deprecation-warnings
	cpp : optimized Vector implementation

	Standard Library:

	all : renamed Bytes.readDouble/Float to getDouble/Float to avoid inheritance issues
	all : deprecated Bytes.readString in favor of getString
	all : added pretty-printing to haxe.format.JsonPrinter (and haxe.Json)

2014-03-29: 3.1.2

	Bugfixes:

	all : disallowed spaces between >>, >>>, >>= and >>>=
	all : fix branching issue when switching on Dynamic values with only one case
	all : added missing abstract cast call when checking for equality
	all : fixed member fields initializations on parent classes that have no constructor
	all : fixed toString usage of abstracts which are argument to Std.string
	flash : avoid rare FP 12 PPAPI JIT crash
	cpp : fixed bug in side-effect handler which caused incorrect behavior of while loops
	js : fixed missing print function for enum values with DCE
	macro : make sure member field initializations are respected

	General improvements and optimizations:

	all : cached file exist checks to speed up compilations with a lot of class paths
	all : improved completion related to super class fields
	all : allowed iterating on abstract which have get_length and @:arrayAccess fields
	js : improved Type.allEnums implementation to avoid issues with obfuscation

	Standard Library:

	all : added haxe.io.Bytes.readDouble/Float
	all : added haxe.io.BytesBuffer.addString/Float/Double

2014-03-15: 3.1.1

	New features:

	all : added -D deprecation-warnings
	all : allowed \u escape sequences in strings
	cs : implemented haxe.CallStack

	Bugfixes:

	all : fixed wrong handling of "" and null in haxe.io.Path.join
	all : fixed invalid cast-to-self generation on some abstracts
	all : removed @:to Dynamic from UInt to avoid issues in the Map selection algorithm
	all : fixed various issues with UInt
	all : fixed position setter in haxe.io.BytesInput
	all : fixed various issues with member/static extension macros
	flash : fixed invalid override involving single-constraint type parameters
	flash8 : fixed various bugs
	js : fixed a problem with Std.string(null) being optimized incorrectly
	js : fixed custom generators
	cpp : dealt with string literals that are too long for MSVC
	cs : fixed various issues with -net-lib

2014-03-04: 3.1.0

	New features:

	all : allowed null-patterns in pattern matching
	all : allowed extractors in pattern matching using => syntax
	all : allowed extending generic type parameters
	all : allowed (expr : type) syntax (ECheckType)
	all : allowed @:enum and @:forward on abstracts
	all : allowed using abstracts as static extension
	all : allowed Class.new
	all : added EnumValue.match
	all : allow multiple structural extension using { > T1, > T2, fields }
	all : inline array and structure declarations if possible
	cs : added -net-lib
	cs : support for native delegates
	cs : support for attributes
	cs : support for events

	Standard Library:

	all : support abstract types in haxe.rtti.XmlParser
	all : added Std.instance
	all : added length field to BytesBuffer, BytesOutput, BytesInput and StringBuf
	all : added UInt for all targets
	all : added Array.indexOf and Array.lastIndexOf
	all : added haxe.xml.Printer
	all : added haxe.Int32 as abstract type
	all : added haxe.format.JsonParser/Printer

	General improvements and optimizations:

	all : optimized pattern matching output
	all : allowed recursive type parameter constraints
	all : improved support of custom @:coreType abstracts
	all : evaluate conditional expressions in @:require
	all : improved inline constructors by detecting more cases where it can be applied
	js : improved inlining
	js : always use JSON extern (compile with -D old-browser to disable)
	js : added -D js-flatten
	js : added -D js-es5
	cpp : improved side-effect detection

	Bugfixes:

	all : inlining a parameter which has side effects will not remove it even if not used
	all : implemented constraints check on enum and enum field type parameters
	all : fixed memory leak in compilation server and optimized caching in general
	all : fixed issue with invalid lowercase class name in Windows completion
	flash : fixed font embedding with UTF8 chars
	flash : give error if non-nullable basic types are skipped in a call
	flash : give error if assigned parent class field values would be overwritten by super()

	Macro features and changes:

	macro : add Context.onAfterGenerate
	macro : add Context.typeExpr
	macro : add Context.getExpectedType
	macro : add ExprTools.getValue
	macro : allowed $v{(c:Float|Int|String)}
	macro : resolve error line number in external files
	macro : rewrote macros used as static extension
	macro : exposed typed AST
	macro : added @:genericBuild
	macro : [breaking] first argument of ComplexType.TExtend is now Array<TypePath> instead of TypePath
	macro : improved expression printing

2013-09-25: 3.0.1
	all : minor DCE bug fix

2013-05-25: 3.0.0
	all : added haxe.ds.BalancedTree
	all : added haxe.ds.EnumValueMap
	all : allow enum constructors as keys to Map
	all : haxe.ds.ObjectMap is now correctly constrained on all targets
	all : preliminary support of -D display-mode=usage|position|metadata
	all : improved pattern matcher error messages
	all : allow inline constructors
	all : allow abstract member macros (not for @:op, @:arrayAccess, @:from, @:to)
	all : allow abstract type parameter variance
	all : do not generate hidden null on if without else
	macro : made abstract structure available

2013-05-08: 3.0.0-RC2
	all : improved abstract support
	all : renamed HAXE_LIBRARY_PATH to HAXE_STD_PATH
	all : added inlinable constructors
	all : renamed haxe.ds.FastCell to GenericCell
	all : fixed >= operator in #if conditionals
	all : improved completion support for Unknown results
	all : allowed [] access for Map
	all : added haxe.ds.WeakMap (not yet supported on all platforms)
	all : all trace parameters are now printed by default
	all : added --help-metas
	all : improved completion
	all : improved pattern matching variable capture and GADT support
	js : cached $bind results (unique closure creation per instance)
	js : removed --js-modern (now as default)
	cpp : added socket.setFastSend
	flash : update player 11.7 api
	flash : improved @:font, @:sound and @:bitmap support
	neko/java/cs : improved Array performances when growing with []
	java : added -java-lib support
	java : added sys.net package implementation (alpha)
	java : complete java std library through hxjava haxelib
	java/cs : added support for overloaded function declarations
	java/cs : overload selection algorithm
	cs : operator overloading is now accessible through Haxe
	cs : source mapping; can be disabled with -D real_position
	as3 : fixed rare syntax ambiguity
	php : removed initialization of some inline fields
	macro : fixed several issues with 'using' a macro function
	macro : improved expression printing

2013-02-24: 3.0.0-RC
	flash : updated player 11.4 api
	all : allowed named functions as r-value
	all : fixed using + overload usage
	all : allow any type constraint for type parameters
	all : make property type optional (when a initial value is set)
	all : Std.random(x) when x <= 0 is now always 0
	spod : added serialized data with SData<T>
	all : Dispatcher will now throw DETooManyValues
	all : speed up neko compilation by using native compiler
	all : allow @:generic on functions
	all : allow constructing generic type parameters
	swf : added support for SWC files in -swf-lib
	macro : added Context.onTypeNotFound callback for unresolved types
	js : no JS embed as default (use -D embed-js instead)
	all : added abstract types (Int/Float/Bool/Void/Class/Enum/EnumValue)
	all : added --help-defines
	all : changed DCE with three modes : std(default), no and full
	all : Haxe3 packages changes (see http://haxe.org/manual/haxe3)
	all : Removed haxe.Int32, haxe.Firebug, haxe.TimerQueue
	all : added -D key=value and #if (key >= value) operations
	all : StringTools.htmlEscape/unescape nows handle "/&quot; and '/&#039;
	all : using and import must now appear before any type declaration in a file
	all : no longer create variable fields for pure getter/setter properties (unless @:isVar is used)
	all : use default get_prop/set_prop instead of custom getter/setter names for properties
	js : added JQuery.delegateTarget
	macro : removed EType and CType, added EMeta, modified ESwitch
	all : allow @metadata expr
	all : replaced haxe.rtti.Generic interface with @:generic metadata
	all : no longer infer arrays of mixed types as Array<Dynamic>
	all : all type/import/enum constructor resolution now follows the shadowing principle (latest has priority)
	all : added EReg.matchSub, renamed EReg.customReplace to map
	all : no longer allow initialization of extern non-inline variables
	swf : fixed out of memory errors on very large swf-lib files
	swf : added -D swf_preloader_frame, swf_gpu, swf_direct_blit
	swf : added -D swf_script_timeout=seconds, swf_debug_password=password, swf_metadata=file
	swf : added -swf-lib-extern
	swf : added @:font support (beta)
	all : added GADT support in enums
	all : added pattern matching (beta)
	all : changed callback(func, args) to func.bind(args)
	macro : added haxe.macro.ExprTools/ComplexTypeTools/TypeTools
	macro : changed reification syntax to ${expr}, $a{array}, $p{path}, $v{value}
	macro : allow macro @:pos(pos-expr) to inject positions for reification
	all : added array comprehension
	flash : Vector.length is now Int instead of UInt
	all : moved haxe.BaseCode, haxe.Md5 and haxe.SHA1 to haxe.crypto package
	all : disallow Void variables and arguments (still allow S -> T to S -> Void)
	all : added Array.map/filter
	all : added spell check suggestions for enum constructors and fields
	all : added opaque abstract(T) types
	all : allow operator overloading on opaque abstract types
	all : renamed IntIter to IntIterator
	all : added Map
	all : added haxe.ds with StringMap, IntMap, HashMap, ObjectMap, Vector, GenericStack
	all : removed Hash, IntHash and haxe.FastList in favor of the types in haxe.ds
	all : haxe.xml.Parser now handles entities consistently across platforms
	all : renamed HAXE_LIBRARY_PATH environment variable to HAXE_STD_PATH

2012-07-16: 2.10
	java/cs : added two new targets (beta)
	all : fixed List and Null<T> for first, last, pop
	js : added js.Lib.debug()
	flash : fixed Xml.parent() when no parent
	flash : fixed haxe.io.Bytes.blit when len=0
	js/php/flash8 : fixed haxe.Int32.mul overflow on 52 bits
	js : fixed haxe.Utf8 usage (static 'length' issue)
	all : does not allow overriding var/prop
	flash : removed wrapping for Xml nodes, use instead specific compare when comparing two typed nodes
	js : use new haxe.xml.Parser (faster, not based on Regexp)
	flash : fixed completion issue with for( x in Vector )
	all : optimized Std.int(123) and Std.int(123.45)
	flash : bugfix for @:bitmap with 24-bits PNG (flash decode wrong colors)
	as3 : fixed EnumValue becomes Object
	js : removed js.Lib.isIE/isOpera (not complete, use js.JQuery.browser instead)
	all : function parameters are nullable if they are declared with '?'
	all : added support for finding common base types of multiple types (unify_min) for array, switch, if
	php : do not implement duplicate interfaces
	haxelib : added git support through haxelib git
	all : allow derived classes to widen method visibility
	macro : added haxe.macro.Context.getLocalMethod
	macro : improved support of "using" macro functions
	php : optimized Xml implementation
	php : fixed Reflect.get/setProperty not working on PHP < 5.3
	all : support for callback(f, _, x)
	all : allow private access between classes that have a common base class
	all : added Output.writeFloat/Double and Input.readFloat/Double
	all : support for var:{x:Float} = { x = 1 } constant structure subtyping
	all : allow contravariant function arguments and covariant function returns in overrides
	macro : support for final Array<Expr> argument as rest argument
	macro : use top-down inference on macro calls
	all : made "using" imply "import"
	all : made String concat more consistent across platforms (add Std.string wrappers)
	all : allow direct member variable/property and static property initialization
	js : greatly reduced amount of generated code by using smarter DCE
	php : made modulo operations more consistent
	all : allow local functions to have both type parameters and be inlined
	all : functions type parameters can be constraint (will be checked at end of compilation)
	macro : use NekoVM runtime for regexps, process and xml parsing
	flash : allow @:getter/@:setter in interfaces
	flash : added support for "arguments" in methods
	all : not used enums and inline var/methods are now removed by DCE
	all : allow @:overload to use type parameters and not-absolute type paths
	all : ensure that Std.string of arrays and enums are now consistent across platforms
	all : allow to inline functions containing other functions
	xml : added metadata output to xml generator
	macro : added macro <expr> and macro : <type> reification
	all : renamed type(e) to $type(e)
	as3 : support for metadata and resources, and other fixes

2012-04-14: 2.09
	all : optimized const == const and const != const (with different const types)
	all : add Type.allEnums(e)
	all : big improvements with completion speed and fixed many issues
	flash9 : fixed -D swfprotected with swc output
	neko : added ~ implementation
	js : upgraded jquery version, more api overloads
	sys : added "in" operator for spod macros, added relation access in expressions
	macro : added ECheckType
	macro : added TLazy for not-yet-typed class fields
	js/php/neko : added haxe.web.Request
	all : added Std.format
	js : trace() output fallback on console.log if no id="haxe:trace"
	all : ensure that Std.is(2.0,Int) returns true on all platforms
	js : replaced $closure by function.$bind + changes in output format
	all : allowed @:extern on static methods (no generate + no closure + force inlining)
	all : added documentation in --display infos + display overloads in completion
	js : removed --js-namespace, added $hxClasses
	flash : output traces to native trace() when using -D fdb or -D nativeTrace
	all : allowed abitrary string fields in anonymous objects
	all : allowed optional structure fields (for constant structs)
	all : allowed optional args in functions types (?Int -> Void)
	all : added Reflect.getProperty/setProperty (except flash8)
	all : added --wait and --cwd and --connect (parsed files and module caching)
	all : fixed completion in macros calls arguments
	all : fixed DCE removing empty but still used interfaces/superclasses
	all : added haxe.Utf8 (crossplatform)
	neko : Reflect now uses $fasthash (require neko 1.8.2)
	all : allow \uXXXX in regexp (although not supported everywhere)
	js : make difference between values and statements expressions in JSGenApi
	js : added source mapping with -debug (replace previous stack emulation)
	flash : added @:file("a.dat") class File extends flash.utils.ByteArray
	flash : added @:sound("file.wav|mp3") class S extends flash.media.Sound
	js : added --js-modern for wrapping output in a closure and ES5 strict mode
	all : null, true and false are now keywords
	all : neko.io.Path, cpp.io.Path and php.io.Path are now haxe.io.Path
	neko, cpp, php : added Sys class, sys.io and sys.net packages and "sys" define
	all : allow to access root package with std prefix (std.Type for example)
	all : added haxe.EnumFlags
	sys : io.File.getChar/stdin/stdout/stderr are now in Sys class
	cpp : Reflect.getField and Reflect.setField no longer call property functions.  Use Reflect.getProperty and Refelect.setProperty instead.
	cpp : Default arguments now use Null<T> for performance increase and interface compatibility
	cpp : Added metadata options for injecting native cpp code into headers, classes and functions
	php : added php.Lib.mail
	(hotfix) fixed bug in completion and disabled profiling on Linux
	(hotfix) fixed $ssize when doing new String(v) in neko
	(hotfix) fixed bug with properties in interfaces for Flash & PHP

2011-09-25: 2.08
	js : added js.JQuery
	all : added @:overload
	js : upgraded js.SWFObject from 1.4.4 inlined to 1.5 embedded
	js : code generator beautify
	all : ensure that modifying returned Type.getEnumConstructs array does not affect enum
	all : allow macro typed parameters (other than Expr)
	flash : added flash11 apis
	neko : added support for https to haxe.Http (using hxssl library)
	all : added haxe.Int64
	all : added haxe.Int32 isNeg,isZero,ucompare, fixed overflows for js/flash8/php
	all : bugfix when optimizing inlined immediate function call
	all : fixed "using" on macro function
	all : allowed member macros functions (called as static)
	neko : allowed serialization of haxe.Int32 (as Int)
	all : fixed invalid optimization of two constant numbers comparison
	flash8 : bugfix Std.parseInt with some hex values
	flash9 : added flash.utils.RegExp
	all : changed @:build behavior, now takes/returns a var with anonymous fields
	all : added @:native support for enums
	neko : changed the result of array-assign expression (was null)
	flash9 : no longer auto create enums from SWF classes
		(need explicit "enum" type patch)
	all : optimized variable tracking/renaming
	all : optimized macro engine (speed x2)
	all : added -D macrotimes support
	flash9 : store resources in bytes tag instead of bytecode
	all : allow $ prefixed identifiers (for macros usage only)
	all : allow to access modules subtype statics with pack.Mod.Type.value
		and fixed identifier resolution order
	flash9 : added @:bitmap("file") for simple embedding
	all : added haxe.web.Dispatch
	js : added js.Storage
	all : allow this + member variables access in local functions
		added untyped __this__ support and transition error
	all : added haxe.macro.MacroType
	neko : neko.Lib.serialize/unserialize now returns bytes
	neko : added sys.db package (crossplatform with -D spod_macro support)
		spod_macro now uses wrappers for Bytes (require neko 1.8.2)
	php : added --php-prefix for prefixing generated files and class names
	all : added type_expr_with_type enum support
	php/js : fixed adding 'null' to StringBuf
	all : added haxe.macro.Context.defineType

2011-01-30: 2.07
	all : fixed completion support with --remap
	all : added macros, added --interp
	all : removed 'here' special identifier
	neko : fixed neko.Web.getParamsString() returning "null" instead of ""
	flash9 : fixed issue with @:bind
	flash9 : added some missing errors
	flash9 : fixed TypedDictionary.exists
	all : added @:build and @:autoBuild for enums and classes
	neko : Std.parseFloat now returns NaN with invalid string
	php: fixed Array.push must return the current length (issue 219)
	php: fixed EReg.replace (issue 194)
	php: FileSystem.readDirectory now skips '.' and '..' to be consistent with neko (issue 226)
	flash9 : add trace text on stage (always over current and subclips)
	flash9 : delay SWF initialization until it's added on stage and stageWidth > 0
	         (this can be disabled with -D dontWaitStage)
	all : added haxe.Timer.measure
	all : added Lambda.indexOf and Lambda.concat
	all : no longer allow inline vars as metadata values
	neko : added getFieldsNames to neko.db.ResultSet (supported in Neko 1.8.2 mysql driver)
	all : added --macro and haxe.macro.Compiler
	all : allow macro type patches
	flash9 : changed --gen-hx-classes implementation
		now use 'haxe -swf-lib lib.swf --gen-hx-classes' instead
	flash9 : added @:getter and @:setter
	all : added @:require
	flash9 : moved vector utils functions from flash.Lib to flash.Vector
	flash9 : added support for FP 10.1 and 10.2
	flash9 : added @:meta(Meta(k="v")) support
	all : improved #if support (fixed ! precedence)
	all : lookup unqualified types in all package hierarchy and not only in current package
	flash : set default flash version to 10 (-swf9 deprecated, use -swf-version 8 for avm1)
	php : added --php-lib to allow to rename the destination path of the generated lib
	all : added --dead-code-elimination, removes unused functions from the output
	     (beta feature could not make in the final release)
	all : added @:keep to prevent --dead-code-elimination of class/method
	flash9 : fixed issues with loading a Haxe SWF (boot_XXXX class extends flash.Boot)
	all : allow to inline override methods (if the superclass method is not inlined already)
	all : fixed escape sequences in literal regular expressions
	flash9 : fixed Xml.setNodeValue
	all : removed -excluded, replaced by --macro excludeFile('filename')
	all : added --macro exclude('package') and --macro include('package')
	all : importing a typedef of an enum allow to access its constructors
	all : removed String.cca (replaced by StringTools.fastCodeAt + StringTools.isEOF)
	flash9 : fixed use of default values when null is passed for nullable basic types
	all : fixed issues with inlining and class/function type parameters
	all : big speedup for compiler internal completion
	all : added --macro keepClass('classname')
	flash9 : fixed Xml.nodeValue for comments (does not include <!--/-->)
	all : added named local functions (allow self-recursion)
	all : use left-assoc for (==,!=,>,>=,<,<=)(==,!=,>,>=,<,<=) (&&)(&&) and (||)(||)
	all : give prefix unary operators higher priority than ?:
	php : fixed XML parsing
	cpp : many fixes

2010-08-14: 2.06
	neko : change serializer to be able to handle instances of basic classes from other modules
	js : add Document.createTextNode
	all : bugfix with inline when modifying var with same name as one of current local
	flash9 : classes implementing ArrayAccess<T> are now dynamic (including TypedDictionary)
	all : allow "using" on typedefs
	as3 : minor fixes in genas3 and --gen-hx-classes
	as3 : fix with readonly/writeonly properties accesses
	flash9 : list native getter/setters in Type API class/instance fields
	all : make haxe.rtti.Generic typing lazy (fix for self-recursion)
	all : allow haxe.rtti.Generic + inheritance
	all : added resource size limit to 12MB (ocaml max_string_size is 16MB + b64)
	flash : changes in swf handling to work with >16MB swfs
	flash9 : only init dynamic methods if not already defined (in subclass)
	std : added haxe.SHA1
	compiler : added TCast, allow cast optimization on flash9/cpp
	as3 : fixed Std.__init__ generating 'null'
	compiler : fixed -no-opt
	flash : allow several -swf-lib
		no longer support automatic creation of classes for f8 swfs in f9 mode
		classes defined in f9 swf are not redefinable in Haxe code (use extern)
	flash9 : allow direct access and completion with classes defined in -swf-lib's
	flash9 : remove imported libraries debug infos when not compiled with -debug
	all : only display errors with --display if no completion matched
	all : some completion related errors fixed
	flash9 : added @:bind support
	all : fixed StringTools.hex with negative numbers
	flash9 : fixed Type.typeof(1<<28) was TFloat
	flash9 : use flash.XML parser for Xml class implementation
	neko : fixed Array.splice (was not setting null at end of array)
	neko : rewrote Array class using neko.NativeArray
	all : core classes implementation are now in std/(platform)/_std
	all : added @:final support
	all : added haxe.rtti.Meta
	flash9 : added flash.desktop.Clipboard* classes (added in flash10)
	as3 : fixed Date.toString issue in flash.Boot (now use .toStringHX instead)
		this will only work if .toString called explicitely on Date class
	all : only allow "using" on Dynamic if first parameter is Dynamic
	php : haxe.Http now supports Https connections when OpenSSL extension is enabled (issue 143)
	php : fixed enum constructors sequence (issue 142)
	php : added error message when using 2 fields with different cases in the same class/enum
	php : fixed field declaration for properties with getter and setter (issue 124)
	php : fixed comparison issues between strings (issue 132)
	php : enhanced FileInput.readLine using native fgets function (issue 103)
	flash9 : renamed flash.Error to flash.errors.Error
	php : removed eval() everywhere and simplified _hx_lambda
	php : fixed return type for Std.string() with integers and floats
	php : fixed php.Lib.rethrow
	all : added custom Haxe serialization
	php : aligned php.Web.parseMultipart signature with neko implementation
	cpp : Added source location and stack dump for errors in debug mode
	cpp : Remapped more keywords
	cpp : Added templated fast iterator code for arrays and FastLists
	cpp : Added option for tracing GC references in debug mode
	cpp : Switch the native string implementation from wchar_t to utf8 - for regex speed
	cpp : Added extra "()" to ensure correct order of operations
	cpp : Fixed various bugs for unusual (and not so unusual) language constructs
	cpp : Fixed order of enum generation from index
	cpp : Added __unsafe_get and __unsafe_set to Array as possible optimizations
	cpp : Default to mult-thread compiling on windows for cl version >= 14
	cpp : Seed Math.random
	cpp : Use strftime for Dates
	cpp : Fix socket sellect passing _s
	cpp : Throw error when match count does not match regex
	cpp : Improve register capture in GC
	cpp : Fix Dynamic interger compare
	cpp : Implement makeVarArgs
	cpp : Fix toString for nulls in Enums and Arrays
	cpp : Added initial Android support
	cpp : Move initializers to entry functions in standard ndlls.
	cpp : Changes some CFFI register funtions to char*, from wchar_t*
	cpp : Added some initial support for v8 script target
	cpp : Use non-recursive GC marking to avoid overflow in big lists
	cpp : Added __hxcpp_obj_id

2010-01-09: 2.05
	js : added js.Scroll
	js : package names are now checked at runtime to avoid clashes with existing libs
	js : added --js-namespace to create a namespace for types that are defined in the root
	all : updated xml output and html doc - add inline, override, dynamic functions support
	all : added error when comparing enum with arguments
	all : optimize constant equality for enums
	flash9 : fixed verify error with inline + null type
	flash9 : bugfix when overriding/implementing an method with an applied type parameter
	php : fixed issues with classes that implement Dynamic
	all : ignore #! line at beginning of the hx file
	haxelib : added tags, added documentation
	flash8 : don't use b64 encoding for text ressources
	php : fixed bug in Hash.exists for null values and Reflect.callMethod
	js/flash9 : throw exception in Xml.parse when unclosed node
	all : improve return type progagation in inlined expression (fix some VerifyErrors)
	all : optimize {const} into const
	all : added structure / Dynamic<T> subtyping
	all : fixed List.map2 error when inline + optional args
	flash9 : encode all ISO constant strings into UTF8 at compilation time
	all : allow hxml with only -cmd statements
	spod : moved Manager.addQuote to Connection.addValue
	flash9 : removed .iterator() from Vector (not implementable)
	all : fixed haxe.rtti.Generic on interfaces
	php : fixed issue with Reflect.callMethod
	php : fixed issue with PHP reserved word used in callbacks
	all : bugfix with non-constant enums in switches
	flash9 : fix for interfaces (use namespace)
	all : "using" now works for identifiers in member methods
	flash9 : bugfix with switch on some big integers
	all : bugfix when optimizing (function(x) return x)(x)
	neko : improved speed of Xml.toString()
	all : added -D dump (for debugging purposes)
	neko : added neko.Web.isTora
	php : added php.db.PDO (php.db.Sqlite is now deprecated)
	php : fixed bug in Type.getClassFields() that reported duplicated entries
	php : fixed errror in XML error reporting
	all : allow sub-types declarations everywhere (pack.Type.Sub)
	all : added completion for sub-types declarations
	all : improved completion with lambda function
	as3 : several generation fixes
	all : bugfix haxe.rtti.Generic on private class
	php/js/cpp : sanitize binary expressions to prevent inlining errors
	spod : remove object from cache when deleted

2009-07-26: 2.04
	flash9 : fixed get_full_path error with -D fdb
	js : fixed Array.remove on IE
	flash8 : removed extra empty AS3 tag (causing some issue with F8 loadMovie)
	improved speed of Bytes unserializing (no need for BytesBuffer)
	flash9 : bugfix, Null<Typedef> was generating dynamic code
	flash9 : added error message in flash.Vector if used without flash 10
	flash9 : fixed some "never" property access issues
	all : added "never" property access support for all platforms
	js : small syntax fix with value-blocks
	js : fixed Type.enumEq with null values
	js/flash8 : use &0xFF in haxe.io.Bytes.set
	flash9 : fixed switch on Null<Int> verify error
	flash9 : fixes related to UInt type + error when using Int/UInt comparison
	as3 : improved Vector support, inline flash.Lib.as
	as3 : bugfix with skip_constructor
	as3 : added Enum.__constructs__ (allow Type.getEnumConstructs)
	as3 : make all constructor parameters optional (allow Type.createEmptyInstance)
	as3 : bugfix with property access inside setter (stack overflow)
	all : Enum is now Enum<T>
	all : added Type.createEnumIndex
	all : forbid same name for static+instance field (not supported on several platforms)
	all : renamed haxe.Http.request to "requestUrl"
	all : renamed neko.zip.Compress/Uncompress.run to "execute"
	spod : fix very rare issue with relations and transactions
	compiler : added TClosure - optimize closure creation and ease code generation
	cpp : added CPP platform
	all : added 'using' syntax
	neko : added 'domains' optional param to ThreadRemotingServer to answer policy-file-request
	php : fixed php.db.Mysql so that getResult is consistent with Neko behavior
	php : fixed __toString for anonymouse objects
	php : fixed bug in overridden dynamic functions
	php : fixed round to be consistent with other platforms
	php : fixed bug concatenating two dynamic variables
	php : php.Lib.rethrow now works as expected
	flash9 : fixed bug with SWC output and recursive types
	flash8 : fixed inversed arguments in __new__
	neko : added neko.net.Socket.setFastSend
	php: fixed String.charCodeAt
	php: minor optimization (removed foreach from std code)
	php: implemented haxe.Stack
	php: changed exception handler to use Haxe call stack
	php: changed special vars to use the '\xBB' prefix instead of __
	php: fixed use of reserved keywords for var names
	php: List iterator is now class based (faster)
	php: fixed behavior of class variables having assigned functions
	php: fixed php.db.Manager (was uncorrectly removing superclass fields)
	php: added support for native Iterator and IteratorAggregate interfaces
	all : added --display classes and --display keywords
	all : fixed issue with optional parameters in inline functions
	all : allow implementing interfaces with inline methods
	all : enable inlining for getter/setter/iterator/resolve/using

2009-03-22: 2.03
	optimized Type.enumEq : use index instead of tag comparison for neko/flash9/php
	bugfix for flash.display.BitmapDataChannel and GraphicsPathCommand (allow inline static)
	resolve environment variable in -cmd commands
	added flash.Vector.indexOf and lastIndexOf
	fixed bug in interfaces that define the method toString (Haxe/PHP)
	fixed bug in haxe.io.BytesInput.readBytes in Flash9 (was throwing Eof if full buffer can't be readed)
	fixed implements/extends special classes when they are imported
	StringBuf now uses an array for JS implementation (around same on FF, faster on IE)
	fixed assignment of field length in anonym objects (Haxe/PHP)
	fixed addEventListener typing for flash9
	fixed __vector__ generation for AS3 target
	fix with inline functions : position is now the inserted position and not the original one (better error reporting)
	added SWC output support
	fixed issues with unset of values in for loops and executing blocks that return functions (Haxe/PHP)
	"throw" type is now Unknown instead of Dynamic (prevent type-hole in "if A else if B else throw")
	added __foreach__ for flash9/as3
	fixed f9 verify error with different kind of functions
	moved eof() from neko.io.FileOutput to FileInput
	added haxe.rtti.HtmlEditor
	added neko.db.Manager.setLockMode
	genAS3 : fixed Error classes issues
	genAS3 : fixed default basic type value in interfaces
	flash9 : fixed UInt default parameter verify error
	flash9 : fixed issue with flash.* string enums verify error
	compiler : allowed \r line separators for HXML files
	flash9 : fixed verify error with loop variable beeing a specific class
	compiler : prevent truncating float dynamic values to int when using numerical operations
	neko.db.Manager fix : synchronize fields after locking an unlocked cached object
	compiler : fixed issue with cascading inline+haxe.rtti.Generic
	optimizer : reduce constant int/float/bool expressions and immediate function calls
	flash9/as3/php : don't add Boot.skip_constructor test if no side effects in constructor
	compiler : added --no-opt to disable expr reduction
	compiler : separated basic and advanced commandline options
	compiler : fixed printing of sub-function types
	genHX : fixed generation of classes that extends another class (shouldn't be turned into enums)
	speedup Array.remove on flash9/js

2008-11-23: 2.02
	Std.is(MyInterface, Class) now returns true (Haxe/PHP)
	php arrays are wrapped into _hx_array instances, fixes issues with references (array cast, access out of bounds ...)
	removed untested php classes (php.DBase, php.IniHash)
	added -D use_rtti_doc
	flash.Lib.getTimer() now returns Int and is inlined
	fixed php.FileSystem.stat
	added memory related functions to php.Sys
	added error when trying to extend Array, String, Date and Xml
	fixed handling of implements ArrayAccess
	fixed some minor things in flash10 api
	switch/for/while/do/try/if are no longer using parse_next (parenthesises requ. instead)
	fixed Type.typeof and Std.is in case of too much large integers for Flash6-8/JS
	haxe.xml.Check : treat comments the same as PCDATA spaces
	haxe.io.BytesData now uses strings instead of arrays for PHP
	compiler : optimized line calculus from ast position
	lexer : allow identifiers starting with _[0-9]
	fixed access to flash.Vector methods : use AS3 namespace (faster)
	bugfix in inline functions : modifying a parameter can't modify a real local var anymore
	bugfix in inline functions : handle class type parameters and method type parameters
	fixed issue with Int default value for Float parameter
	flash9 : bugfix when using the retval after setting a closure variable
	added flash.Memory API for flash10 alchemy opcodes access
	changed #if as3gen to #if as3 when generating as3 code
	fixed as3 flash.Vector generation
	fixed haxe.io.BytesOutput for flash9 : set default to little-endian
	some flash9 fixes related to extern enums
	updated flash.text.engine package with haxe enums
	flash9 : use target file path for Boot unique ID instead of random number
	as3 : fixed bug when anonymous field was a reserved identifier
	flash9 : added flash.Lib.vectorOfArray and vectorConvert for flash10
	added -D check-js-packages to allow several haxe-generated js files in same page

2008-10-04: 2.01
	fixed php.Sys
	added neko.NativeString and neko.NativeArray
	fixed php.Boot.__string_rec() when invoked from toString
	fixed null references in class constructors for array arguments
	fixed Type.enumParameters() and Type.typeOf() for PHP
	fixed SPOD/MySql for PHP
	fixed php.net.Socket.setTimeout(), php.io.Process
	fixed php.Web.setCookie() for expire time
	fixed php rethrow in catches and added the possibility to catch native exceptions
	added runttime check for php.io.Socket.shutdown (uses fclose in php 5.1.x)
	allowed optional Context in remoting connections
	fixed extern classes for flash < 8
	fixed inherited protected/private properties in as3 SWF library
	fixed haxe.io float/double in Neko (when bigEndian was null)
	added __FSCommand2__ support
	optimized haxe.Unserializer (use faster buffer access)
	use "Dynamic" instead of Dynamic->Void for flash9 IEventDispatcher
	always use full classes paths for genAS3
	prevent different get/set property accesses when implementing an interface
	fixed assign of dynamicfunction references in PHP
	Haxe/PHP now generates code for extern classes __init__
	added strings literal support in haxe.Template
	fixed Process arguments and exitCode() in Haxe/PHP
	fixed hierarchy problem for classes with the name from different packages Haxe/PHP
	php.db.Mysql now throws an exception when tries to connect to an unexistant DB
	fixed blocks in if statements for Haxe/PHP
	added php check on the full hierarchy for colliding names
	added support for "g" modifier in EReg for PHP
	PHP now generates __toString for classes that have toString defined
	implemented php.Lib.getClasses()
	fixed duplicate fields in Type.getInstanceFields on subclass
	Enum is no longer defined inside Type but is standalone class
	fixed Date.getDay on Neko/Windows (use %w instead of %u)
	fixed memory leak with PHP closures
	fixed wrong scope in PHP closures
	fixed Array.reverse() in PHP
	fixed Reflect.compareMethods in Neko (require Neko 1.8.0)
	fixed flash7-8 register usage for __init__ and static variables initialization
	moved StringTools.baseEncode/Decode to haxe.BaseCode
	fixed binary resources for Flash, JS and PHP outputs
	fixed compiler bug with inline + optional arguments
	fixed Type.createInstance and createEmptyInstance with Array for flash6-8

2008-07-28: 2.0
	fixed current package bug in inherited constructor type
	delayed type-parameter constraints check (allow mutual rec extends for SPOD)
	improved unclosed macro error reporting
	Haxe/PHP integration
	renamed NekoSocketConnection to SyncSocketConnection (php support)
	fixes in genAs3
	fix for flash9 : always coerce call return type
	set all private+protected names from SWF lib to public (allow override+reflect)
	flash9 : use findprop instead of findpropstrict for 'this' access (allow dynamic)
	don't allow nullness changes in overrided/implemented
	prevent typing hole with overriden polymorphic methods
	added neko.vm.Mutex and neko.vm.Deque (included in neko 1.7.1)
	added package remapping using --remap

2008-07-17: 2.0-RC1
	genneko : remove big array error (fixed in neko 1.7.1)
	fixed neko.net.ThreadRemotingServer.onXML
	genswf9 : fixed verify error with Null<Class> (was using dynamic access)
	small patch for jsfl support
	added .cca for faster string operations on Flash9/Flash/JS
	bugfix with inlined local variables
	upgraded flash9 api to flex3/player 9.0.115
	override is now mandatory, no more --override
	dynamic is now a keyword
	f9dynamic is now dynamic and is mandatory on all platforms
	public/private/dynamic are inherited by default when overriding a method
	removed Reflect.empty() : use {} instead
	changed #else by #elseif, added #else
	flash9 : optimized Hash,IntHash,StringBuf (use typed value)
	Reflect.field/setField/callMethod , Type.enumIndex and StringBuf methods are now inlined
	optimized haxe.Md5 : don't use statics
	allow up to 8 parameters in Reflect.createInstance
	flash9 : some minor optimizations in haxe.Serializer
	added haxe.io package (removed things from neko.io)
	__resolve becomes resolve (and should be documented)
	added haxe.Int32
	removed neko.Int32
	removed neko.io.Input/Output/Eof/Error/Logger/Multiple/StringInput/StringOutput
	removed neko.net.RemotingServer
	changed neko apis to use haxe.io and Bytes instead of String buffers
	fixed big bug in js/flash8 debug stack handling
	complete rewrite of haxe.remoting package
	haxe.io.Bytes serialization support	(replace deprecated string support)
	removed === and !==
	removed Std.bool
	fixed : Reflect.field(null) in flash9 doesn't throw an error anymore
	removed Type.toClass and Type.toEnum
	Dynamic type is now a class and not an enum
	moved reflection support for core types from Boot to Std
	fixed Type.getClassName/getEnumName/resolve for core flash9 types
	renamed haxe.rtti.Type to haxe.rtti.CType (with changes in prefix)
	added haxe.TimerQueue, added haxe.Timer.delay, remove haxe.Timer.delayed
	flash9 : bugfix, generated interfaces were empty
	fixed bug while writing block-vars in flash/js
	added parameters default value (constants)
	removed Std.resource, Std.ord, Std.chr
	added haxe.Resource, allow binary data in resources
	added Type.createEnum
	check that local variables get correctly initialized before usage
	haxe.Stack support for flash9

2008-04-05: 1.19
	fixed flash9 Array.toString
	fixed inline return bug
	added haxe.rtti.Generic behavior
	added haxe.FastList
	bugfix to prevent recursive anonymous
	fixed some incorrectly reported "recursive inline" errors
	fixes in genas3 + genswf9 for Dynamic/* in methods
	{} is now an empty object and not an empty block
	fixed some verify errors left in flash9
	fixed private/protected differences in gen-hx-classes
	genswf9 : allowed to store a Class in a typed register
	fixed switch-on-bool (don't use matching)
	genswf9 : optimized switch on ints
	some renames in haxe.rtti.Type
	added flash.utils.TypedDictionary for F9
	genswf9 : fixe debug filename with inline code
	fixed completion for packages starting with 'a' or 'z'
	added flash9.Lib.as
	prevent double Movieclip class declaration when linking flash9 lib
	allow numerical operations on type parameters constraint by Float
	genswf9 : fixed dynamic inheritance

2008-02-23: 1.18
	some optimization and bugfix for as3 codegen
	bugfix : allow bitmaps and fonts classes for F9 library
	bugfix : neko.Web.setCookie
	bugfix : as3 switches in -swf-lib, and enable to "repair" corrupted as3 bytecode
	fixed --i return value in flash9
	fixed some transforms in flash9
	added js.Selection
	simplified js.Dom (more events)
	added haxe.xml.Fast.innerHTML
	added Reflect.compare
	fixed "".split() in Neko (now returns [""] instead of [])
	bugfix for swf-lib f9 classes ordering
	added EReg.customReplace
	added neko.Lib.lazyLoad and improved neko.net.Poll for Neko 1.6.1
	prevented static fields in interfaces
	added neko.Sys.cpuTime()
	fix for protected as3 classes
	added support for flash9 XML (in flash.xml package)
	added neko.vm.Tls for Neko 1.6.1
	added --no-inline
	renamed neko.zip.File to neko.zip.Reader
	added neko.zip.Writer and neko.zip.CRC32
	fixed multilevel Transform.block_vars
	added js.SWFObject
	fixes for if/switch with null or Null<T> on Flash9

2008-01-13: 1.17
	fixed Int32.compare, added Int32.read and Int32.write
	fixed type of unitialized registers in flash9
	fixed Sqlite transactions (commit and rollback now restart a transaction)
	several flash9 optimizations
	flash9 debug support (with -D fdb)
	set align to TopLeft if not defined for flash9
	added neko.vm.Gc
	fixed Null should not be a value
	bugfix in serialization format with USE_ENUM_INDEXES
	added apis in DateTools for time manipulation
	bugfix in flash9 : strictly typed local vars used in local functions
	always force swf version and sandbox redefinition
	added as3hl layer
	merge as3 classes
	use flash9 fast switch for enums
	always use match for enums (no switch even if constant)
	fixed DateTools.format %I and %l in Flash/JS
	securized Hash for JS and Flash
	compiletime F9 class generation for F8 swflib
	optimized for loops (Array and IntIter)
	added #line support
	more f9 Null<T> support for "if" and array declarations
	more neko.Web.setCookie parameters
	added "inline" for methods and static vars
	fixed % type in flash9

2007-10-31: 1.16
	use _sans font for default flash traces (better Linux support)
	fixed haxe.remoting.Connection compilation for Flash<8
	added fix to prevent 64K identifiers limit on Flash<9
	ensure order of anonymous fields initialization
	fixed haxe.remoting.Connection.urlConnect in JS
	use amortized O(1) for Neko Array implementation
	ndlls libraries should now use .neko() instead of __a
	allowed 'u' utf8 for regexp (needs Neko 1.6.1 regexp.ndll on windows)
	onclick and onsubmit JS events returns Bool
	fixed inherited constructor of extern class was always private
	fixed Ereg.split without 'g' flag on JS/Flash9
	fixed haxe.Stack in JS without -debug
	added support for -D no-swf-compress
	fixed ByteArray.readObject
	fixed implements Dynamic in Flash9
	removed neko.io.FileInput.eof, fixed neko.io.Input.readLine
	fixed haxe.Template for Flash9
	added neko.Sys.command optional array of arguments
	removed haxe.Proxy
	added flash.XMLRequest
	fixed Type.enumParameters for Neko
	guaranteed order of Type.getEnumConstructs same as code
	used index-based dispatch for enums
	added Type.enumIndex
	fixed enum.toString for Flash and JS
	support for -Dnetwork-sandbox
	trim -cp and -resource
	various genas3 fixes

2007-08-29: 1.15
	fixed bug with Enum.construct when Enum have type parameters
	change with "untyped" : arguments types are checked (because of opt select)
	haxedoc : fixed type parameters display
	fix for JS and Flash9 XML parser : allow newlines in attributes
	disable Flash9 resources with AS3Gen
	error on extra anonymous fields
	error on too much big neko array declaration (neko 1.6 max_stack limit)
	fixed Flash9 statics slots (FP 9,0,60 compatibility)
	fixed Flash9 Type.getClassName
	optional enums arguments on Flash9 are now automatically Null
	forbid usage of type parameters in static functions
	fixed Std.int with negative numbers
	fixed some F9 issues with Haxe-specific Array, Date and Math methods
	used AS3 namespace for F9 Array and String instance methods
	fixed F9 with uninitialized integer registers
	fixed F9 + operator with Dynamic/Null operands
	added Enum subtyping
	fix with remoting threadserver and exceptions
	fixed Flash9 dynamic runtime type field access
	fixed very tricky typing bug with constructors inheritance
	fixed some documentation related parser bug
	fixed stack overflow with static setter
	fixed package completion bug when -cp points to an not existing dir
	fix duplicate sandboxes tags with -swf
	__resolve in Haxe Remoting is now public

2007-07-25: 1.14
	fixed no error when invalid "catch" expression
	remove variance
	fixed prototype bug in neko when "Main" class is defined
	fixed flash9 xml iterator methods
	bugfix in flash9 ByteArray serialization
	fixed genAS3 conflicting classes and interfaces
	preserve neko output file extension
	added flash.Event for Flash9
	added --no-output
	fixed neko.net.Socket peer and host methods
	added neko.io.Process and neko.vm.Ui
	added haxe.xml.Proxy
	some flash6 fixes
	allowed simplequotes for xml attributes in Flash9 and JS
	flash9 optimizing compiler
	new faster neko binary AST
	added haxe.remoting.NekoSocketConnection and SocketProtocol
	don't allow for...in iteration with Dynamic or Unknown
	added flash9 resources
	fixed precedence of ternary operator ?:

2007-05-18: 1.13
	fixed bug with local variable masking package in catch type
	fixed "Not_found" when enum params differs
	added "override" for AS3 generator
	fixed stack overflow in typedefs
	added haxe.Timer.queue, removed delayedArg (use callback instead)
	fixed haxe.remoting.SocketConnection (msg invertions might occur)
	add uniqueness check for switch constants
	js : HtmlCollection and MetaDom.childNodes are not true Arrays
	allowed semicolon after typedef declaration
	fixed in-loop closure usage of "for" variable for Flash and JS
	added neko.net.ThreadRemotingServer.onXml (to handle crossdomain xml)
	more accurate stack trace for socket remoting
	prevent some memory leak in haxe.Timer / JS
	added flash fullscreen support
	added cond?a:b syntax support
	added utf8 buffer api
	added haxelib "dev" mode
	renamed Http.asyncRequest to customRequest
	add classes to Neko module export table
	fixed parametrized enums for Flash6
	fixed bug with completion and interfaces
	fixed --flash-use-stage in Flash9

2007-03-06: 1.12
	added flash lite support with -D flash_lite
	bugfix for Unknown<X> should Unknown<X>
	prevent some exceptions in neko.net.ProxyDetect
	fixed ByteArray serialization
	added neko.Int32
	added -x for fast neko scripting
	prevent locals from breaking class access (works with imports)
	fix in function overriding subtyping
	added haxe.remoting.FlashJsConnection
	fixed tar support in neko.zip.File
	ide completion support using --display
	give access to neko.net.Host ip (as Int32)
	fixed bug when calling super.UpperCaseMethod()
	hide additional flash Array methods
	allow leading comma in anonymous types
	added haxe.Public interface
	added AS3 code generator
	field lookup gives priority to superclass over interfaces
	improved haxedoc output
	fixed bug in neko regexp split/replace when empty match at eol
	fixed bug in flash 6-7-8 resources generation

2007-01-28: 1.11
	changed StringBuf.add implementation
	added haxe.Firebug
	allowed variable return type for overriden/implemented methods
	display error position in front of each error line
	improved error messages when optional arguments not matched
	added neko.io.Path
	added neko.net.ProxyDetect
	bugfix in unify : prevent recursive anonymous objects
	haxe.Http call "prepare" only if size is known
	added multiple expressions in "case"
	serialization : deprecated old string format, use urlEncode/Decode
	added flash9 bytearray serialization (to binary string, for neko com)
	fixed Type.typeof on some flash9 instances
	no more dontUseCache (haxe.Serializer.USE_CACHE, default to false)
	small genxml/haxedoc improvements
	added Type.enumEq
	local function parameters are now inferred in several cases
	optional RTTI for Spod Object
	bugfix related to callback in neko code generator
	more type error stack (now includes type parameters)
	type system fixes in anonymous subtyping
	added Iterable<T>, changed Lambda
	added TAR and GZIP support to neko.io.Zip
	compute minimal array content type
	fixes in enum switchs

2007-01-01: 1.10
	fix in haxe.remoting.SocketConnection.readAnswer
	fix in postfix incr/decr and getter/setter
	added haxe.Http.fileTransfert for Neko
	fixed haxelib to 1.02 (use multipart file transfert)
	fixed Array.reverse
	added flash.Lib.getURL and fscommand for Flash9
	fixed some ignored parse errors
	fixed minor syntax : immediate object access
	allow extend/implements a typedef
	fixed Flash9 AMF remoting
	fixed Flash9 bugs in Date object
	fixed dynamic Array typing bug
	allowed typedef private field access
	added Class<T> base class type
	AsyncConnection.call callback is now optional
	fixed if/switch with no else/default compilation
	moved Reflect.createInstance to Type
	added Reflect.makeVarArgs
	haXelib 1.03 : several developers per project + web interface

2006-11-22: 1.09
	added neko.vm.Module and neko.vm.Loader
	haxelib : allowed spaces in "run" arguments
	allowed Thread comparison
	fixed bug in SWF6 compilation
	allowed either Mysql or Mysql5 usage
	replaced db.Connection.hasFeature by db.Connection.dbName
	added Socket.custom field
	moved neko.Thread to neko.vm.Thread
	define haxe_109 (for api changes)
	fixes in haxe.remoting.Connection and haxe.Unserializer for F9
	added haxe.remoting.Connection.urlConnect for JS
	allowed private typedef fields
	added neko.net.ThreadServer, ThreadRemotingServer and Poll
	removed neko.net.RemotingBuffer
	relaxed enums switchs (allow value in first case)
	changed "cast" codegeneration (fix some F9 usages)
	change in POST data handling in mod_neko (max 256K, except multipart)
	added neko.Web.getClientHeaders and neko.Web.flush
	"callback" is now a keyword
	fixed stack overflow when typedef = Dynamic
	fixed Reflect.createInstance on F9
	Array : slice optional length, fixed neko slice & splice
	+ fixed cast return type

2006-10-29: 1.08
	fixed bug in flash -debug
	fixed Sqlite result .length
	fixed missing "." in OSX/Linux default classpath
	fixed haxelib NDLL autoloading on OSX
	fixed bug in deserialization of "\\\r" sequence
	added inheritance and fields getter/setter to xml output
	haxedoc 2.0
	fixed neko native enum serialization
	fixed "all constructors matched" for enums without params
	fixed returned value semantics in neko (prevent remoting leak)
	more documentation
	added haxe.rtti package (classes can implement haxe.rtti.Infos)
	fixed windows line endings in exclude files under linux/osx
	fixed small bug in "cast" syntax
	added "callback" for partial function application
	added --auto-xml for future haxeFD usage
	fixed Reflect.isFunction
	minor bugfix in JS code generator
	new neko.net package
	allow recursive remoting proxys (skip instead of error)
	added neko.Thread and neko.Lock MultiThread classes
	added neko.net.ServerLoop for multiple clients handling

2006-09-11: 1.07
	fixed resources in Neko
	typedef, override, package and f9dynamic are now keywords
	slighly changed error format output
	fixed "undefined" serialization and Type.typeof
	some fixes in haxelib
	set default classpath for non windows systems
	added variance
	fixed bug in bounded type parameters
	fixed scope bug in try/catch with Flash9
	added remoting over XMLSocket and LocalConnection for Flash9
	fixed Std.is(*,null) = false
	allowed >64K Haxe/neko strings
	-debug and stack traces support for Flash and JS
	minor changes in xml output

2006-08-28: 1.06
	allowed extern enums
	use only matching construct when parameters are matched
	fixed bug preventing & char to be sent between JS and Flash remoting
	improved flash9 api (more strict)
	flash9 xml : use JS ReXml parser
	added neko.io package (Input/Output)
	moved neko.File and neko.Socket to neko.io package
	fixed flash optional arguments (when extending flash.MC)
	fixed neko native serialization problems
	variable modification does not have side effects in 'for x in a...b'
	jit disabled by default for neko web server
	enable flash7-8 libraries usage from flash9
	unknown identifier become "class not found" when representing a classpath
	changed haxe.PosInfos handling
	added -debug (removed --flash-debug) effective on flash9 and neko only now
	added Type.typeof
	improved Serializer speed
	added Serialization support for Date, Hash, IntHash, List
	added flash9 and JS IE/Opera class reflection
	added haxe.xml.Check and haxe.xml.Fast
	added Xml.parent
	added haxelib
	added ArrayAccess interface

2006-08-16: 1.05
	moved Md5 to haxe package.
	some method renamed in neko.FileSystem.
	added neko.remoting.Server.setLogger
	fixed bug in haxe.Serializer on neko (was preventing List serialization)
	fixed bugs in Haxe.Unserializer on neko (invalid enum tag & pbs with UTF8 strings)
	fixed sqlite escape & quote , added BOOL support
	allowed direct property access in getter/setter (prevent rec loop)
	allowed event-driven neko http requests
	forbidden "name" static in js
	don't allow variable redeclaration in subclasses
	added && || and ! in conditional compilation rules
	metas : removed __construct__ and class.toString.
	metas : __super__ and __interfaces__ now optional
	added Type api (seperated from Reflect)
	flash 9 support

2006-07-25: 1.04
	added macros in haxe.Template
	allowed static variables access from a signature shortcut
	allowed new Signature when signature is a class
	fixed : modulo priority is now higher than mult and div
	fixed bug in haxe.Proxy generation
	fixed more stack overflows with recursive signatures
	fixed bug in class <: anonymous subtyping (inherited fields)
	override is not mandatory by default (need --override)
	added neko just-in-time
	fixed bugs in haxe.Serializer and haxe.Unserializer (enum format change)
	changed "signature" by "typedef" (more comprehensible)
	restricted objects comparisons
	fixed bug with js operator priority
	improved performances for haxe.Serializer and haxe.Unserializer
	fixed bug in static variable lookup (should look class in the last case)
	prevented several prints of "not enough arguments".

2006-06-23: 1.03
	haxedoc executable now part of the distribution
	removed selectDB from the neko.db.Connection API
	added optional parameters with selection
	removed --no-flash-opt-args
	changes in SWF packages handling
	fixed optional leading comma in anonymous object and array values
	fixed bug in inheritend constructor type parameters
	fixed bug in type_field with inherited type parameters
	added haxe.Proxy
	added code transformations for swf/js block variables
	fixed very tricky bug with constraint parameters used together with polymorphic methods
	added selective import (import x.y.Class.InnerType)
	added optional enum constructor parameters
	added opened anonymous types (no more Unknown has no field...)
	fixed "MovieClip extends flash.MovieClip".
	added Reflect.copy
	added neko.Random
	added Date.fromString
	fixed bug in haxe.Unserializer, slighlty optimized haxe.Serializer
	added __setfield magic (complete __resolve)
	added explicit override when overriding methods

2006-06-08: 1.02
	fixed stack overflow when recursive class <: recursive signature
	improved a bit commandline : allow several hxml arguments
	added {> Class, fields... } types declarations
	added cast without type (less dangerous than untyped)
	no stage objects by default, added --flash-use-stage
	added haxe.remoting.DelayedConnection
	added -exclude
	removed classpath from neko debug infos filenames
	fixed bug in Neko empty Array.pop and Neko EReg.replace ""
	fixed nodeValue for Neko XML comments, doctype, prolog
	improved DocView : formating, signatures, files generation
	added neko.zip package
	fixed bug in neko.File binary flags
	fixed problems when downloading large files using haxe.Http under Neko
	neko.db.Connection and neko.db.ResultSet are now interfaces
	added neko.db.Sqlite and neko sqlite ndll
	mod_neko2.ndll for Apache2 in Windows distribution
	fixed bug in static properties method resolution
	change js.Dom : use cascading signatures and improved api
	added haxe.unit Unit test framework

2006-05-25: 1.01
	added neko.Utf8
	Serializer/Unserializer now support utf8 strings
	allowed subtyping of prop accesses public/private when implementing an interface
	removed "eval" from Remoting APIs (only calls - more easy to handle).
	added flash6 support
	fixed Std.is on different platforms (interfaces implements interface)
	added AsyncConnection.amfConnect for flash
	added SWF overflow checks
	changed "property" to "var"
	don't allow monorph unification with Dynamic (more safe)
	allowed multiple parsing and typing errors
	review and completed commandline options
	error on backwards constant integer iterators
	remoting proxy constructor is now public
	fixed -swf-header override the swflib background color
	moved all remoting classes into the haxe.remoting package
	added haxe.remoting.LocalConnection

2006-05-17: 1.0
	fixed small bugs in JS Xml Parser (empty attribute, newlines in attributes)
	added default Content-Type for haxe.Http in JS
	haxe.AsyncConnection : onError should not be call if error occur in onData
	fixed infinite loop if haxe.Unserializer.readDigits reach eof on JS/Flash
	fixed bugs in neko.Web and neko.Sys (some methods returning "null" instead of null)
	added neko.Socket.setBlocking for nonblocking sockets
	fixed bug in js generator when using cascading iterators
	fixed typing bug when overloading parametrized method
	fixed bug in js generator when "try" without curly braces.
	allowed enum catching
	added remoting proxys
	allowed neko.Web API commandline emulation outside mod_neko
	removed subtyping Anon :> Instance
	added signatures, Iterator is now a signature
	getter/setter and public/private unification
	allowed anonymous declaration with interface-style syntax (for signatures)
	optimized code generated for underscore in enum matches parameters
	fixed flash/js String.charCodeAt(outside) => null
	fixed neko charAt(outside) => ""
	added errors for strings containing \0 in JS and Flash
	added HAXE_LIBRARY_PATH environment variable support
	fixed interfaces inheritance : can't extend, can implement (type-sums)
	fixed fixed >64K resource bug in SWF
	fixed newline problems with Flash/JS Connection

2006-05-02: RC1
	added the Socket class
	fixed a bug of returned value in neko with 6 or more parameters
	added "Missing type" error for catchs.
	added regular expressions (still missing Flash implementation)
	fixed type printing and parenthesis in type declarations
	different behavior when elements removed during Array.iteration
	fixed genswf : local variables used in for...function
	improved type parameters structure coherency
	enable usage of Spod without Transaction
	implemented neko.db.Transaction.isDeadlock
	slighly relaxed one of the javascript generator constraint
	added haxe.Template
	moved Log , PosInfos and ImportAll to haxe package
	completed private class/interface/enum support
	removed Array.indexes
	added __resolve compile-time support when class implement Dynamic
	added haxe Remoting
	added "module with different case" error (for windows)
	added Reflect.resolveClass, Reflect.resolveEnum, Reflect.setPrototype
	added access to classes by name in genneko
	added enum.__ename__
	fixed Std.is(e,enum)
	fixed infinite loop in neko EReg split/replace and epsilon matching
	added neko native serialization support
	fixed syntax for multiple constraints in type parameter
	added recursive type parameters constraints (T : C<T> constraints)
	updated Xml handling

2006-04-17: beta 5
	fixed bug : continue in do...while
	changed typing order for do...while (infer condition after block)
	fixed JS "catch" generation
	fixed extending flash.* extern class
	fixed bug in neko generator w/ closures
	fixed bug in js generator (return switch need correct "this" context)
	fixed bug in for x in a...b : invalid local variables overridding
	added properties
	fixed bug in js generator : while...switch...break
	new List implementation
	can use static function __init__ on every platform
	bug fixes in Reflect.fields
	added Hash.remove, changed Hash/JS implementation
	added flash __delete__ support
	added neko.db.Object, Manager, Transaction
	fixed neko class.__interfaces__
	added "assigning a value to itself" error
	added automatic PosInfos when is last parameter
	added polymorphic methods
	added check_flash_args support

2006-04-02: beta 4
	fixed javascript events case
	fixed invalid use of physeq
	fixed + type inference
	added -altfmt
	allowed anonymous <: class subtyping
	relaxed unifications of expressions in "for" and "while"
	more methods in List
	syntax changes : mandatory parenthesis for "for" and "while"
	allowed any kind of identifier almost everywhere
	moved tools, flash, js and neko inside "std"
	no need for 0x in flash header bgcolor
	added -res
	fixed type parameter contraint holes
	Std.is Dynamic always returns true
	added Enum.toString
	neko : env locals can be modified in inner functions
	completed js keywords list in generator
	added Reflect.typeof
	prioritize neko.Lib.load static calls
	fixed bugs in for...in optimization with continue
	fixed Reflect fields, added documentation, added Class
	added javascript closures, fixed null closures on flash and Neko
	added javascript __init__ statics and js.XMLHttpRequest
	added neko.Stack
	fixed bug in Std.ord
	convert neko string to haxe string on catch
	automaticaly creates empty clips for classes extending flash.MovieClip
	unify stack : several meaningful unification errors
	added cast operation and keyword

2006-03-11: beta 3
	javascript generator
	optimized for in interval
	renaming of locals (name must be unique)
	added uncaught exceptions handling in Flash
	fixed Bool.true == true and Bool.false == false on all platforms
	fixed matching on Bool different from enums
	removed -fplayer (use -D instead) and added -fheader
	fixed infinity is Int
	added "here" special identifier
	neko Apis : File, FileSystem, Sys
	added base JS API

2006-02-19: beta 2
	renamed neko.db.Result to neko.db.ResultSet
	added Date support for Mysql results
	added private fields for static class anonymous types
	disambigous >=, >>= and >>>=
	fixed inheritance bug in swf and neko generators
	improved function parameters type error reporting.
	allowed variable number of args for flash.* constructors.
	added Math.random(), Reflect.empty()
	added flash.XMLSocket and flash.Timer classes
	completed Std class with conversion functions and others.
	completed flash.Lib class with flash toplevel functions.
	fixed bugs in neko webserver

2006-02-04: beta 1
	allowed array literals to be dynamic
	use neko 1.2 commandline and prototypes
	changed #cond to #if cond for conditional compilation
	all fields are defined to null by default
	defined __class__ and other meta accesses for Flash and Neko
	fixed type hole for compiler-know types (should not resolve using imports)
	changed packages : neko.* and flash.* (with protection)
	added Lazy types : type the fields when they are needed with recursion
	untyped accesses are monomorphs, not dynamics
	generated __string check that toString() return an object
	XmlParser and other APIs for Neko
	fixed escaped chars in Neko generation
	conservative static initialization order
	allowed no type parameters for new Class
	function types carry parameter names
	anonymous types contain private variables (for private static accesses)
	added optional name for anonymous types in typer (for static accesses)
	private classes and enums (partial support)
	improved error message for invalid number of arguments
	flash extern classes can take variable number of args.
	added -swf-lib for importing SWF library
	added neko.db package

2005-12-23: alpha 5
	added -main commandline parameter
	catches are now working with Neko
	restricted catch types for type-safety
	added constructor inheritance + check if superconstructor is called
	allowed Dynamic-only subtyping on type parameters
	added method closures to Neko generation
	added class Reflect
	added License : libraries are BSD
	added -xml documentation output
	allowed class instance :> anonymous subtyping

2005-12-10: alpha 4
	forbid break and continue outside loops
	fixed SWF generation bugs
	added SWF "extends" support
	added method closures
	added some flash lowlevel operations (__xxx__)
	added Log, LogInfos and trace
	added Neko generation
	fixed problems with conditional compilation macros

2005-11-30: alpha 3
	added Flash extern classes
	Boot initialization
	added "untyped"
	added conditional compilation
	added interfaces
	changed iterators from closures to objects
	added (XML)Node and XmlParser for Flash

2005-11-25: alpha 2
	swf generation (missing iterators)
	some typing fixes

2005-11-17: alpha 1b
	fix some bugs
	changed package tests.lang

2005-11-14: alpha 1
	lexer
	parser
	typer<|MERGE_RESOLUTION|>--- conflicted
+++ resolved
@@ -1,4 +1,3 @@
-<<<<<<< HEAD
 2016-??-??: 3.3.0
 
 	New features:
@@ -51,7 +50,7 @@
 
 	macro : added overloads field to ClassField (#3460)
 	macro : added Context.getLocalImports (#3560)
-=======
+
 2015-10-11: 3.2.1
 
 	Bugfixes:
@@ -63,7 +62,6 @@
 	cpp : fixed setting of static variables via reflection when class has no member variables
 	cpp : make sure StringMap's h field is kept if we use StringMap
 	js : Avoid the use of `eval`/`Function` to get the top-level defined type/var to not break ContentSecurityPolicy
->>>>>>> deab4424
 
 2015-05-12: 3.2.0
 
