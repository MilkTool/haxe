--- conflicted
+++ resolved
@@ -212,14 +212,10 @@
 	mutable error : string -> pos -> unit;
 	mutable info : string -> pos -> unit;
 	mutable warning : string -> pos -> unit;
-<<<<<<< HEAD
 	mutable pending_messages : ((unit->unit)->unit) option;
-	mutable load_extern_type : (path -> pos -> (string * Ast.package) option) list; (* allow finding types which are not in sources *)
-=======
 	mutable get_messages : unit -> compiler_message list;
 	mutable filter_messages : (compiler_message -> bool) -> unit;
 	mutable load_extern_type : (string * (path -> pos -> Ast.package option)) list; (* allow finding types which are not in sources *)
->>>>>>> d4c69d91
 	callbacks : compiler_callbacks;
 	defines : Define.define;
 	mutable print : string -> unit;
