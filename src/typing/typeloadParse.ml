(*
	The Haxe Compiler
	Copyright (C) 2005-2019  Haxe Foundation

	This program is free software; you can redistribute it and/or
	modify it under the terms of the GNU General Public License
	as published by the Free Software Foundation; either version 2
	of the License, or (at your option) any later version.

	This program is distributed in the hope that it will be useful,
	but WITHOUT ANY WARRANTY; without even the implied warranty of
	MERCHANTABILITY or FITNESS FOR A PARTICULAR PURPOSE.  See the
	GNU General Public License for more details.

	You should have received a copy of the GNU General Public License
	along with this program; if not, write to the Free Software
	Foundation, Inc., 51 Franklin Street, Fifth Floor, Boston, MA  02110-1301, USA.
 *)

(* Parsing of module files into modules. *)

open Globals
open Ast
open Parser
open DisplayTypes.DiagnosticsSeverity
open DisplayTypes.DisplayMode
open Common
open Type
open Typecore
open Error

exception DisplayInMacroBlock

let parse_file_from_lexbuf com file p lexbuf =
	let t = Timer.timer ["parsing"] in
	Lexer.init file;
	incr stats.s_files_parsed;
	let parse_result = try
		ParserEntry.parse Grammar.parse_file com.defines lexbuf file
	with
		| Sedlexing.MalFormed ->
			t();
			error "Malformed file. Source files must be encoded with UTF-8." {pfile = file; pmin = 0; pmax = 0}
		| e ->
			t();
			raise e
	in
	begin match !Parser.display_mode,parse_result with
		| DMModuleSymbols (Some ""),_ -> ()
<<<<<<< HEAD
		| DMModuleSymbols filter,(ParseSuccess(data,_,_)) when filter = None && DisplayPosition.display_position#is_in_file (com.file_keys#get file) ->
			let ds = DocumentSymbols.collect_module_symbols (filter = None) data in
=======
		| DMModuleSymbols filter,(ParseSuccess(data,_,_)) when filter = None && DisplayPosition.display_position#is_in_file file ->
			let ds = DocumentSymbols.collect_module_symbols None (filter = None) data in
>>>>>>> 79756011
			DisplayException.raise_module_symbols (DocumentSymbols.Printer.print_module_symbols com [file,ds] filter);
		| _ ->
			()
	end;
	t();
	Common.log com ("Parsed " ^ file);
	parse_result

let parse_file_from_string com file p string =
	parse_file_from_lexbuf com file p (Sedlexing.Utf8.from_string string)

let current_stdin = ref None (* TODO: we're supposed to clear this at some point *)

let parse_file com file p =
	let use_stdin = (Common.defined com Define.DisplayStdin) && DisplayPosition.display_position#is_in_file (com.file_keys#get file) in
	if use_stdin then
		let s =
			match !current_stdin with
			| Some s ->
				s
			| None ->
				let s = Std.input_all stdin in
				close_in stdin;
				current_stdin := Some s;
				s
		in
		parse_file_from_string com file p s
	else
		let ch = try open_in_bin file with _ -> error ("Could not open " ^ file) p in
		Std.finally (fun() -> close_in ch) (parse_file_from_lexbuf com file p) (Sedlexing.Utf8.from_channel ch)

let parse_hook = ref parse_file

let resolve_module_file com m remap p =
	let forbid = ref false in
	let compose_path no_rename =
		(match m with
		| [] , name -> name
		| x :: l , name ->
			let x = (try
				match PMap.find x com.package_rules with
				| Forbidden -> forbid := true; x
				| Directory d -> if no_rename then x else d
				| Remap d -> remap := d :: l; d
				with Not_found -> x
			) in
			String.concat "/" (x :: l) ^ "/" ^ name
		) ^ ".hx"
	in
	let file = try
			Common.find_file com (compose_path false)
		with Not_found ->
			Common.find_file com (compose_path true)
	in
	let file = (match String.lowercase (snd m) with
	| "con" | "aux" | "prn" | "nul" | "com1" | "com2" | "com3" | "lpt1" | "lpt2" | "lpt3" when Sys.os_type = "Win32" ->
		(* these names are reserved by the OS - old DOS legacy, such files cannot be easily created but are reported as visible *)
		if (try (Unix.stat file).Unix.st_size with _ -> 0) > 0 then file else raise Not_found
	| _ -> file
	) in
	(* if we try to load a std.xxxx class and resolve a real std file, the package name is not valid, ignore *)
	(match fst m with
	| "std" :: _ ->
		let file_key = com.file_keys#get file in
		if List.exists (fun path -> Path.UniqueKey.starts_with file_key (com.file_keys#get path)) com.std_path then raise Not_found;
	| _ -> ());
	if !forbid then begin
		let parse_result = (!parse_hook) com file p in
		let rec loop decls = match decls with
			| ((EImport _,_) | (EUsing _,_)) :: decls -> loop decls
			| (EClass d,_) :: _ -> d.d_meta
			| (EEnum d,_) :: _ -> d.d_meta
			| (EAbstract d,_) :: _ -> d.d_meta
			| (ETypedef d,_) :: _ -> d.d_meta
			| (EStatic d,_) :: _ -> d.d_meta
			| [] -> []
		in
		let meta = match parse_result with
			| ParseSuccess((_,decls),_,_) -> loop decls
			| ParseError _ -> []
		in
		if not (Meta.has Meta.NoPackageRestrict meta) then begin
			let x = (match fst m with [] -> die "" __LOC__ | x :: _ -> x) in
			raise (Forbid_package ((x,m,p),[],platform_name_macro com));
		end;
	end;
	file

let resolve_module_file com m remap p =
	try
		Hashtbl.find com.module_to_file m
	with Not_found ->
		let file = resolve_module_file com m remap p in
		Hashtbl.add com.module_to_file m file;
		file

(* let resolve_module_file com m remap p =
	let timer = Timer.timer ["typing";"resolve_module_file"] in
	Std.finally timer (resolve_module_file com m remap) p *)

module ConditionDisplay = struct
	open ParserEntry
	open CompletionItem.CompletionType
	open DisplayPosition

	exception Result of expr

	let t_semver = TInst(mk_class null_module ([],"SemVer") null_pos null_pos,[])

	let convert_small_type com = function
		| TNull -> "null",Type.mk_mono()
		| TBool b -> string_of_bool b,com.basic.tbool
		| TFloat f -> string_of_float f,com.basic.tfloat
		| TString s -> "\"" ^ StringHelper.s_escape s ^ "\"",com.basic.tstring
		| TVersion(r,p) -> Semver.to_string (r,p),t_semver

	let check_condition com e =
		let check_position = (if com.display.dms_kind = DMHover then
			encloses_position_gt
		else
			encloses_position
		) display_position#get in
		let tpair t = (t,CompletionItem.CompletionType.from_type (fun _ -> Imported) t) in
		let check_expr (e,p) =
			match e with
				| ECall ((EConst (Ident "version"),p),_)  ->
					let t = TFun ([("s",false,com.basic.tstring)],t_semver) in
					if check_position p then
						DisplayException.raise_hover (CompletionItem.make_ci_class_field {
							field = {
								cf_name = "version";
								cf_type = t;
								cf_pos = null_pos;
								cf_name_pos = null_pos;
								cf_doc = doc_from_string (
"Allows comparing defines (such as the version of a Haxelib or Haxe) with SemVer semantics.
Both the define and the string passed to `version()` must be valid semantic versions.

Example:
```haxe
#if (haxe >= version(\"4.0.0-rc.3\"))\n
```

Note: this syntax does not parse with Haxe versions earlier than 4.0.0-rc.3,
so it should be avoided if backwards-compatibility with earlier versions is needed.

@see https://semver.org/");
								cf_meta = [];
								cf_kind = Method MethNormal;
								cf_params = [];
								cf_expr = None;
								cf_expr_unoptimized = None;
								cf_overloads = [];
								cf_flags = set_flag 0 (int_of_class_field_flag CfPublic);
							};
							scope = CFSStatic;
							origin = BuiltIn;
							is_qualified = true;
						} (tpair t)) None p
				| EConst(Ident(n)) ->
					let v = eval com.defines (e,p) in
					DisplayException.raise_hover (CompletionItem.make_ci_define n (match v with
						| TNull -> None
						| TString s -> Some (StringHelper.s_escape s)
						| _ -> die "" __LOC__
					) (tpair com.basic.tstring)) None p
				| _ ->
					()
		in
		let rec loop (e,p) =
			if check_position p then check_expr (e,p);
			Ast.iter_expr loop (e,p);
			if check_position p then
				let v = eval com.defines (e,p) in
				let s,t = convert_small_type com v in
				DisplayException.raise_hover (CompletionItem.make_ci_literal s (tpair t)) None p
		in
		loop e;
end

module PdiHandler = struct
	open Parser
	open DisplayPosition

	let is_true defines e =
		ParserEntry.is_true (ParserEntry.eval defines e)

	let handle_pdi com pdi =
		let macro_defines = adapt_defines_to_macro_context com.defines in
		let check = (if com.display.dms_kind = DMHover then
			encloses_position_gt
		else
			encloses_position
		) display_position#get in
		List.iter (fun (p,e) ->
			let has_macro_define = is_true macro_defines e in
			if has_macro_define then com.display_information.display_module_has_macro_defines <- true;
			if check p then begin
				if has_macro_define then
					raise DisplayInMacroBlock;
				begin match com.display.dms_kind with
				| DMHover ->
					raise (DisplayException.DisplayException(DisplayHover None))
				| _ ->
					()
				end;
			end;
		) pdi.pd_dead_blocks;
		begin match com.display.dms_kind with
		| DMHover ->
			List.iter (ConditionDisplay.check_condition com) pdi.pd_conditions;
		| _ ->
			()
		end;
		()
end

let handle_parser_result com p result =
	let handle_parser_error msg p =
		let msg = Parser.error_msg msg in
		match com.display.dms_error_policy with
			| EPShow -> error msg p
			| EPIgnore -> ()
			| EPCollect -> add_diagnostics_message com msg p DKParserError Error
	in
	match result with
		| ParseSuccess(data,is_display_file,pdi) ->
			if is_display_file then begin
				begin match pdi.pd_errors with
				| (msg,p) :: _ -> handle_parser_error msg p
				| [] -> ()
				end;
				PdiHandler.handle_pdi com pdi;
			end;
			data
		| ParseError(data,(msg,p),_) ->
			handle_parser_error msg p;
			data

let parse_module_file com file p =
	handle_parser_result com p ((!parse_hook) com file p)

let parse_module' com m p =
	let remap = ref (fst m) in
	let file = resolve_module_file com m remap p in
	let pack,decls = parse_module_file com file p in
	file,remap,pack,decls

let parse_module ctx m p =
	let file,remap,pack,decls = parse_module' ctx.com m p in
	if pack <> !remap then begin
		let spack m = if m = [] then "`package;`" else "`package " ^ (String.concat "." m) ^ ";`" in
		if p == null_pos then
			display_error ctx ("Invalid commandline class : " ^ s_type_path m ^ " should be " ^ s_type_path (pack,snd m)) p
		else
			display_error ctx (spack pack ^ " in " ^ file ^ " should be " ^ spack (fst m)) {p with pmax = p.pmin}
	end;
	file, if !remap <> fst m then
		(* build typedefs to redirect to real package *)
		List.rev (List.fold_left (fun acc (t,p) ->
			let build f d =
				let priv = List.mem f d.d_flags in
				(ETypedef {
					d_name = d.d_name;
					d_doc = None;
					d_meta = [];
					d_params = d.d_params;
					d_flags = if priv then [EPrivate] else [];
					d_data = begin
						let tp =
							if priv then
								mk_type_path ([],"Dynamic")
							else
								let params =
									List.map (fun tp ->
										TPType (CTPath (mk_type_path ([],fst tp.tp_name)),null_pos)
									) d.d_params
								in
								mk_type_path ~params (!remap,fst d.d_name)
						in
						CTPath (tp),null_pos;
					end
				},p) :: acc
			in
			match t with
			| EClass d -> build HPrivate d
			| EEnum d -> build EPrivate d
			| ETypedef d -> build EPrivate d
			| EAbstract d -> build AbPrivate d
			| EStatic d -> build (AStatic,null_pos) d
			| EImport _ | EUsing _ -> acc
		) [(EImport (List.map (fun s -> s,null_pos) (!remap @ [snd m]),INormal),null_pos)] decls)
	else
		decls

(* let parse_module ctx m p =
	let timer = Timer.timer ["typing";"parse_module"] in
	Std.finally timer (parse_module ctx m) p *)<|MERGE_RESOLUTION|>--- conflicted
+++ resolved
@@ -47,13 +47,8 @@
 	in
 	begin match !Parser.display_mode,parse_result with
 		| DMModuleSymbols (Some ""),_ -> ()
-<<<<<<< HEAD
 		| DMModuleSymbols filter,(ParseSuccess(data,_,_)) when filter = None && DisplayPosition.display_position#is_in_file (com.file_keys#get file) ->
-			let ds = DocumentSymbols.collect_module_symbols (filter = None) data in
-=======
-		| DMModuleSymbols filter,(ParseSuccess(data,_,_)) when filter = None && DisplayPosition.display_position#is_in_file file ->
 			let ds = DocumentSymbols.collect_module_symbols None (filter = None) data in
->>>>>>> 79756011
 			DisplayException.raise_module_symbols (DocumentSymbols.Printer.print_module_symbols com [file,ds] filter);
 		| _ ->
 			()
