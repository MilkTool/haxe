(*
	The Haxe Compiler
	Copyright (C) 2005-2016  Haxe Foundation

	This program is free software; you can redistribute it and/or
	modify it under the terms of the GNU General Public License
	as published by the Free Software Foundation; either version 2
	of the License, or (at your option) any later version.

	This program is distributed in the hope that it will be useful,
	but WITHOUT ANY WARRANTY; without even the implied warranty of
	MERCHANTABILITY or FITNESS FOR A PARTICULAR PURPOSE.  See the
	GNU General Public License for more details.

	You should have received a copy of the GNU General Public License
	along with this program; if not, write to the Free Software
	Foundation, Inc., 51 Franklin Street, Fifth Floor, Boston, MA  02110-1301, USA.
 *)

open Ast
open Common.DisplayMode
open Common
open Type
open Typecore
open Error
open Globals

(* ---------------------------------------------------------------------- *)
(* TOOLS *)

type switch_mode =
	| CMatch of (tenum_field * (string * t) option list option * pos)
	| CExpr of texpr

type access_mode =
	| MGet
	| MSet
	| MCall

type access_kind =
	| AKNo of string
	| AKExpr of texpr
	| AKSet of texpr * t * tclass_field
	| AKInline of texpr * tclass_field * tfield_access * t
	| AKMacro of texpr * tclass_field
	| AKUsing of texpr * tclass * tclass_field * texpr
	| AKAccess of tabstract * tparams * tclass * texpr * texpr

type object_decl_kind =
	| ODKWithStructure of tanon
	| ODKWithClass of tclass * tparams
	| ODKPlain

let build_call_ref : (typer -> access_kind -> expr list -> with_type -> pos -> texpr) ref = ref (fun _ _ _ _ _ -> assert false)

let mk_infos ctx p params =
	let file = if ctx.in_macro then p.pfile else if Common.defined ctx.com Define.AbsolutePath then Path.get_full_path p.pfile else Filename.basename p.pfile in
	(EObjectDecl (
		("fileName" , (EConst (String file) , p)) ::
		("lineNumber" , (EConst (Int (string_of_int (Lexer.get_error_line p))),p)) ::
		("className" , (EConst (String (s_type_path ctx.curclass.cl_path)),p)) ::
		if ctx.curfield.cf_name = "" then
			params
		else
			("methodName", (EConst (String ctx.curfield.cf_name),p)) :: params
	) ,p)

let check_assign ctx e =
	match e.eexpr with
	| TLocal {v_extra = None} | TArray _ | TField _ ->
		()
	| TConst TThis | TTypeExpr _ when ctx.untyped ->
		()
	| _ ->
		error "Invalid assign" e.epos

type type_class =
	| KInt
	| KFloat
	| KString
	| KUnk
	| KDyn
	| KOther
	| KParam of t
	| KAbstract of tabstract * t list

let rec classify t =
	match follow t with
	| TInst ({ cl_path = ([],"String") },[]) -> KString
	| TAbstract({a_impl = Some _} as a,tl) -> KAbstract (a,tl)
	| TAbstract ({ a_path = [],"Int" },[]) -> KInt
	| TAbstract ({ a_path = [],"Float" },[]) -> KFloat
	| TAbstract (a,[]) when List.exists (fun t -> match classify t with KInt | KFloat -> true | _ -> false) a.a_to -> KParam t
	| TInst ({ cl_kind = KTypeParameter ctl },_) when List.exists (fun t -> match classify t with KInt | KFloat -> true | _ -> false) ctl -> KParam t
	| TMono r when !r = None -> KUnk
	| TDynamic _ -> KDyn
	| _ -> KOther

let get_iterator_param t =
	match follow t with
	| TAnon a ->
		if !(a.a_status) <> Closed then raise Not_found;
		(match follow (PMap.find "hasNext" a.a_fields).cf_type, follow (PMap.find "next" a.a_fields).cf_type with
		| TFun ([],tb), TFun([],t) when (match follow tb with TAbstract ({ a_path = [],"Bool" },[]) -> true | _ -> false) ->
			if PMap.fold (fun _ acc -> acc + 1) a.a_fields 0 <> 2 then raise Not_found;
			t
		| _ ->
			raise Not_found)
	| _ ->
		raise Not_found

let get_iterable_param t =
	match follow t with
	| TAnon a ->
		if !(a.a_status) <> Closed then raise Not_found;
		(match follow (PMap.find "iterator" a.a_fields).cf_type with
		| TFun ([],it) ->
			let t = get_iterator_param it in
			if PMap.fold (fun _ acc -> acc + 1) a.a_fields 0 <> 1 then raise Not_found;
			t
		| _ ->
			raise Not_found)
	| _ -> raise Not_found

let get_abstract_froms a pl =
	let l = List.map (apply_params a.a_params pl) a.a_from in
	List.fold_left (fun acc (t,f) ->
		match follow (field_type f) with
		| TFun ([_,_,v],t) ->
			(try
				ignore(type_eq EqStrict t (TAbstract(a,List.map dup pl))); (* unify fields monomorphs *)
				v :: acc
			with Unify_error _ ->
				acc)
		| _ ->
			acc
	) l a.a_from_field

(*
	temporally remove the constant flag from structures to allow larger unification
*)
let remove_constant_flag t callb =
	let tmp = ref [] in
	let rec loop t =
		match follow t with
		| TAnon a ->
			if !(a.a_status) = Const then begin
				a.a_status := Closed;
				tmp := a :: !tmp;
			end;
			PMap.iter (fun _ f -> loop f.cf_type) a.a_fields;
		|  _ ->
			()
	in
	let restore() =
		List.iter (fun a -> a.a_status := Const) (!tmp)
	in
	try
		loop t;
		let ret = callb (!tmp <> []) in
		restore();
		ret
	with e ->
		restore();
		raise e

let rec is_pos_infos = function
	| TMono r ->
		(match !r with
		| Some t -> is_pos_infos t
		| _ -> false)
	| TLazy f ->
		is_pos_infos (!f())
	| TType ({ t_path = ["haxe"] , "PosInfos" },[]) ->
		true
	| TType (t,tl) ->
		is_pos_infos (apply_params t.t_params tl t.t_type)
	| _ ->
		false

let check_constraints ctx tname tpl tl map delayed p =
	List.iter2 (fun m (name,t) ->
		match follow t with
		| TInst ({ cl_kind = KTypeParameter constr },_) when constr <> [] ->
			let f = (fun() ->
				List.iter (fun ct ->
					try
						Type.unify (map m) (map ct)
					with Unify_error l ->
						let l = Constraint_failure (tname ^ "." ^ name) :: l in
						raise (Unify_error l)
				) constr
			) in
			if delayed then
				delay ctx PCheckConstraint (fun () -> try f() with Unify_error l -> display_error ctx (error_msg (Unify l)) p)
			else
				f()
		| _ ->
			()
	) tl tpl

let enum_field_type ctx en ef tl_en tl_ef p =
	let map t = apply_params en.e_params tl_en (apply_params ef.ef_params tl_ef t) in
	begin try
		check_constraints ctx (s_type_path en.e_path) en.e_params tl_en map true p;
		check_constraints ctx ef.ef_name ef.ef_params tl_ef map true p;
	with Unify_error l ->
		display_error ctx (error_msg (Unify l)) p
	end;
	map ef.ef_type

let add_constraint_checks ctx ctypes pl f tl p =
	List.iter2 (fun m (name,t) ->
		match follow t with
		| TInst ({ cl_kind = KTypeParameter constr },_) when constr <> [] ->
			let constr = List.map (fun t ->
				let t = apply_params f.cf_params tl t in
				(* only apply params if not static : in that case no param is passed *)
				let t = (if pl = [] then t else apply_params ctypes pl t) in
				t
			) constr in
			delay ctx PCheckConstraint (fun() ->
				List.iter (fun ct ->
					try
						(* if has_mono m then raise (Unify_error [Unify_custom "Could not resolve full type for constraint checks"; Unify_custom ("Type was " ^ (s_type (print_context()) m))]); *)
						Type.unify m ct
					with Unify_error l ->
						display_error ctx (error_msg (Unify (Constraint_failure (f.cf_name ^ "." ^ name) :: l))) p;
				) constr
			);
		| _ -> ()
	) tl f.cf_params

let field_type ctx c pl f p =
	match f.cf_params with
	| [] -> f.cf_type
	| l ->
		let monos = List.map (fun _ -> mk_mono()) l in
		if not (Meta.has Meta.Generic f.cf_meta) then add_constraint_checks ctx c.cl_params pl f monos p;
		apply_params l monos f.cf_type

let class_field ctx c tl name p =
	raw_class_field (fun f -> field_type ctx c tl f p) c tl name

(* checks if we can access to a given class field using current context *)
let rec can_access ctx ?(in_overload=false) c cf stat =
	if cf.cf_public then
		true
	else if not in_overload && ctx.com.config.pf_overload && Meta.has Meta.Overload cf.cf_meta then
		true
	else
	(* TODO: should we add a c == ctx.curclass short check here? *)
	(* has metadata path *)
	let rec make_path c f = match c.cl_kind with
		| KAbstractImpl a -> fst a.a_path @ [snd a.a_path; f.cf_name]
		| KGenericInstance(c,_) -> make_path c f
		| _ when c.cl_private -> List.rev (f.cf_name :: snd c.cl_path :: (List.tl (List.rev (fst c.cl_path))))
		| _ -> fst c.cl_path @ [snd c.cl_path; f.cf_name]
	in
	let rec expr_path acc e =
		match fst e with
		| EField (e,f) -> expr_path (f :: acc) e
		| EConst (Ident n) -> n :: acc
		| _ -> []
	in
	let rec chk_path psub pfull =
		match psub, pfull with
		| [], _ -> true
		| a :: l1, b :: l2 when a = b -> chk_path l1 l2
		| _ -> false
	in
	let has m c f path =
		let rec loop = function
			| (m2,el,_) :: l when m = m2 ->
				List.exists (fun e ->
					let p = expr_path [] e in
					(p <> [] && chk_path p path)
				) el
				|| loop l
			| _ :: l -> loop l
			| [] -> false
		in
		loop c.cl_meta || loop f.cf_meta
	in
	let cur_paths = ref [] in
	let rec loop c =
		cur_paths := make_path c ctx.curfield :: !cur_paths;
		begin match c.cl_super with
			| Some (csup,_) -> loop csup
			| None -> ()
		end;
		List.iter (fun (c,_) -> loop c) c.cl_implements;
	in
	loop ctx.curclass;
	let is_constr = cf.cf_name = "new" in
	let rec loop c =
		(try
			(* if our common ancestor declare/override the field, then we can access it *)
			let f = if is_constr then (match c.cl_constructor with None -> raise Not_found | Some c -> c) else PMap.find cf.cf_name (if stat then c.cl_statics else c.cl_fields) in
			is_parent c ctx.curclass || (List.exists (has Meta.Allow c f) !cur_paths)
		with Not_found ->
			false
		)
		|| (match c.cl_super with
		| Some (csup,_) -> loop csup
		| None -> false)
		|| has Meta.Access ctx.curclass ctx.curfield (make_path c cf)
	in
	let b = loop c
	(* access is also allowed of we access a type parameter which is constrained to our (base) class *)
	|| (match c.cl_kind with
		| KTypeParameter tl ->
			List.exists (fun t -> match follow t with TInst(c,_) -> loop c | _ -> false) tl
		| _ -> false)
	|| (Meta.has Meta.PrivateAccess ctx.meta) in
	(* TODO: find out what this does and move it to genas3 *)
	if b && Common.defined ctx.com Common.Define.As3 && not (Meta.has Meta.Public cf.cf_meta) then cf.cf_meta <- (Meta.Public,[],cf.cf_pos) :: cf.cf_meta;
	b

(* removes the first argument of the class field's function type and all its overloads *)
let prepare_using_field cf = match follow cf.cf_type with
	| TFun((_,_,tf) :: args,ret) ->
		let rec loop acc overloads = match overloads with
			| ({cf_type = TFun((_,_,tfo) :: args,ret)} as cfo) :: l ->
				let tfo = apply_params cfo.cf_params (List.map snd cfo.cf_params) tfo in
				(* ignore overloads which have a different first argument *)
				if Type.type_iseq tf tfo then loop ({cfo with cf_type = TFun(args,ret)} :: acc) l else loop acc l
			| _ :: l ->
				loop acc l
			| [] ->
				acc
		in
		{cf with cf_overloads = loop [] cf.cf_overloads; cf_type = TFun(args,ret)}
	| _ -> cf

let parse_string com s p inlined =
	let old = Lexer.save() in
	let old_file = (try Some (Hashtbl.find Lexer.all_files p.pfile) with Not_found -> None) in
	let old_display = !Parser.resume_display in
	let old_de = !Parser.display_error in
	let restore() =
		(match old_file with
		| None -> ()
		| Some f -> Hashtbl.replace Lexer.all_files p.pfile f);
		if not inlined then Parser.resume_display := old_display;
		Lexer.restore old;
		Parser.display_error := old_de
	in
	Lexer.init p.pfile true;
	Parser.display_error := (fun e p -> raise (Parser.Error (e,p)));
	if not inlined then Parser.resume_display := null_pos;
	let pack, decls = try
		Parser.parse com (Lexing.from_string s)
	with Parser.Error (e,pe) ->
		restore();
		error (Parser.error_msg e) (if inlined then pe else p)
	| Lexer.Error (e,pe) ->
		restore();
		error (Lexer.error_msg e) (if inlined then pe else p)
	in
	restore();
	pack,decls

let eval ctx s =
	let p = { pfile = "--eval"; pmin = 0; pmax = String.length s; } in
	let pack,decls = parse_string ctx.com s p false in
	let rec find_main current decls = match decls with
		| (EClass c,_) :: decls ->
			let path = pack,fst c.d_name in
			begin try
				let cff = List.find (fun cff -> fst cff.cff_name = "main") c.d_data in
				if ctx.com.main_class <> None then error "Multiple main" cff.cff_pos;
				ctx.com.main_class <- Some path;
				Some path
			with Not_found ->
				find_main (if current = None then Some path else current) decls
			end
		| ((EEnum {d_name = (s,_)} | ETypedef {d_name = (s,_)} | EAbstract {d_name = (s,_)}),_) :: decls when current = None ->
			find_main (Some (pack,s)) decls
		| _ :: decls ->
			find_main current decls
		| [] ->
			current
	in
	let path_module = match find_main None decls with
		| None -> error "Evaluated string did not define any types" p
		| Some path -> path
	in
	ignore(Typeload.type_module ctx path_module "eval" decls p);
	flush_pass ctx PBuildClass "eval"

let parse_expr_string ctx s p inl =
	let head = "class X{static function main() " in
	let head = (if p.pmin > String.length head then head ^ String.make (p.pmin - String.length head) ' ' else head) in
	let rec loop e = let e = Ast.map_expr loop e in (fst e,p) in
	match parse_string ctx.com (head ^ s ^ ";}") p inl with
	| _,[EClass { d_data = [{ cff_name = "main",null_pos; cff_kind = FFun { f_expr = Some e } }]},_] -> if inl then e else loop e
	| _ -> raise Interp.Invalid_expr

let merge_core_doc ctx c =
	let c_core = Typeload.load_core_class ctx c in
	if c.cl_doc = None then c.cl_doc <- c_core.cl_doc;
	let maybe_merge cf_map cf =
		if cf.cf_doc = None then try cf.cf_doc <- (PMap.find cf.cf_name cf_map).cf_doc with Not_found -> ()
	in
	List.iter (maybe_merge c_core.cl_fields) c.cl_ordered_fields;
	List.iter (maybe_merge c_core.cl_statics) c.cl_ordered_statics;
	match c.cl_constructor,c_core.cl_constructor with
		| Some ({cf_doc = None} as cf),Some cf2 -> cf.cf_doc <- cf2.cf_doc
		| _ -> ()

let check_error ctx err p = match err with
	| Module_not_found ([],name) when Display.Diagnostics.is_diagnostics_run ctx ->
		Display.ToplevelCollector.handle_unresolved_identifier ctx name p true
	| _ ->
		display_error ctx (error_msg err) p

(* ---------------------------------------------------------------------- *)
(* PASS 3 : type expression & check structure *)

let rec unify_min_raise ctx (el:texpr list) : t =
	let rec base_types t =
		let tl = ref [] in
		let rec loop t = (match t with
			| TInst(cl, params) ->
				(match cl.cl_kind with
				| KTypeParameter tl -> List.iter loop tl
				| _ -> ());
				List.iter (fun (ic, ip) ->
					let t = apply_params cl.cl_params params (TInst (ic,ip)) in
					loop t
				) cl.cl_implements;
				(match cl.cl_super with None -> () | Some (csup, pl) ->
					let t = apply_params cl.cl_params params (TInst (csup,pl)) in
					loop t);
				tl := t :: !tl;
			| TEnum(en,(_ :: _ as tl2)) ->
				tl := (TEnum(en,List.map (fun _ -> t_dynamic) tl2)) :: !tl;
				tl := t :: !tl;
			| TType (td,pl) ->
				loop (apply_params td.t_params pl td.t_type);
				(* prioritize the most generic definition *)
				tl := t :: !tl;
			| TLazy f -> loop (!f())
			| TMono r -> (match !r with None -> () | Some t -> loop t)
			| _ -> tl := t :: !tl)
		in
		loop t;
		!tl
	in
	match el with
	| [] -> mk_mono()
	| [e] -> e.etype
	| _ ->
		let rec chk_null e = is_null e.etype ||
			match e.eexpr with
			| TConst TNull -> true
			| TBlock el ->
				(match List.rev el with
				| [] -> false
				| e :: _ -> chk_null e)
			| TParenthesis e | TMeta(_,e) -> chk_null e
			| _ -> false
		in

		(* First pass: Try normal unification and find out if null is involved. *)
		let rec loop t = function
			| [] ->
				false, t
			| e :: el ->
				let t = if chk_null e then ctx.t.tnull t else t in
				try
					unify_raise ctx e.etype t e.epos;
					loop t el
				with Error (Unify _,_) -> try
					unify_raise ctx t e.etype e.epos;
					loop (if is_null t then ctx.t.tnull e.etype else e.etype) el
				with Error (Unify _,_) ->
					true, t
		in
		let has_error, t = loop (mk_mono()) el in
		if not has_error then
			t
		else try
			(* specific case for const anon : we don't want to hide fields but restrict their common type *)
			let fcount = ref (-1) in
			let field_count a =
				PMap.fold (fun _ acc -> acc + 1) a.a_fields 0
			in
			let expr f = match f.cf_expr with None -> mk (TBlock []) f.cf_type f.cf_pos | Some e -> e in
			let fields = List.fold_left (fun acc e ->
				match follow e.etype with
				| TAnon a when !(a.a_status) = Const ->
					if !fcount = -1 then begin
						fcount := field_count a;
						PMap.map (fun f -> [expr f]) a.a_fields
					end else begin
						if !fcount <> field_count a then raise Not_found;
						PMap.mapi (fun n el -> expr (PMap.find n a.a_fields) :: el) acc
					end
				| _ ->
					raise Not_found
			) PMap.empty el in
			let fields = PMap.foldi (fun n el acc ->
				let t = try unify_min_raise ctx el with Error (Unify _, _) -> raise Not_found in
				PMap.add n (mk_field n t (List.hd el).epos null_pos) acc
			) fields PMap.empty in
			TAnon { a_fields = fields; a_status = ref Closed }
		with Not_found ->
			(* Second pass: Get all base types (interfaces, super classes and their interfaces) of most general type.
			   Then for each additional type filter all types that do not unify. *)
			let common_types = base_types t in
			let dyn_types = List.fold_left (fun acc t ->
				let rec loop c =
					Meta.has Meta.UnifyMinDynamic c.cl_meta || (match c.cl_super with None -> false | Some (c,_) -> loop c)
				in
				match t with
				| TInst (c,params) when params <> [] && loop c ->
					TInst (c,List.map (fun _ -> t_dynamic) params) :: acc
				| _ -> acc
			) [] common_types in
			let common_types = ref (match List.rev dyn_types with [] -> common_types | l -> common_types @ l) in
			let loop e =
				let first_error = ref None in
				let filter t = (try unify_raise ctx e.etype t e.epos; true
					with Error (Unify l, p) as err -> if !first_error = None then first_error := Some(err); false)
				in
				common_types := List.filter filter !common_types;
				match !common_types, !first_error with
				| [], Some err -> raise err
				| _ -> ()
			in
			match !common_types with
			| [] ->
				error "No common base type found" (punion (List.hd el).epos (List.hd (List.rev el)).epos)
			| _ ->
				List.iter loop (List.tl el);
				List.hd !common_types

let unify_min ctx el =
	try unify_min_raise ctx el
	with Error (Unify l,p) ->
		if not ctx.untyped then display_error ctx (error_msg (Unify l)) p;
		(List.hd el).etype

let is_forced_inline c cf =
	match c with
	| Some { cl_extern = true } -> true
	| Some { cl_kind = KAbstractImpl _ } -> true
	| _ when Meta.has Meta.Extern cf.cf_meta -> true
	| _ -> false

let rec unify_call_args' ctx el args r callp inline force_inline =
	let in_call_args = ctx.in_call_args in
	ctx.in_call_args <- true;
	let call_error err p =
		raise (Error (Call_error err,p))
	in
	let arg_error ul name opt p =
		let err = Stack (ul,Custom ("For " ^ (if opt then "optional " else "") ^ "function argument '" ^ name ^ "'")) in
		call_error (Could_not_unify err) p
	in
	let mk_pos_infos t =
		let infos = mk_infos ctx callp [] in
		type_expr ctx infos (WithType t)
	in
	let rec default_value name t =
		if is_pos_infos t then
			mk_pos_infos t
		else
			null (ctx.t.tnull t) callp
	in
	let skipped = ref [] in
	let invalid_skips = ref [] in
	let skip name ul t p =
		if not ctx.com.config.pf_can_skip_non_nullable_argument && not (is_nullable t) then
			invalid_skips := name :: !invalid_skips;
		skipped := (name,ul,p) :: !skipped;
		default_value name t
	in
	(* let force_inline, is_extern = match cf with Some(TInst(c,_),f) -> is_forced_inline (Some c) f, c.cl_extern | _ -> false, false in *)
	let type_against t e =
		try
			let e = type_expr ctx e (WithType t) in
			AbstractCast.cast_or_unify_raise ctx t e e.epos
		with Error(l,p) when (match l with Call_error _ | Module_not_found _ -> false | _ -> true) ->
			raise (WithTypeError (l,p))
	in
	let rec loop el args = match el,args with
		| [],[] ->
			begin match List.rev !invalid_skips with
				| [] -> ()
				| name :: _ -> call_error (Cannot_skip_non_nullable name) callp;
			end;
			[]
		| _,[name,false,t] when (match follow t with TAbstract({a_path = ["haxe";"extern"],"Rest"},_) -> true | _ -> false) ->
			begin match follow t with
				| TAbstract({a_path=(["haxe";"extern"],"Rest")},[t]) ->
					(try List.map (fun e -> type_against t e,false) el with WithTypeError(ul,p) -> arg_error ul name false p)
				| _ ->
					assert false
			end
		| [],(_,false,_) :: _ ->
			call_error (Not_enough_arguments args) callp
		| [],(name,true,t) :: args ->
			begin match loop [] args with
				| [] when not (inline && (ctx.g.doinline || force_inline)) && not ctx.com.config.pf_pad_nulls ->
					if is_pos_infos t then [mk_pos_infos t,true]
					else []
				| args ->
					let e_def = default_value name t in
					(e_def,true) :: args
			end
		| (_,p) :: _, [] ->
			begin match List.rev !skipped with
				| [] -> call_error Too_many_arguments p
				| (s,ul,p) :: _ -> arg_error ul s true p
			end
		| e :: el,(name,opt,t) :: args ->
			begin try
				let e = type_against t e in
				(e,opt) :: loop el args
			with
				WithTypeError (ul,p)->
					if opt then
						let e_def = skip name ul t p in
						(e_def,true) :: loop (e :: el) args
					else
						arg_error ul name false p
			end
	in
	let el = try loop el args with exc -> ctx.in_call_args <- in_call_args; raise exc; in
	ctx.in_call_args <- in_call_args;
	el,TFun(args,r)

let unify_call_args ctx el args r p inline force_inline =
	let el,tf = unify_call_args' ctx el args r p inline force_inline in
	List.map fst el,tf

let unify_field_call ctx fa el args ret p inline =
	let map_cf cf0 map cf =
		let t = map (monomorphs cf.cf_params cf.cf_type) in
		begin match cf.cf_expr,cf.cf_kind with
		| None,Method MethInline when not ctx.com.config.pf_overload ->
			(* This is really awkward and shouldn't be here. We'll keep it for
			   3.2 in order to not break code that relied on the quirky behavior
			   in 3.1.3, but it should really be reviewed afterwards.
			   Related issue: https://github.com/HaxeFoundation/haxe/issues/3846
			*)
			cf.cf_expr <- cf0.cf_expr;
			cf.cf_kind <- cf0.cf_kind;
		| _ ->
			()
		end;
		t,cf
	in
	let expand_overloads map cf =
		(TFun(args,ret),cf) :: (List.map (map_cf cf map) cf.cf_overloads)
	in
	let candidates,co,cf,mk_fa = match fa with
		| FStatic(c,cf) ->
			expand_overloads (fun t -> t) cf,Some c,cf,(fun cf -> FStatic(c,cf))
		| FAnon cf ->
			expand_overloads (fun t -> t) cf,None,cf,(fun cf -> FAnon cf)
		| FInstance(c,tl,cf) ->
			let map = apply_params c.cl_params tl in
			let cfl = if cf.cf_name = "new" || not (Meta.has Meta.Overload cf.cf_meta && ctx.com.config.pf_overload) then
				List.map (map_cf cf map) cf.cf_overloads
			else
				List.map (fun (t,cf) -> map (monomorphs cf.cf_params t),cf) (Overloads.get_overloads c cf.cf_name)
			in
			(TFun(args,ret),cf) :: cfl,Some c,cf,(fun cf -> FInstance(c,tl,cf))
		| FClosure(co,cf) ->
			let c = match co with None -> None | Some (c,_) -> Some c in
			expand_overloads (fun t -> t) cf,c,cf,(fun cf -> match co with None -> FAnon cf | Some (c,tl) -> FInstance(c,tl,cf))
		| _ ->
			error "Invalid field call" p
	in
	let is_forced_inline = is_forced_inline co cf in
	let is_overload = Meta.has Meta.Overload cf.cf_meta in
	let attempt_call t cf = match follow t with
		| TFun(args,ret) ->
			let el,tf = unify_call_args' ctx el args ret p inline is_forced_inline in
			let mk_call ethis p_field =
				let ef = mk (TField(ethis,mk_fa cf)) tf p_field in
				make_call ctx ef (List.map fst el) ret p
			in
			el,tf,mk_call
		| _ ->
			assert false
	in
	let rec loop candidates = match candidates with
		| [] -> [],[]
		| (t,cf) :: candidates ->
			begin try
				let candidate = attempt_call t cf in
				if ctx.com.config.pf_overload && is_overload then begin
					let candidates,failures = loop candidates in
					candidate :: candidates,failures
				end else
					[candidate],[]
			with Error ((Call_error _ as err),p) ->
				let candidates,failures = loop candidates in
				candidates,(cf,err,p) :: failures
			end
	in
	let fail_fun () =
		let tf = TFun(args,ret) in
		[],tf,(fun ethis p_field ->
			let e1 = mk (TField(ethis,mk_fa cf)) tf p_field in
			mk (TCall(e1,[])) ret p)
	in
	match candidates with
	| [t,cf] ->
		begin try
			let el,tf,mk_call = attempt_call t cf in
			List.map fst el,tf,mk_call
		with Error _ when ctx.com.display.dms_error_policy = EPIgnore ->
			fail_fun();
		end
	| _ ->
		let candidates,failures = loop candidates in
		let fail () =
			let failures = List.map (fun (cf,err,p) -> cf,error_msg err,p) failures in
			let failures = remove_duplicates (fun (_,msg1,_) (_,msg2,_) -> msg1 <> msg2) failures in
			begin match failures with
			| [_,msg,p] ->
				error msg p
			| _ ->
				display_error ctx "Could not find a suitable overload, reasons follow" p;
				List.iter (fun (cf,msg,p2) ->
					display_error ctx ("Overload resolution failed for " ^ (s_type (print_context()) cf.cf_type)) p;
					display_error ctx msg p2;
				) failures;
				error "End of overload failure reasons" p
			end
		in
		if is_overload && ctx.com.config.pf_overload then begin match Overloads.Resolution.reduce_compatible candidates with
			| [] -> fail()
			| [el,tf,mk_call] -> List.map fst el,tf,mk_call
			| _ -> error "Ambiguous overload" p
		end else begin match List.rev candidates with
			| [] -> fail()
			| (el,tf,mk_call) :: _ -> List.map fst el,tf,mk_call
		end

let fast_enum_field e ef p =
	let et = mk (TTypeExpr (TEnumDecl e)) (TAnon { a_fields = PMap.empty; a_status = ref (EnumStatics e) }) p in
	TField (et,FEnum (e,ef))

let abstract_module_type a tl = {
	t_path = [],Printf.sprintf "Abstract<%s%s>" (s_type_path a.a_path) (s_type_params (ref []) tl);
	t_module = a.a_module;
	t_doc = None;
	t_pos = a.a_pos;
	t_name_pos = null_pos;
	t_type = TAnon {
		a_fields = PMap.empty;
		a_status = ref (AbstractStatics a);
	};
	t_private = true;
	t_params = [];
	t_meta = no_meta;
}

let rec type_module_type ctx t tparams p =
	match t with
	| TClassDecl {cl_kind = KGenericBuild _} ->
		let _,_,f = Typeload.build_instance ctx t p in
		let t = f (match tparams with None -> [] | Some tl -> tl) in
		let mt = try
			module_type_of_type t
		with Exit ->
			if follow t == t_dynamic then Typeload.load_type_def ctx p { tpackage = []; tname = "Dynamic"; tparams = []; tsub = None }
			else error "Invalid module type" p
		in
		type_module_type ctx mt None p
	| TClassDecl c ->
		let t_tmp = {
			t_path = [],"Class<" ^ (s_type_path c.cl_path) ^ ">" ;
			t_module = c.cl_module;
			t_doc = None;
			t_pos = c.cl_pos;
			t_name_pos = null_pos;
			t_type = TAnon {
				a_fields = c.cl_statics;
				a_status = ref (Statics c);
			};
			t_private = true;
			t_params = [];
			t_meta = no_meta;
		} in
		mk (TTypeExpr (TClassDecl c)) (TType (t_tmp,[])) p
	| TEnumDecl e ->
		let types = (match tparams with None -> List.map (fun _ -> mk_mono()) e.e_params | Some l -> l) in
		mk (TTypeExpr (TEnumDecl e)) (TType (e.e_type,types)) p
	| TTypeDecl s ->
		let t = apply_params s.t_params (List.map (fun _ -> mk_mono()) s.t_params) s.t_type in
		if not (Common.defined ctx.com Define.NoDeprecationWarnings) then
			Display.DeprecationCheck.check_typedef ctx.com s p;
		(match follow t with
		| TEnum (e,params) ->
			type_module_type ctx (TEnumDecl e) (Some params) p
		| TInst (c,params) ->
			type_module_type ctx (TClassDecl c) (Some params) p
		| TAbstract (a,params) ->
			type_module_type ctx (TAbstractDecl a) (Some params) p
		| _ ->
			error (s_type_path s.t_path ^ " is not a value") p)
	| TAbstractDecl { a_impl = Some c } ->
		type_module_type ctx (TClassDecl c) tparams p
	| TAbstractDecl a ->
		if not (Meta.has Meta.RuntimeValue a.a_meta) then error (s_type_path a.a_path ^ " is not a value") p;
		let t_tmp = abstract_module_type a [] in
		mk (TTypeExpr (TAbstractDecl a)) (TType (t_tmp,[])) p

let type_type ctx tpath p =
	type_module_type ctx (Typeload.load_type_def ctx p { tpackage = fst tpath; tname = snd tpath; tparams = []; tsub = None }) None p

let get_constructor ctx c params p =
	match c.cl_kind with
	| KAbstractImpl a ->
		let f = (try PMap.find "_new" c.cl_statics with Not_found -> raise_error (No_constructor (TAbstractDecl a)) p) in
		let ct = field_type ctx c params f p in
		apply_params a.a_params params ct, f
	| _ ->
		let ct, f = (try Type.get_constructor (fun f -> field_type ctx c params f p) c with Not_found -> raise_error (No_constructor (TClassDecl c)) p) in
		apply_params c.cl_params params ct, f

let make_call ctx e params t p =
	try
		let ethis,cl,f = match e.eexpr with
			| TField (ethis,fa) ->
				let co,cf = match fa with
					| FInstance(c,_,cf) | FStatic(c,cf) -> Some c,cf
					| FAnon cf -> None,cf
					| _ -> raise Exit
				in
				ethis,co,cf
			| _ ->
				raise Exit
		in
		if f.cf_kind <> Method MethInline then raise Exit;
		let config = match cl with
			| Some ({cl_kind = KAbstractImpl _}) when Meta.has Meta.Impl f.cf_meta ->
				let t = if f.cf_name = "_new" then
					t
				else if params = [] then
					error "Invalid abstract implementation function" f.cf_pos
				else
					follow (List.hd params).etype
				in
				begin match t with
					| TAbstract(a,pl) ->
						let has_params = a.a_params <> [] || f.cf_params <> [] in
						let monos = List.map (fun _ -> mk_mono()) f.cf_params in
						let map_type = fun t -> apply_params a.a_params pl (apply_params f.cf_params monos t) in
						Some (has_params,map_type)
					| _ ->
						None
				end
			| _ ->
				None
		in
		ignore(follow f.cf_type); (* force evaluation *)
		let params = List.map (ctx.g.do_optimize ctx) params in
		let force_inline = is_forced_inline cl f in
		(match f.cf_expr_unoptimized,f.cf_expr with
		| Some fd,_
		| None,Some { eexpr = TFunction fd } ->
			(match Optimizer.type_inline ctx f fd ethis params t config p force_inline with
			| None ->
				if force_inline then error "Inline could not be done" p;
				raise Exit;
			| Some e -> e)
		| _ ->
			(*
				we can't inline because there is most likely a loop in the typing.
				this can be caused by mutually recursive vars/functions, some of them
				being inlined or not. In that case simply ignore inlining.
			*)
			raise Exit)
	with Exit ->
		mk (TCall (e,params)) t p

let mk_array_get_call ctx (cf,tf,r,e1,e2o) c ebase p = match cf.cf_expr with
	| None ->
		if not (Meta.has Meta.NoExpr cf.cf_meta) then display_error ctx "Recursive array get method" p;
		mk (TArray(ebase,e1)) r p
	| Some _ ->
		let et = type_module_type ctx (TClassDecl c) None p in
		let ef = mk (TField(et,(FStatic(c,cf)))) tf p in
		make_call ctx ef [ebase;e1] r p

let mk_array_set_call ctx (cf,tf,r,e1,e2o) c ebase p =
	let evalue = match e2o with None -> assert false | Some e -> e in
	match cf.cf_expr with
		| None ->
			if not (Meta.has Meta.NoExpr cf.cf_meta) then display_error ctx "Recursive array set method" p;
			let ea = mk (TArray(ebase,e1)) r p in
			mk (TBinop(OpAssign,ea,evalue)) r p
		| Some _ ->
			let et = type_module_type ctx (TClassDecl c) None p in
			let ef = mk (TField(et,(FStatic(c,cf)))) tf p in
			make_call ctx ef [ebase;e1;evalue] r p

let rec acc_get ctx g p =
	match g with
	| AKNo f -> error ("Field " ^ f ^ " cannot be accessed for reading") p
	| AKExpr e -> e
	| AKSet _ | AKAccess _ -> assert false
	| AKUsing (et,c,cf,e) when ctx.in_display ->
		(* Generate a TField node so we can easily match it for position/usage completion (issue #1968) *)
		let ec = type_module_type ctx (TClassDecl c) None p in
		let t = match follow et.etype with
			| TFun (_ :: args,ret) -> TFun(args,ret)
			| _ -> et.etype
		in
		mk (TField(ec,FStatic(c,cf))) t et.epos
	| AKUsing (et,_,cf,e) ->
		(* build a closure with first parameter applied *)
		(match follow et.etype with
		| TFun (_ :: args,ret) ->
			let tcallb = TFun (args,ret) in
			let twrap = TFun ([("_e",false,e.etype)],tcallb) in
			(* arguments might not have names in case of variable fields of function types, so we generate one (issue #2495) *)
			let args = List.map (fun (n,o,t) ->
				let t = if o then ctx.t.tnull t else t in
				o,if n = "" then gen_local ctx t e.epos else alloc_var n t e.epos (* TODO: var pos *)
			) args in
			let ve = alloc_var "_e" e.etype e.epos in
			let ecall = make_call ctx et (List.map (fun v -> mk (TLocal v) v.v_type p) (ve :: List.map snd args)) ret p in
			let ecallb = mk (TFunction {
				tf_args = List.map (fun (o,v) -> v,if o then Some TNull else None) args;
				tf_type = ret;
				tf_expr = (match follow ret with | TAbstract ({a_path = [],"Void"},_) -> ecall | _ -> mk (TReturn (Some ecall)) t_dynamic p);
			}) tcallb p in
			let ewrap = mk (TFunction {
				tf_args = [ve,None];
				tf_type = tcallb;
				tf_expr = mk (TReturn (Some ecallb)) t_dynamic p;
			}) twrap p in
			make_call ctx ewrap [e] tcallb p
		| _ -> assert false)
	| AKInline (e,f,fmode,t) ->
		(* do not create a closure for static calls *)
		let cmode = (match fmode with FStatic _ -> fmode | FInstance (c,tl,f) -> FClosure (Some (c,tl),f) | _ -> assert false) in
		ignore(follow f.cf_type); (* force computing *)
		(match f.cf_expr with
		| None when ctx.com.display.dms_display ->
			mk (TField (e,cmode)) t p
		| None ->
			error "Recursive inline is not supported" p
		| Some { eexpr = TFunction _ } ->
			let chk_class c = (c.cl_extern || Meta.has Meta.Extern f.cf_meta) && not (Meta.has Meta.Runtime f.cf_meta) in
			let wrap_extern c =
				let c2 =
					let m = c.cl_module in
					let mpath = (fst m.m_path @ ["_" ^ snd m.m_path],(snd m.m_path) ^ "_Impl_") in
					try
						let rec loop mtl = match mtl with
							| (TClassDecl c) :: _ when c.cl_path = mpath -> c
							| _ :: mtl -> loop mtl
							| [] -> raise Not_found
						in
						loop c.cl_module.m_types
					with Not_found ->
						let c2 = mk_class c.cl_module mpath c.cl_pos null_pos in
						c.cl_module.m_types <- (TClassDecl c2) :: c.cl_module.m_types;
						c2
				in
				let cf = try
					PMap.find f.cf_name c2.cl_statics
				with Not_found ->
					let cf = {f with cf_kind = Method MethNormal} in
					c2.cl_statics <- PMap.add cf.cf_name cf c2.cl_statics;
					c2.cl_ordered_statics <- cf :: c2.cl_ordered_statics;
					cf
				in
				let e_t = type_module_type ctx (TClassDecl c2) None p in
				mk (TField(e_t,FStatic(c2,cf))) t p
			in
			let e_def = mk (TField (e,cmode)) t p in
			begin match follow e.etype with
				| TInst (c,_) when chk_class c ->
					display_error ctx "Can't create closure on an extern inline member method" p;
					e_def
				| TAnon a ->
					begin match !(a.a_status) with
						| Statics {cl_extern = false} when Meta.has Meta.Extern f.cf_meta ->
							display_error ctx "Cannot create closure on @:extern inline method" p;
							e_def
						| Statics c when chk_class c -> wrap_extern c
						| _ -> e_def
					end
				| _ -> e_def
			end
		| Some e ->
			let rec loop e = Type.map_expr loop { e with epos = p } in
			loop e)
	| AKMacro _ ->
		assert false

let error_require r p =
	if r = "" then
		error "This field is not available with the current compilation flags" p
	else
	let r = if r = "sys" then
		"a system platform (php,neko,cpp,etc.)"
	else try
		if String.sub r 0 5 <> "flash" then raise Exit;
		let _, v = ExtString.String.replace (String.sub r 5 (String.length r - 5)) "_" "." in
		"flash version " ^ v ^ " (use -swf-version " ^ v ^ ")"
	with _ ->
		"'" ^ r ^ "' to be enabled"
	in
	error ("Accessing this field requires " ^ r) p

let get_this ctx p =
	match ctx.curfun with
	| FunStatic ->
		error "Cannot access this from a static function" p
	| FunMemberClassLocal | FunMemberAbstractLocal ->
		let v = match ctx.vthis with
			| None ->
				let v = if ctx.curfun = FunMemberAbstractLocal then
					PMap.find "this" ctx.locals
				else
					add_local ctx "`this" ctx.tthis p
				in
				ctx.vthis <- Some v;
				v
			| Some v ->
				ctx.locals <- PMap.add v.v_name v ctx.locals;
				v
		in
		mk (TLocal v) ctx.tthis p
	| FunMemberAbstract ->
		let v = (try PMap.find "this" ctx.locals with Not_found -> assert false) in
		mk (TLocal v) v.v_type p
	| FunConstructor | FunMember ->
		mk (TConst TThis) ctx.tthis p

let field_access ctx mode f fmode t e p =
	let fnormal() = AKExpr (mk (TField (e,fmode)) t p) in
	let normal() =
		match follow e.etype with
		| TAnon a ->
			(match !(a.a_status) with
			| EnumStatics en ->
				let c = (try PMap.find f.cf_name en.e_constrs with Not_found -> assert false) in
				let fmode = FEnum (en,c) in
				AKExpr (mk (TField (e,fmode)) t p)
			| _ -> fnormal())
		| _ -> fnormal()
	in
	match f.cf_kind with
	| Method m ->
		if mode = MSet && m <> MethDynamic && not ctx.untyped then error "Cannot rebind this method : please use 'dynamic' before method declaration" p;
		begin match ctx.curfun,e.eexpr with
		| (FunMemberAbstract | FunMemberAbstractLocal),TTypeExpr(TClassDecl ({cl_kind = KAbstractImpl a} as c)) when c == ctx.curclass && Meta.has Meta.Impl f.cf_meta ->
			let e = mk (TField(e,fmode)) t p in
			let ethis = get_this ctx p in
			let ethis = {ethis with etype = TAbstract(a,List.map snd a.a_params)} in
			AKUsing(e,ctx.curclass,f,ethis)
		| _ ->
			(match m, mode with
			| MethInline, _ -> AKInline (e,f,fmode,t)
			| MethMacro, MGet -> display_error ctx "Macro functions must be called immediately" p; normal()
			| MethMacro, MCall -> AKMacro (e,f)
			| _ , MGet ->
				let cmode = (match fmode with
					| FInstance(_, _, cf) | FStatic(_, cf) when Meta.has Meta.Generic cf.cf_meta -> display_error ctx "Cannot create closure on generic function" p; fmode
					| FInstance (c,tl,cf) -> FClosure (Some (c,tl),cf)
					| FStatic _ | FEnum _ -> fmode
					| FAnon f -> FClosure (None, f)
					| FDynamic _ | FClosure _ -> assert false
				) in
				AKExpr (mk (TField (e,cmode)) t p)
			| _ -> normal())
		end
	| Var v ->
		match (match mode with MGet | MCall -> v.v_read | MSet -> v.v_write) with
		| AccNo when not (Meta.has Meta.PrivateAccess ctx.meta) ->
			(match follow e.etype with
			| TInst (c,_) when is_parent c ctx.curclass || can_access ctx c { f with cf_public = false } false -> normal()
			| TAnon a ->
				(match !(a.a_status) with
				| Opened when mode = MSet ->
					f.cf_kind <- Var { v with v_write = AccNormal };
					normal()
				| Statics c2 when ctx.curclass == c2 || can_access ctx c2 { f with cf_public = false } true -> normal()
				| _ -> if ctx.untyped then normal() else AKNo f.cf_name)
			| _ ->
				if ctx.untyped then normal() else AKNo f.cf_name)
		| AccNormal | AccNo ->
			(*
				if we are reading from a read-only variable on an anonymous object, it might actually be a method, so make sure to create a closure
			*)
			let is_maybe_method() =
				match v.v_write, follow t, follow e.etype with
				| (AccNo | AccNever), TFun _, TAnon a ->
					(match !(a.a_status) with
					| Statics _ | EnumStatics _ -> false
					| _ -> true)
				| _ -> false
			in
			if mode = MGet && is_maybe_method() then
				AKExpr (mk (TField (e,FClosure (None,f))) t p)
			else
				normal()
		| AccCall ->
			let m = (match mode with MSet -> "set_" | _ -> "get_") ^ f.cf_name in
			let is_abstract_this_access () = match e.eexpr,ctx.curfun with
				| TTypeExpr (TClassDecl ({cl_kind = KAbstractImpl _} as c)),(FunMemberAbstract | FunMemberAbstractLocal) ->
					c == ctx.curclass
				| _ ->
					false
			in
			if m = ctx.curfield.cf_name && (match e.eexpr with TConst TThis -> true | TTypeExpr (TClassDecl c) when c == ctx.curclass -> true | _ -> false) then
				let prefix = (match ctx.com.platform with Flash when Common.defined ctx.com Define.As3 -> "$" | _ -> "") in
				if is_extern_field f then begin
					display_error ctx "This field cannot be accessed because it is not a real variable" p;
					display_error ctx "Add @:isVar here to enable it" f.cf_pos;
				end;
				AKExpr (mk (TField (e,if prefix = "" then fmode else FDynamic (prefix ^ f.cf_name))) t p)
			else if is_abstract_this_access() then begin
				let this = get_this ctx p in
				if mode = MSet then begin
					let c,a = match ctx.curclass with {cl_kind = KAbstractImpl a} as c -> c,a | _ -> assert false in
					let f = PMap.find m c.cl_statics in
					(* we don't have access to the type parameters here, right? *)
					(* let t = apply_params a.a_params pl (field_type ctx c [] f p) in *)
					let t = (field_type ctx c [] f p) in
					let ef = mk (TField (e,FStatic (c,f))) t p in
					AKUsing (ef,c,f,this)
				end else
					AKExpr (make_call ctx (mk (TField (e,quick_field_dynamic e.etype m)) (tfun [this.etype] t) p) [this] t p)
			end else if mode = MSet then
				AKSet (e,t,f)
			else
				AKExpr (make_call ctx (mk (TField (e,quick_field_dynamic e.etype m)) (tfun [] t) p) [] t p)
		| AccResolve ->
			let fstring = mk (TConst (TString f.cf_name)) ctx.t.tstring p in
			let tresolve = tfun [ctx.t.tstring] t in
			AKExpr (make_call ctx (mk (TField (e,FDynamic "resolve")) tresolve p) [fstring] t p)
		| AccNever ->
			if ctx.untyped then normal() else AKNo f.cf_name
		| AccInline ->
			AKInline (e,f,fmode,t)
		| AccRequire (r,msg) ->
			match msg with
			| None -> error_require r p
			| Some msg -> error msg p

let rec using_field ctx mode e i p =
	if mode = MSet then raise Not_found;
	(* do not try to find using fields if the type is a monomorph, which could lead to side-effects *)
	let is_dynamic = match follow e.etype with
		| TMono _ -> raise Not_found
		| t -> t == t_dynamic
	in
	let check_constant_struct = ref false in
	let rec loop = function
	| [] ->
		raise Not_found
	| (c,pc) :: l ->
		try
			let cf = PMap.find i c.cl_statics in
			if Meta.has Meta.NoUsing cf.cf_meta || not (can_access ctx c cf true) then raise Not_found;
			let monos = List.map (fun _ -> mk_mono()) cf.cf_params in
			let map = apply_params cf.cf_params monos in
			let t = map cf.cf_type in
			begin match follow t with
				| TFun((_,_,(TType({t_path = ["haxe";"macro"],"ExprOf"},[t0]) | t0)) :: args,r) ->
					if is_dynamic && follow t0 != t_dynamic then raise Not_found;
					let e = AbstractCast.cast_or_unify_raise ctx t0 e p in
					(* early constraints check is possible because e.etype has no monomorphs *)
					List.iter2 (fun m (name,t) -> match follow t with
						| TInst ({ cl_kind = KTypeParameter constr },_) when constr <> [] && not (has_mono m) ->
							List.iter (fun tc -> Type.unify m (map tc)) constr
						| _ -> ()
					) monos cf.cf_params;
					let et = type_module_type ctx (TClassDecl c) None p in
					Display.ImportHandling.maybe_mark_import_position ctx pc;
					AKUsing (mk (TField (et,FStatic (c,cf))) t p,c,cf,e)
				| _ ->
					raise Not_found
			end
		with Not_found ->
			loop l
		| Unify_error el | Error (Unify el,_) ->
			if List.exists (function Has_extra_field _ -> true | _ -> false) el then check_constant_struct := true;
			loop l
	in
	try loop ctx.m.module_using with Not_found ->
	try
		let acc = loop ctx.g.global_using in
		(match acc with
		| AKUsing (_,c,_,_) -> add_dependency ctx.m.curmod c.cl_module
		| _ -> assert false);
		acc
	with Not_found ->
	if not !check_constant_struct then raise Not_found;
	remove_constant_flag e.etype (fun ok -> if ok then using_field ctx mode e i p else raise Not_found)

let rec type_ident_raise ctx i p mode =
	match i with
	| "true" ->
		if mode = MGet then
			AKExpr (mk (TConst (TBool true)) ctx.t.tbool p)
		else
			AKNo i
	| "false" ->
		if mode = MGet then
			AKExpr (mk (TConst (TBool false)) ctx.t.tbool p)
		else
			AKNo i
	| "this" ->
		(match mode, ctx.curclass.cl_kind with
		| MSet, KAbstractImpl _ ->
			(match ctx.curfield.cf_kind with
			| Method MethInline -> ()
			| Method _ when ctx.curfield.cf_name = "_new" -> ()
			| _ -> error "You can only modify 'this' inside an inline function" p);
			AKExpr (get_this ctx p)
		| (MCall, KAbstractImpl _) | (MGet, _)-> AKExpr(get_this ctx p)
		| _ -> AKNo i)
	| "super" ->
		let t = (match ctx.curclass.cl_super with
			| None -> error "Current class does not have a superclass" p
			| Some (c,params) -> TInst(c,params)
		) in
		(match ctx.curfun with
		| FunMember | FunConstructor -> ()
		| FunMemberAbstract -> error "Cannot access super inside an abstract function" p
		| FunStatic -> error "Cannot access super inside a static function" p;
		| FunMemberClassLocal | FunMemberAbstractLocal -> error "Cannot access super inside a local function" p);
		AKExpr (mk (TConst TSuper) t p)
	| "null" ->
		if mode = MGet then
			AKExpr (null (mk_mono()) p)
		else
			AKNo i
	| _ ->
	try
		let v = PMap.find i ctx.locals in
		(match v.v_extra with
		| Some (params,e) ->
			let t = monomorphs params v.v_type in
			(match e with
			| Some ({ eexpr = TFunction f } as e) when ctx.com.display.dms_full_typing ->
				begin match mode with
					| MSet -> error "Cannot set inline closure" p
					| MGet -> error "Cannot create closure on inline closure" p
					| MCall ->
						(* create a fake class with a fake field to emulate inlining *)
						let c = mk_class ctx.m.curmod (["local"],v.v_name) e.epos null_pos in
						let cf = { (mk_field v.v_name v.v_type e.epos null_pos) with cf_params = params; cf_expr = Some e; cf_kind = Method MethInline } in
						c.cl_extern <- true;
						c.cl_fields <- PMap.add cf.cf_name cf PMap.empty;
						AKInline (mk (TConst TNull) (TInst (c,[])) p, cf, FInstance(c,[],cf), t)
				end
			| _ ->
				AKExpr (mk (TLocal v) t p))
		| _ ->
			AKExpr (mk (TLocal v) v.v_type p))
	with Not_found -> try
		(* member variable lookup *)
		if ctx.curfun = FunStatic then raise Not_found;
		let c , t , f = class_field ctx ctx.curclass (List.map snd ctx.curclass.cl_params) i p in
		field_access ctx mode f (match c with None -> FAnon f | Some (c,tl) -> FInstance (c,tl,f)) t (get_this ctx p) p
	with Not_found -> try
		(* lookup using on 'this' *)
		if ctx.curfun = FunStatic then raise Not_found;
		(match using_field ctx mode (mk (TConst TThis) ctx.tthis p) i p with
		| AKUsing (et,c,f,_) -> AKUsing (et,c,f,get_this ctx p)
		| _ -> assert false)
	with Not_found -> try
		(* static variable lookup *)
		let f = PMap.find i ctx.curclass.cl_statics in
		if Meta.has Meta.Impl f.cf_meta && not (Meta.has Meta.Impl ctx.curfield.cf_meta) && not (Meta.has Meta.Enum f.cf_meta) then
			error (Printf.sprintf "Cannot access non-static field %s from static method" f.cf_name) p;
		let e = type_type ctx ctx.curclass.cl_path p in
		(* check_locals_masking already done in type_type *)
		field_access ctx mode f (FStatic (ctx.curclass,f)) (field_type ctx ctx.curclass [] f p) e p
	with Not_found -> try
		let wrap e = if mode = MSet then
				AKNo i
			else
				AKExpr e
		in
		(* lookup imported enums *)
		let rec loop l =
			match l with
			| [] -> raise Not_found
			| (t,pt) :: l ->
				match t with
				| TAbstractDecl ({a_impl = Some c} as a) when Meta.has Meta.Enum a.a_meta ->
					begin try
						let cf = PMap.find i c.cl_statics in
						if not (Meta.has Meta.Enum cf.cf_meta) then
							loop l
						else begin
							let et = type_module_type ctx (TClassDecl c) None p in
							let fa = FStatic(c,cf) in
							let t = monomorphs cf.cf_params cf.cf_type in
							Display.ImportHandling.maybe_mark_import_position ctx pt;
							begin match cf.cf_kind with
								| Var {v_read = AccInline} -> AKInline(et,cf,fa,t)
								| _ -> AKExpr (mk (TField(et,fa)) t p)
							end
						end
					with Not_found ->
						loop l
					end
				| TClassDecl _ | TAbstractDecl _ ->
					loop l
				| TTypeDecl t ->
					(match follow t.t_type with
					| TEnum (e,_) -> loop ((TEnumDecl e,pt) :: l)
					| _ -> loop l)
				| TEnumDecl e ->
					try
						let ef = PMap.find i e.e_constrs in
						let et = type_module_type ctx t None p in
						let monos = List.map (fun _ -> mk_mono()) e.e_params in
						let monos2 = List.map (fun _ -> mk_mono()) ef.ef_params in
						Display.ImportHandling.maybe_mark_import_position ctx pt;
						wrap (mk (TField (et,FEnum (e,ef))) (enum_field_type ctx e ef monos monos2 p) p)
					with
						Not_found -> loop l
		in
		(try loop (List.rev_map (fun t -> t,null_pos) ctx.m.curmod.m_types) with Not_found -> loop ctx.m.module_types)
	with Not_found ->
		(* lookup imported globals *)
		let t, name, pi = PMap.find i ctx.m.module_globals in
		Display.ImportHandling.maybe_mark_import_position ctx pi;
		let e = type_module_type ctx t None p in
		type_field ctx e name p mode

and type_field ?(resume=false) ctx e i p mode =
	let no_field() =
		if resume then raise Not_found;
		let t = match follow e.etype with
			| TAnon a -> (match !(a.a_status) with
				| Statics {cl_kind = KAbstractImpl a} -> TAbstract(a,[])
				| _ -> e.etype)
			| TInst({cl_kind = KAbstractImpl a},_) -> TAbstract(a,[])
			| _ -> e.etype
		in
		let has_special_field a =
			List.exists (fun (_,cf) -> cf.cf_name = i) a.a_ops
			|| List.exists (fun (_,_,cf) -> cf.cf_name = i) a.a_unops
			|| List.exists (fun cf -> cf.cf_name = i) a.a_array
		in
		if not ctx.untyped then begin
			match t with
			| TAbstract(a,_) when has_special_field a ->
				(* the abstract field is not part of the field list, which is only true when it has no expression (issue #2344) *)
				display_error ctx ("Field " ^ i ^ " cannot be called directly because it has no expression") p;
			| _ ->
				display_error ctx (StringError.string_error i (string_source t) (s_type (print_context()) t ^ " has no field " ^ i)) p;
		end;
		AKExpr (mk (TField (e,FDynamic i)) (mk_mono()) p)
	in
	let does_forward a stat =
		try
			let _,el,_ = Meta.get (if stat then Meta.ForwardStatics else Meta.Forward) a.a_meta in
			match el with
				| [] ->
					true
				| _ ->
					List.exists (fun e -> match fst e with
						| EConst(Ident s | String s) -> s = i
						| _ -> error "Identifier or string expected as argument to @:forward" (pos e)
					) el
		with Not_found ->
			false
	in
	match follow e.etype with
	| TInst (c,params) ->
		let rec loop_dyn c params =
			match c.cl_dynamic with
			| Some t ->
				let t = apply_params c.cl_params params t in
				if (mode = MGet || mode = MCall) && PMap.mem "resolve" c.cl_fields then begin
					let f = PMap.find "resolve" c.cl_fields in
					begin match f.cf_kind with
						| Method MethMacro -> display_error ctx "The macro accessor is not allowed for field resolve" f.cf_pos
						| _ -> ()
					end;
					let texpect = tfun [ctx.t.tstring] t in
					let tfield = apply_params c.cl_params params (monomorphs f.cf_params f.cf_type) in
					(try Type.unify tfield texpect
					with Unify_error l ->
						display_error ctx "Field resolve has an invalid type" f.cf_pos;
						display_error ctx (error_msg (Unify [Cannot_unify(tfield,texpect)])) f.cf_pos);
					AKExpr (make_call ctx (mk (TField (e,FInstance (c,params,f))) tfield p) [Codegen.type_constant ctx.com (String i) p] t p)
				end else
					AKExpr (mk (TField (e,FDynamic i)) t p)
			| None ->
				match c.cl_super with
				| None -> raise Not_found
				| Some (c,params) -> loop_dyn c params
		in
		(try
			let c2, t , f = class_field ctx c params i p in
			if e.eexpr = TConst TSuper then (match mode,f.cf_kind with
				| MGet,Var {v_read = AccCall }
				| MSet,Var {v_write = AccCall }
				| MCall,Var {v_read = AccCall } ->
					()
				| MCall, Var _ ->
					display_error ctx "Cannot access superclass variable for calling: needs to be a proper method" p
				| MCall, _ ->
					()
				| MGet,Var _
				| MSet,Var _ when (match c2 with Some ({ cl_extern = true; cl_path = ("flash" :: _,_) }, _) -> true | _ -> false) ->
					()
				| _, Method _ ->
					display_error ctx "Cannot create closure on super method" p
				| _ ->
					display_error ctx "Normal variables cannot be accessed with 'super', use 'this' instead" p);
			if not (can_access ctx c f false) && not ctx.untyped then display_error ctx ("Cannot access private field " ^ i) p;
			field_access ctx mode f (match c2 with None -> FAnon f | Some (c,tl) -> FInstance (c,tl,f)) (apply_params c.cl_params params t) e p
		with Not_found -> try
			using_field ctx mode e i p
		with Not_found -> try
			loop_dyn c params
		with Not_found -> try
			(* if we have an abstract constraint we have to check its static fields and recurse (issue #2343) *)
			begin match c.cl_kind with
				| KTypeParameter tl ->
					let rec loop tl = match tl with
						| t :: tl ->
							begin match follow t with
								| TAbstract({a_impl = Some c},tl) when PMap.mem i c.cl_statics ->
									let e = mk_cast e t p in
									type_field ctx e i p mode;
								| _ ->
									loop tl
							end
						| [] ->
							raise Not_found
					in
					loop tl
				| _ ->
					raise Not_found
			end
		with Not_found ->
			if PMap.mem i c.cl_statics then error ("Cannot access static field " ^ i ^ " from a class instance") p;
			no_field())
	| TDynamic t ->
		(try
			using_field ctx mode e i p
		with Not_found ->
			AKExpr (mk (TField (e,FDynamic i)) t p))
	| TAnon a ->
		(try
			let f = PMap.find i a.a_fields in
			if not f.cf_public && not ctx.untyped then begin
				match !(a.a_status) with
				| Closed | Extend _ -> () (* always allow anon private fields access *)
				| Statics c when can_access ctx c f true -> ()
				| _ -> display_error ctx ("Cannot access private field " ^ i) p
			end;
			let fmode, ft = (match !(a.a_status) with
				| Statics c -> FStatic (c,f), field_type ctx c [] f p
				| EnumStatics e -> FEnum (e,try PMap.find f.cf_name e.e_constrs with Not_found -> assert false), Type.field_type f
				| _ ->
					match f.cf_params with
					| [] ->
						FAnon f, Type.field_type f
					| l ->
						(* handle possible constraints *)
						let monos = List.map (fun _ -> mk_mono()) l in
						let t = apply_params f.cf_params monos f.cf_type in
						add_constraint_checks ctx [] [] f monos p;
						FAnon f, t
			) in
			field_access ctx mode f fmode ft e p
		with Not_found -> try
				match !(a.a_status) with
				| Statics {cl_kind = KAbstractImpl a} when does_forward a true ->
					let mt = try module_type_of_type a.a_this with Exit -> raise Not_found in
					let et = type_module_type ctx mt None p in
					type_field ctx et i p mode;
				| _ ->
					raise Not_found
			with Not_found ->
				if is_closed a then try
					using_field ctx mode e i p
				with Not_found ->
					no_field()
				else
				let f = {
					cf_name = i;
					cf_type = mk_mono();
					cf_doc = None;
					cf_meta = no_meta;
					cf_public = true;
					cf_pos = p;
					cf_name_pos = null_pos;
					cf_kind = Var { v_read = AccNormal; v_write = (match mode with MSet -> AccNormal | MGet | MCall -> AccNo) };
					cf_expr = None;
					cf_expr_unoptimized = None;
					cf_params = [];
					cf_overloads = [];
				} in
				a.a_fields <- PMap.add i f a.a_fields;
				field_access ctx mode f (FAnon f) (Type.field_type f) e p
		)
	| TMono r ->
		let f = {
			cf_name = i;
			cf_type = mk_mono();
			cf_doc = None;
			cf_meta = no_meta;
			cf_public = true;
			cf_pos = p;
			cf_name_pos = null_pos;
			cf_kind = Var { v_read = AccNormal; v_write = (match mode with MSet -> AccNormal | MGet | MCall -> AccNo) };
			cf_expr = None;
			cf_expr_unoptimized = None;
			cf_params = [];
			cf_overloads = [];
		} in
		let x = ref Opened in
		let t = TAnon { a_fields = PMap.add i f PMap.empty; a_status = x } in
		ctx.opened <- x :: ctx.opened;
		r := Some t;
		field_access ctx mode f (FAnon f) (Type.field_type f) e p
	| TAbstract (a,pl) ->
		let static_abstract_access_through_instance = ref false in
		(try
			let c = (match a.a_impl with None -> raise Not_found | Some c -> c) in
			let f = PMap.find i c.cl_statics in
			if not (can_access ctx c f true) && not ctx.untyped then display_error ctx ("Cannot access private field " ^ i) p;
			let field_type f =
				if not (Meta.has Meta.Impl f.cf_meta) then begin
					static_abstract_access_through_instance := true;
					raise Not_found;
				end;
				let t = field_type ctx c [] f p in
				apply_params a.a_params pl t
			in
			let et = type_module_type ctx (TClassDecl c) None p in
			let field_expr f t = mk (TField (et,FStatic (c,f))) t p in
			(match mode, f.cf_kind with
			| (MGet | MCall), Var {v_read = AccCall } ->
				(* getter call *)
				let f = PMap.find ("get_" ^ f.cf_name) c.cl_statics in
				let t = field_type f in
				let r = match follow t with TFun(_,r) -> r | _ -> raise Not_found in
				let ef = field_expr f t in
				AKExpr(make_call ctx ef [e] r p)
			| MSet, Var {v_write = AccCall } ->
				let f = PMap.find ("set_" ^ f.cf_name) c.cl_statics in
				let t = field_type f in
				let ef = field_expr f t in
				AKUsing (ef,c,f,e)
			| (MGet | MCall), Var {v_read = AccNever} ->
				AKNo f.cf_name
			| (MGet | MCall), _ ->
				let rec loop cfl = match cfl with
					| [] -> error (Printf.sprintf "Field %s cannot be called on %s" f.cf_name (s_type (print_context()) e.etype)) p
					| cf :: cfl ->
						match follow (apply_params a.a_params pl (monomorphs cf.cf_params cf.cf_type)) with
							| TFun((_,_,t1) :: _,_) when type_iseq t1 (Abstract.get_underlying_type a pl) ->
								cf
							| _ ->
								loop cfl
				in
				let f = match f.cf_overloads with
					| [] -> f
					| cfl -> loop (f :: cfl)
				in
				let t = field_type f in
				begin match follow t with
					| TFun((_,_,t1) :: _,_) -> ()
					| _ -> error ("Invalid call to static function " ^ i ^ " through abstract instance") p
				end;
				let ef = field_expr f t in
				AKUsing (ef,c,f,e)
			| MSet, _ ->
				error "This operation is unsupported" p)
		with Not_found -> try
			if does_forward a false then
				type_field ~resume:true ctx {e with etype = apply_params a.a_params pl a.a_this} i p mode
			else
				raise Not_found
		with Not_found -> try
			using_field ctx mode e i p
		with Not_found -> try
			(match ctx.curfun, e.eexpr with
			| FunMemberAbstract, TConst (TThis) -> type_field ctx {e with etype = apply_params a.a_params pl a.a_this} i p mode;
			| _ -> raise Not_found)
		with Not_found -> try
			let c,cf = match a.a_impl,a.a_resolve with
				| Some c,Some cf -> c,cf
				| _ -> raise Not_found
			in
			let et = type_module_type ctx (TClassDecl c) None p in
			let t = apply_params a.a_params pl (field_type ctx c [] cf p) in
			let ef = mk (TField (et,FStatic (c,cf))) t p in
			AKExpr ((!build_call_ref) ctx (AKUsing(ef,c,cf,e)) [EConst (String i),p] NoValue p)
		with Not_found ->
			if !static_abstract_access_through_instance then error ("Invalid call to static function " ^ i ^ " through abstract instance") p
			else no_field())
	| _ ->
		try using_field ctx mode e i p with Not_found -> no_field()

let type_bind ctx (e : texpr) params p =
	let args,ret = match follow e.etype with TFun(args, ret) -> args, ret | _ -> error "First parameter of callback is not a function" p in
	let vexpr v = mk (TLocal v) v.v_type p in
	let acount = ref 0 in
	let alloc_name n =
		if n = "" || String.length n > 2 && not ctx.is_display_file then begin
			incr acount;
			"a" ^ string_of_int !acount;
		end else
			n
	in
	let rec loop args params given_args missing_args ordered_args = match args, params with
		| [], [] -> given_args,missing_args,ordered_args
		| [], _ -> error "Too many callback arguments" p
		| (n,o,t) :: args , [] when o ->
			let a = if is_pos_infos t then
					let infos = mk_infos ctx p [] in
					ordered_args @ [type_expr ctx infos (WithType t)]
				else if ctx.com.config.pf_pad_nulls then
					(ordered_args @ [(mk (TConst TNull) t_dynamic p)])
				else
					ordered_args
			in
			loop args [] given_args missing_args a
		| (n,o,t) :: _ , (EConst(Ident "_"),p) :: _ when not ctx.com.config.pf_can_skip_non_nullable_argument && o && not (is_nullable t) ->
			error "Usage of _ is not supported for optional non-nullable arguments" p
		| (n,o,t) :: args , ([] as params)
		| (n,o,t) :: args , (EConst(Ident "_"),_) :: params ->
			let v = alloc_var (alloc_name n) (if o then ctx.t.tnull t else t) p in
			loop args params given_args (missing_args @ [v,o]) (ordered_args @ [vexpr v])
		| (n,o,t) :: args , param :: params ->
			let e = type_expr ctx param (WithType t) in
			unify ctx e.etype t p;
			let v = alloc_var (alloc_name n) t (pos param) in
			loop args params (given_args @ [v,o,Some e]) missing_args (ordered_args @ [vexpr v])
	in
	let given_args,missing_args,ordered_args = loop args params [] [] [] in
	let rec gen_loc_name n =
		let name = if n = 0 then "f" else "f" ^ (string_of_int n) in
		if List.exists (fun (n,_,_) -> name = n) args then gen_loc_name (n + 1) else name
	in
	let loc = alloc_var (gen_loc_name 0) e.etype e.epos in
	let given_args = (loc,false,Some e) :: given_args in
	let inner_fun_args l = List.map (fun (v,o) -> v.v_name, o, v.v_type) l in
	let t_inner = TFun(inner_fun_args missing_args, ret) in
	let call = make_call ctx (vexpr loc) ordered_args ret p in
	let e_ret = match follow ret with
		| TAbstract ({a_path = [],"Void"},_) ->
			call
		| TMono _ ->
			mk (TReturn (Some call)) t_dynamic p;
		| _ ->
			mk (TReturn (Some call)) t_dynamic p;
	in
	let func = mk (TFunction {
		tf_args = List.map (fun (v,o) -> v, if o then Some TNull else None) missing_args;
		tf_type = ret;
		tf_expr = e_ret;
	}) t_inner p in
	let outer_fun_args l = List.map (fun (v,o,_) -> v.v_name, o, v.v_type) l in
	let func = mk (TFunction {
		tf_args = List.map (fun (v,_,_) -> v,None) given_args;
		tf_type = t_inner;
		tf_expr = mk (TReturn (Some func)) t_inner p;
	}) (TFun(outer_fun_args given_args, t_inner)) p in
	make_call ctx func (List.map (fun (_,_,e) -> (match e with Some e -> e | None -> assert false)) given_args) t_inner p

(*
	We want to try unifying as an integer and apply side effects.
	However, in case the value is not a normal Monomorph but one issued
	from a Dynamic relaxation, we will instead unify with float since
	we don't want to accidentaly truncate the value
*)
let unify_int ctx e k =
	let is_dynamic t =
		match follow t with
		| TDynamic _ -> true
		| _ -> false
	in
	let is_dynamic_array t =
		match follow t with
		| TInst (_,[p]) -> is_dynamic p
		| _ -> true
	in
	let is_dynamic_field t f =
		match follow t with
		| TAnon a ->
			(try is_dynamic (PMap.find f a.a_fields).cf_type with Not_found -> false)
		| TInst (c,tl) ->
			(try is_dynamic (apply_params c.cl_params tl ((let _,t,_ = Type.class_field c tl f in t))) with Not_found -> false)
		| _ ->
			true
	in
	let is_dynamic_return t =
		match follow t with
		| TFun (_,r) -> is_dynamic r
		| _ -> true
	in
	(*
		This is some quick analysis that matches the most common cases of dynamic-to-mono convertions
	*)
	let rec maybe_dynamic_mono e =
		match e.eexpr with
		| TLocal _ -> is_dynamic e.etype
		| TArray({ etype = t } as e,_) -> is_dynamic_array t || maybe_dynamic_rec e t
		| TField({ etype = t } as e,f) -> is_dynamic_field t (field_name f) || maybe_dynamic_rec e t
		| TCall({ etype = t } as e,_) -> is_dynamic_return t || maybe_dynamic_rec e t
		| TParenthesis e | TMeta(_,e) -> maybe_dynamic_mono e
		| TIf (_,a,Some b) -> maybe_dynamic_mono a || maybe_dynamic_mono b
		| _ -> false
	and maybe_dynamic_rec e t =
		match follow t with
		| TMono _ | TDynamic _ -> maybe_dynamic_mono e
		(* we might have inferenced a tmono into a single field *)
		| TAnon a when !(a.a_status) = Opened -> maybe_dynamic_mono e
		| _ -> false
	in
	match k with
	| KUnk | KDyn when maybe_dynamic_mono e ->
		unify ctx e.etype ctx.t.tfloat e.epos;
		false
	| _ ->
		unify ctx e.etype ctx.t.tint e.epos;
		true

 let type_generic_function ctx (e,fa) el ?(using_param=None) with_type p =
	let c,tl,cf,stat = match fa with
		| FInstance(c,tl,cf) -> c,tl,cf,false
		| FStatic(c,cf) -> c,[],cf,true
		| _ -> assert false
	in
	if cf.cf_params = [] then error "Function has no type parameters and cannot be generic" p;
	let monos = List.map (fun _ -> mk_mono()) cf.cf_params in
	let map_monos t = apply_params cf.cf_params monos t in
	let map t = if stat then map_monos t else apply_params c.cl_params tl (map_monos t) in
	let t = map cf.cf_type in
	let args,ret = match t,using_param with
		| TFun((_,_,ta) :: args,ret),Some e ->
			let ta = if not (Meta.has Meta.Impl cf.cf_meta) then ta
			else match follow ta with TAbstract(a,tl) -> Abstract.get_underlying_type a tl | _ -> assert false
			in
			(* manually unify first argument *)
			unify ctx e.etype ta p;
			args,ret
		| TFun(args,ret),None -> args,ret
		| _ ->  error "Invalid field type for generic call" p
	in
	begin match with_type with
		| WithType t -> unify ctx ret t p
		| _ -> ()
	end;
	let el,_ = unify_call_args ctx el args ret p false false in
	begin try
		check_constraints ctx cf.cf_name cf.cf_params monos map false p
	with Unify_error l ->
		display_error ctx (error_msg (Unify l)) p
	end;
	let el = match using_param with None -> el | Some e -> e :: el in
	(try
		let gctx = Typeload.make_generic ctx cf.cf_params monos p in
		let name = cf.cf_name ^ "_" ^ gctx.Typeload.name in
		let unify_existing_field tcf pcf = try
			unify_raise ctx tcf t p
		with Error(Unify _,_) as err ->
			display_error ctx ("Cannot create field " ^ name ^ " due to type mismatch") p;
			display_error ctx "Conflicting field was defined here" pcf;
			raise err
		in
		let cf2 = try
			let cf2 = if stat then
				let cf2 = PMap.find name c.cl_statics in
				unify_existing_field cf2.cf_type cf2.cf_pos;
				cf2
			else
				let cf2 = PMap.find name c.cl_fields in
				unify_existing_field cf2.cf_type cf2.cf_pos;
				cf2
			in
			cf2
		with Not_found ->
			let cf2 = mk_field name (map_monos cf.cf_type) cf.cf_pos cf.cf_name_pos in
			if stat then begin
				c.cl_statics <- PMap.add name cf2 c.cl_statics;
				c.cl_ordered_statics <- cf2 :: c.cl_ordered_statics
			end else begin
				if List.memq cf c.cl_overrides then c.cl_overrides <- cf2 :: c.cl_overrides;
				c.cl_fields <- PMap.add name cf2 c.cl_fields;
				c.cl_ordered_fields <- cf2 :: c.cl_ordered_fields
			end;
			ignore(follow cf.cf_type);
			let rec check e = match e.eexpr with
				| TNew({cl_kind = KTypeParameter _} as c,_,_) when not (Typeload.is_generic_parameter ctx c) ->
					display_error ctx "Only generic type parameters can be constructed" e.epos;
					display_error ctx "While specializing this call" p;
				| _ ->
					Type.iter check e
			in
			cf2.cf_expr <- (match cf.cf_expr with
				| None ->
					display_error ctx "Recursive @:generic function" p; None;
				| Some e ->
					let e = Typeload.generic_substitute_expr gctx e in
					check e;
					Some e
			);
			cf2.cf_kind <- cf.cf_kind;
			cf2.cf_public <- cf.cf_public;
			let metadata = List.filter (fun (m,_,_) -> match m with
				| Meta.Generic -> false
				| _ -> true
			) cf.cf_meta in
			cf2.cf_meta <- (Meta.NoCompletion,[],p) :: (Meta.NoUsing,[],p) :: (Meta.GenericInstance,[],p) :: metadata;
			cf2
		in
		let path = match c.cl_kind with
			| KAbstractImpl(a) ->
				a.a_path
			| _ -> c.cl_path
		in
		let e = if stat then type_type ctx path p else e in
		let fa = if stat then FStatic (c,cf2) else FInstance (c,tl,cf2) in
		let e = mk (TField(e,fa)) cf2.cf_type p in
		make_call ctx e el ret p
	with Typeload.Generic_Exception (msg,p) ->
		error msg p)

let call_to_string ctx e =
	(* Ignore visibility of the toString field. *)
	ctx.meta <- (Meta.PrivateAccess,[],e.epos) :: ctx.meta;
	let acc = type_field ctx e "toString" e.epos MCall in
	ctx.meta <- List.tl ctx.meta;
	!build_call_ref ctx acc [] (WithType ctx.t.tstring) e.epos

let get_next_stored_typed_expr_id =
	let uid = ref 0 in
	(fun() -> incr uid; !uid)

let get_stored_typed_expr com id =
	let e = PMap.find id com.stored_typed_exprs in
	Texpr.duplicate_tvars e

let rec type_binop ctx op e1 e2 is_assign_op with_type p =
	match op with
	| OpAssign ->
		let e1 = type_access ctx (fst e1) (snd e1) MSet in
		let tt = (match e1 with AKNo _ | AKInline _ | AKUsing _ | AKMacro _ | AKAccess _ -> Value | AKSet(_,t,_) -> WithType t | AKExpr e -> WithType e.etype) in
		let e2 = type_expr ctx e2 tt in
		(match e1 with
		| AKNo s -> error ("Cannot access field or identifier " ^ s ^ " for writing") p
		| AKExpr e1  ->
			let e2 = AbstractCast.cast_or_unify ctx e1.etype e2 p in
			check_assign ctx e1;
			(match e1.eexpr , e2.eexpr with
			| TLocal i1 , TLocal i2 when i1 == i2 -> error "Assigning a value to itself" p
			| TField ({ eexpr = TConst TThis },FInstance (_,_,f1)) , TField ({ eexpr = TConst TThis },FInstance (_,_,f2)) when f1 == f2 ->
				error "Assigning a value to itself" p
			| _ , _ -> ());
			mk (TBinop (op,e1,e2)) e1.etype p
		| AKSet (e,t,cf) ->
			let e2 = AbstractCast.cast_or_unify ctx t e2 p in
			make_call ctx (mk (TField (e,quick_field_dynamic e.etype ("set_" ^ cf.cf_name))) (tfun [t] t) p) [e2] t p
		| AKAccess(a,tl,c,ebase,ekey) ->
			mk_array_set_call ctx (AbstractCast.find_array_access ctx a tl ekey (Some e2) p) c ebase p
		| AKUsing(ef,_,_,et) ->
			(* this must be an abstract setter *)
			let e2,ret = match follow ef.etype with
				| TFun([_;(_,_,t)],ret) ->
					AbstractCast.cast_or_unify ctx t e2 p,ret
				| _ ->  error "Invalid field type for abstract setter" p
			in
			make_call ctx ef [et;e2] ret p
		| AKInline _ | AKMacro _ ->
			assert false)
	| OpAssignOp (OpBoolAnd | OpBoolOr) ->
		error "The operators ||= and &&= are not supported" p
	| OpAssignOp op ->
		(match type_access ctx (fst e1) (snd e1) MSet with
		| AKNo s -> error ("Cannot access field or identifier " ^ s ^ " for writing") p
		| AKExpr e ->
			let save = save_locals ctx in
			let v = gen_local ctx e.etype e.epos in
			let has_side_effect = OptimizerTexpr.has_side_effect e in
			let e1 = if has_side_effect then (EConst(Ident v.v_name),e.epos) else e1 in
			let eop = type_binop ctx op e1 e2 true with_type p in
			save();
			(match eop.eexpr with
			| TBinop (_,_,e2) ->
				unify ctx eop.etype e.etype p;
				check_assign ctx e;
				mk (TBinop (OpAssignOp op,e,e2)) e.etype p;
			| TMeta((Meta.RequiresAssign,_,_),e2) ->
				unify ctx e2.etype e.etype p;
				check_assign ctx e;
				begin match e.eexpr with
					| TArray(ea1,ea2) when has_side_effect ->
						let v1 = gen_local ctx ea1.etype ea1.epos in
						let ev1 = mk (TLocal v1) v1.v_type p in
						let v2 = gen_local ctx ea2.etype ea2.epos in
						let ev2 = mk (TLocal v2) v2.v_type p in
						let e = {e with eexpr = TArray(ev1,ev2)} in
						mk (TBlock [
							mk (TVar(v1,Some ea1)) ctx.t.tvoid p;
							mk (TVar(v2,Some ea2)) ctx.t.tvoid p;
							mk (TVar(v,Some e)) ctx.t.tvoid p;
							mk (TBinop (OpAssign,e,e2)) e.etype p;
						]) e.etype p
					| TField(ea1,fa) when has_side_effect ->
						let v1 = gen_local ctx ea1.etype ea1.epos in
						let ev1 = mk (TLocal v1) v1.v_type p in
						let e = {e with eexpr = TField(ev1,fa)} in
						mk (TBlock [
							mk (TVar(v1,Some ea1)) ctx.t.tvoid p;
							mk (TVar(v,Some e)) ctx.t.tvoid p;
							mk (TBinop (OpAssign,e,e2)) e.etype p;
						]) e.etype p
					| _ ->
						mk (TBinop (OpAssign,e,e2)) e.etype p;
				end
			| _ ->
				(* this must be an abstract cast *)
				check_assign ctx e;
				if has_side_effect then
					mk (TBlock [
						mk (TVar(v,Some e)) ctx.t.tvoid eop.epos;
						eop
					]) eop.etype eop.epos
				else
					eop)
		| AKSet (e,t,cf) ->
			let l = save_locals ctx in
			let v = gen_local ctx e.etype e.epos in
			let ev = mk (TLocal v) e.etype p in
			let get = type_binop ctx op (EField ((EConst (Ident v.v_name),p),cf.cf_name),p) e2 true with_type p in
			let e' = match get.eexpr with
				| TBinop _ | TMeta((Meta.RequiresAssign,_,_),_) ->
					unify ctx get.etype t p;
					make_call ctx (mk (TField (ev,quick_field_dynamic ev.etype ("set_" ^ cf.cf_name))) (tfun [t] t) p) [get] t p
				| _ ->
					(* abstract setter *)
					get
			in
			l();
			mk (TBlock [
				mk (TVar (v,Some e)) ctx.t.tvoid p;
				e'
			]) t p
		| AKUsing(ef,c,cf,et) ->
			(* abstract setter + getter *)
			let ta = match c.cl_kind with KAbstractImpl a -> TAbstract(a, List.map (fun _ -> mk_mono()) a.a_params) | _ -> assert false in
			let ret = match follow ef.etype with
				| TFun([_;_],ret) -> ret
				| _ ->  error "Invalid field type for abstract setter" p
			in
			let l = save_locals ctx in
			let v,is_temp = match et.eexpr with
				| TLocal v when not (v.v_name = "this") -> v,false
				| _ -> gen_local ctx ta ef.epos,true
			in
			let ev = mk (TLocal v) ta p in
			(* this relies on the fact that cf_name is set_name *)
			let getter_name = String.sub cf.cf_name 4 (String.length cf.cf_name - 4) in
			let get = type_binop ctx op (EField ((EConst (Ident v.v_name),p),getter_name),p) e2 true with_type p in
			unify ctx get.etype ret p;
			l();
			let e_call = make_call ctx ef [ev;get] ret p in
			if is_temp then
				mk (TBlock [
					mk (TVar (v,Some et)) ctx.t.tvoid p;
					e_call
				]) ret p
			else
				e_call
		| AKAccess(a,tl,c,ebase,ekey) ->
			let cf_get,tf_get,r_get,ekey,_ = AbstractCast.find_array_access ctx a tl ekey None p in
			(* bind complex keys to a variable so they do not make it into the output twice *)
			let ekey,l = match Optimizer.make_constant_expression ctx ekey with
				| Some e -> e, fun () -> None
				| None ->
					let save = save_locals ctx in
					let v = gen_local ctx ekey.etype p in
					let e = mk (TLocal v) ekey.etype p in
					e, fun () -> (save(); Some (mk (TVar (v,Some ekey)) ctx.t.tvoid p))
			in
			let eget = mk_array_get_call ctx (cf_get,tf_get,r_get,ekey,None) c ebase p in
			let eget = type_binop2 ctx op eget e2 true (WithType eget.etype) p in
			unify ctx eget.etype r_get p;
			let cf_set,tf_set,r_set,ekey,eget = AbstractCast.find_array_access ctx a tl ekey (Some eget) p in
			let eget = match eget with None -> assert false | Some e -> e in
			let et = type_module_type ctx (TClassDecl c) None p in
			begin match cf_set.cf_expr,cf_get.cf_expr with
				| None,None ->
					let ea = mk (TArray(ebase,ekey)) r_get p in
					mk (TBinop(OpAssignOp op,ea,type_expr ctx e2 (WithType r_get))) r_set p
				| Some _,Some _ ->
					let ef_set = mk (TField(et,(FStatic(c,cf_set)))) tf_set p in
					(match l() with
					| None -> make_call ctx ef_set [ebase;ekey;eget] r_set p
					| Some e ->
						mk (TBlock [
							e;
							make_call ctx ef_set [ebase;ekey;eget] r_set p
						]) r_set p)
				| _ ->
					error "Invalid array access getter/setter combination" p
			end;
		| AKInline _ | AKMacro _ ->
			assert false)
	| _ ->
		(* If the with_type is an abstract which has exactly one applicable @:op method, we can promote it
		   to the individual arguments (issue #2786). *)
		let wt = match with_type with
			| WithType t ->
				begin match follow t with
					| TAbstract(a,_) ->
						begin match List.filter (fun (o,_) -> o = OpAssignOp(op) || o == op) a.a_ops with
							| [_] -> with_type
							| _ -> Value
						end
					| _ ->
						Value
				end
			| _ ->
				Value
		in
		let e1 = type_expr ctx e1 wt in
		type_binop2 ctx op e1 e2 is_assign_op wt p

and type_binop2 ctx op (e1 : texpr) (e2 : Ast.expr) is_assign_op wt p =
	let e2 = type_expr ctx e2 (if op == OpEq || op == OpNotEq then WithType e1.etype else wt) in
	let tint = ctx.t.tint in
	let tfloat = ctx.t.tfloat in
	let tstring = ctx.t.tstring in
	let to_string e =
		let rec loop t = match classify t with
			| KAbstract ({a_impl = Some c},_) when PMap.mem "toString" c.cl_statics ->
				call_to_string ctx e
			| KInt | KFloat | KString -> e
			| KUnk | KDyn | KParam _ | KOther ->
				let std = type_type ctx ([],"Std") e.epos in
				let acc = acc_get ctx (type_field ctx std "string" e.epos MCall) e.epos in
				ignore(follow acc.etype);
				let acc = (match acc.eexpr with TField (e,FClosure (Some (c,tl),f)) -> { acc with eexpr = TField (e,FInstance (c,tl,f)) } | _ -> acc) in
				make_call ctx acc [e] ctx.t.tstring e.epos
			| KAbstract (a,tl) ->
				try
					AbstractCast.cast_or_unify_raise ctx tstring e p
				with Error (Unify _,_) ->
					loop (Abstract.get_underlying_type a tl)
		in
		loop e.etype
	in
	let mk_op e1 e2 t =
		if op = OpAdd && (classify t) = KString then
			let e1 = to_string e1 in
			let e2 = to_string e2 in
			mk (TBinop (op,e1,e2)) t p
		else
			mk (TBinop (op,e1,e2)) t p
	in
	let make e1 e2 = match op with
	| OpAdd ->
		mk_op e1 e2 (match classify e1.etype, classify e2.etype with
		| KInt , KInt ->
			tint
		| KFloat , KInt
		| KInt, KFloat
		| KFloat, KFloat ->
			tfloat
		| KUnk , KInt ->
			if unify_int ctx e1 KUnk then tint else tfloat
		| KUnk , KFloat
		| KUnk , KString  ->
			unify ctx e1.etype e2.etype e1.epos;
			e1.etype
		| KInt , KUnk ->
			if unify_int ctx e2 KUnk then tint else tfloat
		| KFloat , KUnk
		| KString , KUnk ->
			unify ctx e2.etype e1.etype e2.epos;
			e2.etype
		| _ , KString
		| KString , _ ->
			tstring
		| _ , KDyn ->
			e2.etype
		| KDyn , _ ->
			e1.etype
		| KUnk , KUnk ->
			let ok1 = unify_int ctx e1 KUnk in
			let ok2 = unify_int ctx e2 KUnk in
			if ok1 && ok2 then tint else tfloat
		| KParam t1, KParam t2 when Type.type_iseq t1 t2 ->
			t1
		| KParam t, KInt | KInt, KParam t ->
			t
		| KParam _, KFloat | KFloat, KParam _ | KParam _, KParam _ ->
			tfloat
		| KParam t, KUnk ->
			unify ctx e2.etype tfloat e2.epos;
			tfloat
		| KUnk, KParam t ->
			unify ctx e1.etype tfloat e1.epos;
			tfloat
		| KAbstract _,KFloat ->
			unify ctx e1.etype tfloat e1.epos;
			tfloat
		| KFloat, KAbstract _ ->
			unify ctx e2.etype tfloat e2.epos;
			tfloat
		| KAbstract _,KInt ->
			unify ctx e1.etype ctx.t.tint e1.epos;
			ctx.t.tint
		| KInt, KAbstract _ ->
			unify ctx e2.etype ctx.t.tint e2.epos;
			ctx.t.tint
		| KAbstract _,_
		| _,KAbstract _
		| KParam _, _
		| _, KParam _
		| KOther, _
		| _ , KOther ->
			let pr = print_context() in
			error ("Cannot add " ^ s_type pr e1.etype ^ " and " ^ s_type pr e2.etype) p
		)
	| OpAnd
	| OpOr
	| OpXor
	| OpShl
	| OpShr
	| OpUShr ->
		let i = tint in
		unify ctx e1.etype i e1.epos;
		unify ctx e2.etype i e2.epos;
		mk_op e1 e2 i
	| OpMod
	| OpMult
	| OpDiv
	| OpSub ->
		let result = ref (if op = OpDiv then tfloat else tint) in
		(match classify e1.etype, classify e2.etype with
		| KFloat, KFloat ->
			result := tfloat
		| KParam t1, KParam t2 when Type.type_iseq t1 t2 ->
			if op <> OpDiv then result := t1
		| KParam _, KParam _ ->
			result := tfloat
		| KParam t, KInt | KInt, KParam t ->
			if op <> OpDiv then result := t
		| KParam _, KFloat | KFloat, KParam _ ->
			result := tfloat
		| KFloat, k ->
			ignore(unify_int ctx e2 k);
			result := tfloat
		| k, KFloat ->
			ignore(unify_int ctx e1 k);
			result := tfloat
		| k1 , k2 ->
			let ok1 = unify_int ctx e1 k1 in
			let ok2 = unify_int ctx e2 k2 in
			if not ok1 || not ok2  then result := tfloat;
		);
		mk_op e1 e2 !result
	| OpEq
	| OpNotEq ->
		let e1,e2 = try
			(* we only have to check one type here, because unification fails if one is Void and the other is not *)
			(match follow e2.etype with TAbstract({a_path=[],"Void"},_) -> error "Cannot compare Void" p | _ -> ());
			AbstractCast.cast_or_unify_raise ctx e2.etype e1 p,e2
		with Error (Unify _,_) ->
			e1,AbstractCast.cast_or_unify ctx e1.etype e2 p
		in
		mk_op e1 e2 ctx.t.tbool
	| OpGt
	| OpGte
	| OpLt
	| OpLte ->
		(match classify e1.etype, classify e2.etype with
		| KInt , KInt | KInt , KFloat | KFloat , KInt | KFloat , KFloat | KString , KString -> ()
		| KInt , KUnk -> ignore(unify_int ctx e2 KUnk)
		| KFloat , KUnk | KString , KUnk -> unify ctx e2.etype e1.etype e2.epos
		| KUnk , KInt -> ignore(unify_int ctx e1 KUnk)
		| KUnk , KFloat | KUnk , KString -> unify ctx e1.etype e2.etype e1.epos
		| KUnk , KUnk ->
			ignore(unify_int ctx e1 KUnk);
			ignore(unify_int ctx e2 KUnk);
		| KDyn , KInt | KDyn , KFloat | KDyn , KString -> ()
		| KInt , KDyn | KFloat , KDyn | KString , KDyn -> ()
		| KDyn , KDyn -> ()
		| KParam _ , x | x , KParam _ when x <> KString && x <> KOther -> ()
		| KAbstract _,_
		| _,KAbstract _
		| KDyn , KUnk
		| KUnk , KDyn
		| KString , KInt
		| KString , KFloat
		| KInt , KString
		| KFloat , KString
		| KParam _ , _
		| _ , KParam _
		| KOther , _
		| _ , KOther ->
			let pr = print_context() in
			error ("Cannot compare " ^ s_type pr e1.etype ^ " and " ^ s_type pr e2.etype) p
		);
		mk_op e1 e2 ctx.t.tbool
	| OpBoolAnd
	| OpBoolOr ->
		let b = ctx.t.tbool in
		unify ctx e1.etype b p;
		unify ctx e2.etype b p;
		mk_op e1 e2 b
	| OpInterval ->
		let t = Typeload.load_core_type ctx "IntIterator" in
		unify ctx e1.etype tint e1.epos;
		unify ctx e2.etype tint e2.epos;
		mk (TNew ((match t with TInst (c,[]) -> c | _ -> assert false),[],[e1;e2])) t p
	| OpArrow ->
		error "Unexpected =>" p
	| OpAssign
	| OpAssignOp _ ->
		assert false
	in
	let find_overload a c tl left =
		let map = apply_params a.a_params tl in
		let make op_cf cf e1 e2 tret =
			if cf.cf_expr = None then begin
				if not (Meta.has Meta.NoExpr cf.cf_meta) then display_error ctx "Recursive operator method" p;
				if not (Meta.has Meta.CoreType a.a_meta) then begin
					(* for non core-types we require that the return type is compatible to the native result type *)
					let e' = make {e1 with etype = Abstract.follow_with_abstracts e1.etype} {e1 with etype = Abstract.follow_with_abstracts e2.etype} in
					let t_expected = e'.etype in
					begin try
						unify_raise ctx tret t_expected p
					with Error (Unify _,_) ->
						match follow tret with
							| TAbstract(a,tl) when type_iseq (Abstract.get_underlying_type a tl) t_expected ->
								()
							| _ ->
								let st = s_type (print_context()) in
								error (Printf.sprintf "The result of this operation (%s) is not compatible with declared return type %s" (st t_expected) (st tret)) p
					end;
				end;
				let e = Codegen.binop op e1 e2 tret p in
				mk_cast e tret p
				(* Codegen.maybe_cast e tret *)
			end else begin
				let e = make_static_call ctx c cf map [e1;e2] tret p in
				e
			end
		in
		(* special case for == and !=: if the second type is a monomorph, assume that we want to unify
		   it with the first type to preserve comparison semantics. *)
	let is_eq_op = match op with OpEq | OpNotEq -> true | _ -> false in
		if is_eq_op then begin match follow e1.etype,follow e2.etype with
			| TMono _,_ | _,TMono _ ->
				Type.unify e1.etype e2.etype
			| _ ->
				()
		end;
		let rec loop ol = match ol with
			| (op_cf,cf) :: ol when op_cf <> op && (not is_assign_op || op_cf <> OpAssignOp(op)) ->
				loop ol
			| (op_cf,cf) :: ol ->
				let is_impl = Meta.has Meta.Impl cf.cf_meta in
				begin match follow cf.cf_type with
					| TFun([(_,_,t1);(_,_,t2)],tret) ->
						let check e1 e2 swapped =
							let map_arguments () =
								let monos = List.map (fun _ -> mk_mono()) cf.cf_params in
								let map t = map (apply_params cf.cf_params monos t) in
								let t1 = map t1 in
								let t2 = map t2 in
								let tret = map tret in
								monos,t1,t2,tret
							in
							let monos,t1,t2,tret = map_arguments() in
							let make e1 e2 = make op_cf cf e1 e2 tret in
							let t1 = if is_impl then Abstract.follow_with_abstracts t1 else t1 in
							let e1,e2 = if left || not left && swapped then begin
								Type.type_eq EqStrict (if is_impl then Abstract.follow_with_abstracts e1.etype else e1.etype) t1;
								e1,AbstractCast.cast_or_unify_raise ctx t2 e2 p
							end else begin
								Type.type_eq EqStrict e2.etype t2;
								AbstractCast.cast_or_unify_raise ctx t1 e1 p,e2
							end in
							check_constraints ctx "" cf.cf_params monos (apply_params a.a_params tl) false cf.cf_pos;
							let check_null e t = if is_eq_op then match e.eexpr with
								| TConst TNull when not (is_explicit_null t) -> raise (Unify_error [])
								| _ -> ()
							in
							(* If either expression is `null` we only allow operator resolving if the argument type
							   is explicitly Null<T> (issue #3376) *)
							if is_eq_op then begin
								check_null e2 t2;
								check_null e1 t1;
							end;
							let e = if not swapped then
								make e1 e2
							else if not (OptimizerTexpr.has_side_effect e1) && not (OptimizerTexpr.has_side_effect e2) then
								make e1 e2
							else
								let v1,v2 = gen_local ctx t1 e1.epos, gen_local ctx t2 e2.epos in
								let ev1,ev2 = mk (TVar(v1,Some e1)) ctx.t.tvoid p,mk (TVar(v2,Some e2)) ctx.t.tvoid p in
								let eloc1,eloc2 = mk (TLocal v1) v1.v_type p,mk (TLocal v2) v2.v_type p in
								let e = make eloc1 eloc2 in
								let e = mk (TBlock [
									ev2;
									ev1;
									e
								]) e.etype e.epos in
								e
							in
							if is_assign_op && op_cf = op then (mk (TMeta((Meta.RequiresAssign,[],p),e)) e.etype e.epos)
							else e
						in
						begin try
							check e1 e2 false
						with Error (Unify _,_) | Unify_error _ -> try
							if not (Meta.has Meta.Commutative cf.cf_meta) then raise Not_found;
							check e2 e1 true
						with Not_found | Error (Unify _,_) | Unify_error _ ->
							loop ol
						end
					| _ ->
						assert false
				end
			| [] ->
				raise Not_found
		in
		loop (if left then a.a_ops else List.filter (fun (_,cf) -> not (Meta.has Meta.Impl cf.cf_meta)) a.a_ops)
	in
	try
		begin match follow e1.etype with
			| TAbstract({a_impl = Some c} as a,tl) -> find_overload a c tl true
			| _ -> raise Not_found
		end
	with Not_found -> try
		begin match follow e2.etype with
			| TAbstract({a_impl = Some c} as a,tl) -> find_overload a c tl false
			| _ -> raise Not_found
		end
	with Not_found ->
		make e1 e2

and type_unop ctx op flag e p =
	let set = (op = Increment || op = Decrement) in
	let acc = type_access ctx (fst e) (snd e) (if set then MSet else MGet) in
	let access e =
		let make e =
			let t = (match op with
			| Not ->
				if flag = Postfix then error "Postfix ! is not supported" p;
				unify ctx e.etype ctx.t.tbool e.epos;
				ctx.t.tbool
			| NegBits ->
				unify ctx e.etype ctx.t.tint e.epos;
				ctx.t.tint
			| Increment
			| Decrement
			| Neg ->
				if set then check_assign ctx e;
				(match classify e.etype with
				| KFloat -> ctx.t.tfloat
				| KParam t ->
					unify ctx e.etype ctx.t.tfloat e.epos;
					t
				| k ->
					if unify_int ctx e k then ctx.t.tint else ctx.t.tfloat)
			) in
			mk (TUnop (op,flag,e)) t p
		in
		try (match follow e.etype with
			| TAbstract ({a_impl = Some c} as a,pl) ->
				let rec loop opl = match opl with
					| [] -> raise Not_found
					| (op2,flag2,cf) :: opl when op == op2 && flag == flag2 ->
						let m = mk_mono() in
						let tcf = apply_params a.a_params pl (monomorphs cf.cf_params cf.cf_type) in
						if Meta.has Meta.Impl cf.cf_meta then begin
							if type_iseq (tfun [apply_params a.a_params pl a.a_this] m) tcf then cf,tcf,m else loop opl
						end else
							if type_iseq (tfun [e.etype] m) tcf then cf,tcf,m else loop opl
					| _ :: opl -> loop opl
				in
				let cf,t,r = try loop a.a_unops with Not_found -> raise Not_found in
				(match cf.cf_expr with
				| None ->
					let e = {e with etype = apply_params a.a_params pl a.a_this} in
					let e = mk (TUnop(op,flag,e)) r p in
					(* unify ctx r e.etype p; *) (* TODO: I'm not sure why this was here (related to #2295) *)
					e
				| Some _ ->
					let et = type_module_type ctx (TClassDecl c) None p in
					let ef = mk (TField (et,FStatic (c,cf))) t p in
					make_call ctx ef [e] r p)
			| _ -> raise Not_found
		) with Not_found ->
			make e
	in
	let rec loop acc =
		match acc with
		| AKExpr e -> access e
		| AKInline _ | AKUsing _ when not set -> access (acc_get ctx acc p)
		| AKNo s ->
			error ("The field or identifier " ^ s ^ " is not accessible for " ^ (if set then "writing" else "reading")) p
		| AKAccess(a,tl,c,ebase,ekey) ->
			begin try
				(match op with Increment | Decrement -> () | _ -> raise Not_found);
				let v_key = alloc_var "tmp" ekey.etype ekey.epos in
				let evar_key = mk (TVar(v_key,Some ekey)) ctx.com.basic.tvoid ekey.epos in
				let ekey = mk (TLocal v_key) ekey.etype ekey.epos in
				(* get *)
				let e_get = mk_array_get_call ctx (AbstractCast.find_array_access_raise ctx a tl ekey None p) c ebase p in
				let v_get = alloc_var "tmp" e_get.etype e_get.epos in
				let ev_get = mk (TLocal v_get) v_get.v_type p in
				let evar_get = mk (TVar(v_get,Some e_get)) ctx.com.basic.tvoid p in
				(* op *)
				let e_one = mk (TConst (TInt (Int32.of_int 1))) ctx.com.basic.tint p in
				let e_op = mk (TBinop((if op = Increment then OpAdd else OpSub),ev_get,e_one)) ev_get.etype p in
				(* set *)
				let e_set = mk_array_set_call ctx (AbstractCast.find_array_access_raise ctx a tl ekey (Some e_op) p) c ebase p in
				let el = evar_key :: evar_get :: e_set :: (if flag = Postfix then [ev_get] else []) in
				mk (TBlock el) e_set.etype p
			with Not_found ->
				let e = mk_array_get_call ctx (AbstractCast.find_array_access ctx a tl ekey None p) c ebase p in
				loop (AKExpr e)
			end
		| AKInline _ | AKUsing _ | AKMacro _ ->
			error "This kind of operation is not supported" p
		| AKSet (e,t,cf) ->
			let l = save_locals ctx in
			let v = gen_local ctx e.etype p in
			let ev = mk (TLocal v) e.etype p in
			let op = (match op with Increment -> OpAdd | Decrement -> OpSub | _ -> assert false) in
			let one = (EConst (Int "1"),p) in
			let eget = (EField ((EConst (Ident v.v_name),p),cf.cf_name),p) in
			match flag with
			| Prefix ->
				let get = type_binop ctx op eget one false Value p in
				unify ctx get.etype t p;
				l();
				mk (TBlock [
					mk (TVar (v,Some e)) ctx.t.tvoid p;
					make_call ctx (mk (TField (ev,quick_field_dynamic ev.etype ("set_" ^ cf.cf_name))) (tfun [t] t) p) [get] t p
				]) t p
			| Postfix ->
				let v2 = gen_local ctx t p in
				let ev2 = mk (TLocal v2) t p in
				let get = type_expr ctx eget Value in
				let plusone = type_binop ctx op (EConst (Ident v2.v_name),p) one false Value p in
				unify ctx get.etype t p;
				l();
				mk (TBlock [
					mk (TVar (v,Some e)) ctx.t.tvoid p;
					mk (TVar (v2,Some get)) ctx.t.tvoid p;
					make_call ctx (mk (TField (ev,quick_field_dynamic ev.etype ("set_" ^ cf.cf_name))) (tfun [plusone.etype] t) p) [plusone] t p;
					ev2
				]) t p
	in
	loop acc

and type_ident ctx i p mode =
	try
		type_ident_raise ctx i p mode
	with Not_found -> try
		(* lookup type *)
		if is_lower_ident i then raise Not_found;
		let e = (try type_type ctx ([],i) p with Error (Module_not_found ([],name),_) when name = i -> raise Not_found) in
		AKExpr e
	with Not_found ->
		if ctx.untyped then begin
			if i = "__this__" then
				AKExpr (mk (TConst TThis) ctx.tthis p)
			else
				let t = mk_mono() in
				let v = alloc_unbound_var i t p in
				AKExpr (mk (TLocal v) t p)
		end else begin
			if ctx.curfun = FunStatic && PMap.mem i ctx.curclass.cl_fields then error ("Cannot access " ^ i ^ " in static function") p;
			begin try
				let t = List.find (fun (i2,_) -> i2 = i) ctx.type_params in
				let c = match follow (snd t) with TInst(c,_) -> c | _ -> assert false in
				if Typeload.is_generic_parameter ctx c && Meta.has Meta.Const c.cl_meta then
					AKExpr (type_module_type ctx (TClassDecl c) None p)
				else begin
					display_error ctx ("Type parameter " ^ i ^ " is only available at compilation and is not a runtime value") p;
					AKExpr (mk (TConst TNull) t_dynamic p)
				end
			with Not_found ->
				let err = Unknown_ident i in
				if ctx.in_display then begin
					raise (Error (err,p))
				end;
				match ctx.com.display.dms_kind with
					| DMNone ->
						raise (Error(err,p))
					| DMDiagnostics b when b || ctx.is_display_file ->
						Display.ToplevelCollector.handle_unresolved_identifier ctx i p false;
						let t = mk_mono() in
						AKExpr (mk (TLocal (add_unbound_local ctx i t p)) t p)
					| _ ->
						display_error ctx (error_msg err) p;
						let t = mk_mono() in
						AKExpr (mk (TLocal (add_unbound_local ctx i t p)) t p)
			end
		end

(* MORDOR *)
and handle_efield ctx e p mode =
	let fields ?(resume=false) path e =
		let resume = ref resume in
		let force = ref false in
		let e = List.fold_left (fun e (f,_,p) ->
			let e = acc_get ctx (e MGet) p in
			let f = type_field ~resume:(!resume) ctx e f p in
			force := !resume;
			resume := false;
			f
		) e path in
		if !force then ignore(e MCall); (* not necessarily a call, but prevent #2602 among others *)
		e
	in
	let type_path path =
		let rec loop acc path =
			match path with
			| [] ->
				(match List.rev acc with
				| [] -> assert false
				| (name,flag,p) :: path ->
					try
						fields path (type_ident ctx name p)
					with
						Error (Unknown_ident _,p2) as e when p = p2 ->
							try
								let path = ref [] in
								let name , _ , _ = List.find (fun (name,flag,p) ->
									if flag then
										true
									else begin
										path := name :: !path;
										false
									end
								) (List.rev acc) in
								raise (Error (Module_not_found (List.rev !path,name),p))
							with
								Not_found ->
									if ctx.in_display then raise (Parser.TypePath (List.map (fun (n,_,_) -> n) (List.rev acc),None,false));
									raise e)
			| (_,false,_) as x :: path ->
				loop (x :: acc) path
			| (name,true,p) as x :: path ->
				let pack = List.rev_map (fun (x,_,_) -> x) acc in
				let def() =
					try
						let e = type_type ctx (pack,name) p in
						fields path (fun _ -> AKExpr e)
					with
						Error (Module_not_found m,_) when m = (pack,name) ->
							loop ((List.rev path) @ x :: acc) []
				in
				match path with
				| (sname,true,p) :: path ->
					let get_static resume t =
						fields ~resume ((sname,true,p) :: path) (fun _ -> AKExpr (type_module_type ctx t None p))
					in
					let check_module m v =
						try
							let md = Typeload.load_module ctx m p in
							(* first look for existing subtype *)
							(try
								let t = List.find (fun t -> not (t_infos t).mt_private && t_path t = (fst m,sname)) md.m_types in
								Some (fields path (fun _ -> AKExpr (type_module_type ctx t None p)))
							with Not_found -> try
							(* then look for main type statics *)
								if fst m = [] then raise Not_found; (* ensure that we use def() to resolve local types first *)
								let t = List.find (fun t -> not (t_infos t).mt_private && t_path t = m) md.m_types in
								Some (get_static false t)
							with Not_found ->
								None)
						with Error (Module_not_found m2,_) when m = m2 ->
							None
					in
					let rec loop pack =
						match check_module (pack,name) sname with
						| Some r -> r
						| None ->
							match List.rev pack with
							| [] -> def()
							| _ :: l -> loop (List.rev l)
					in
					(match pack with
					| [] ->
						(try
							let path_match t = snd (t_infos t).mt_path = name in
							let t = try
								List.find path_match ctx.m.curmod.m_types
							with Not_found ->
								let t,p = List.find (fun (t,_) -> path_match t) ctx.m.module_types in
								Display.ImportHandling.maybe_mark_import_position ctx p;
								t
							in
							(* if the static is not found, look for a subtype instead - #1916 *)
							get_static true t
						with Not_found ->
							loop (fst ctx.m.curmod.m_path))
					| _ ->
						match check_module (pack,name) sname with
						| Some r -> r
						| None -> def());
				| _ -> def()
		in
		match path with
		| [] -> assert false
		| (name,_,p) :: pnext ->
			try
				fields pnext (fun _ -> type_ident_raise ctx name p MGet)
			with
				Not_found -> loop [] path
	in
	let rec loop acc e =
		let p = pos e in
		match fst e with
		| EField (e,s) ->
			loop ((s,not (is_lower_ident s),p) :: acc) e
		| EConst (Ident i) ->
			type_path ((i,not (is_lower_ident i),p) :: acc)
		| _ ->
			fields acc (type_access ctx (fst e) (snd e))
	in
	loop [] (e,p) mode

and type_access ctx e p mode =
	match e with
	| EConst (Ident s) ->
		type_ident ctx s p mode
	| EField (e1,"new") ->
		let e1 = type_expr ctx e1 Value in
		begin match e1.eexpr with
			| TTypeExpr (TClassDecl c) ->
				if mode = MSet then error "Cannot set constructor" p;
				if mode = MCall then error ("Cannot call constructor like this, use 'new " ^ (s_type_path c.cl_path) ^ "()' instead") p;
				let monos = List.map (fun _ -> mk_mono()) c.cl_params in
				let ct, cf = get_constructor ctx c monos p in
				let args = match follow ct with TFun(args,ret) -> args | _ -> assert false in
				let vl = List.map (fun (n,_,t) -> alloc_var n t c.cl_pos) args in
				let vexpr v = mk (TLocal v) v.v_type p in
				let el = List.map vexpr vl in
				let ec,t = match c.cl_kind with
					| KAbstractImpl a ->
						let e = type_module_type ctx (TClassDecl c) None p in
						let e = mk (TField (e,(FStatic (c,cf)))) ct p in
						let t = TAbstract(a,monos) in
						make_call ctx e el t p,t
					| _ ->
						let t = TInst(c,monos) in
						mk (TNew(c,monos,el)) t p,t
				in
				AKExpr(mk (TFunction {
					tf_args = List.map (fun v -> v,None) vl;
					tf_type = t;
					tf_expr = mk (TReturn (Some ec)) t p;
				}) (tfun (List.map (fun v -> v.v_type) vl) t) p)
			| _ -> error "Binding new is only allowed on class types" p
		end;
	| EField _ ->
		handle_efield ctx e p mode
	| EArray (e1,e2) ->
		let e1 = type_expr ctx e1 Value in
		let e2 = type_expr ctx e2 Value in
		let has_abstract_array_access = ref false in
		(try (match follow e1.etype with
		| TAbstract ({a_impl = Some c} as a,pl) when a.a_array <> [] ->
			begin match mode with
			| MSet ->
				(* resolve later *)
				AKAccess (a,pl,c,e1,e2)
			| _ ->
				has_abstract_array_access := true;
				let e = mk_array_get_call ctx (AbstractCast.find_array_access ctx a pl e2 None p) c e1 p in
				AKExpr e
			end
		| _ -> raise Not_found)
		with Not_found ->
		unify ctx e2.etype ctx.t.tint e2.epos;
		let rec loop et =
			match follow et with
			| TInst ({ cl_array_access = Some t; cl_params = pl },tl) ->
				apply_params pl tl t
			| TInst ({ cl_super = Some (c,stl); cl_params = pl },tl) ->
				apply_params pl tl (loop (TInst (c,stl)))
			| TInst ({ cl_path = [],"ArrayAccess" },[t]) ->
				t
			| TInst ({ cl_path = [],"Array"},[t]) when t == t_dynamic ->
				t_dynamic
			| TAbstract(a,tl) when Meta.has Meta.ArrayAccess a.a_meta ->
				loop (apply_params a.a_params tl a.a_this)
			| _ ->
				let pt = mk_mono() in
				let t = ctx.t.tarray pt in
				(try unify_raise ctx et t p
				with Error(Unify _,_) -> if not ctx.untyped then begin
					if !has_abstract_array_access then error ("No @:arrayAccess function accepts an argument of " ^ (s_type (print_context()) e2.etype)) e1.epos
					else error ("Array access is not allowed on " ^ (s_type (print_context()) e1.etype)) e1.epos
				end);
				pt
		in
		let pt = loop e1.etype in
		AKExpr (mk (TArray (e1,e2)) pt p))
	| _ ->
		AKExpr (type_expr ctx (e,p) Value)

and type_vars ctx vl p =
	let vl = List.map (fun ((v,pv),t,e) ->
		try
			let t = Typeload.load_type_hint ctx p t in
			let e = (match e with
				| None -> None
				| Some e ->
					let e = type_expr ctx e (WithType t) in
					let e = AbstractCast.cast_or_unify ctx t e p in
					Some e
			) in
			if v.[0] = '$' then display_error ctx "Variables names starting with a dollar are not allowed" p;
			let v = add_local ctx v t pv in
			v.v_meta <- (Meta.UserVariable,[],pv) :: v.v_meta;
			if ctx.in_display && Display.is_display_position pv then
				Display.DisplayEmitter.display_variable ctx.com.display v pv;
			v,e
		with
			Error (e,p) ->
				check_error ctx e p;
				add_unbound_local ctx v t_dynamic pv, None
	) vl in
	match vl with
	| [v,eo] ->
		mk (TVar (v,eo)) ctx.t.tvoid p
	| _ ->
		let e = mk (TBlock (List.map (fun (v,e) -> (mk (TVar (v,e)) ctx.t.tvoid p)) vl)) ctx.t.tvoid p in
		mk (TMeta((Meta.MergeBlock,[],p), e)) e.etype e.epos

and format_string ctx s p =
	let e = ref None in
	let pmin = ref p.pmin in
	let min = ref (p.pmin + 1) in
	let add_expr (enext,p) len =
		min := !min + len;
		let enext = if ctx.in_display && Display.is_display_position p then
			Display.ExprPreprocessing.process_expr ctx.com (enext,p)
		else
			enext,p
		in
		match !e with
		| None -> e := Some enext
		| Some prev ->
			e := Some (EBinop (OpAdd,prev,enext),punion (pos prev) p)
	in
	let add enext len =
		let p = { p with pmin = !min; pmax = !min + len } in
		add_expr (enext,p) len
	in
	let add_sub start pos =
		let len = pos - start in
		if len > 0 || !e = None then add (EConst (String (String.sub s start len))) len
	in
	let warn_escape = Common.defined ctx.com Define.FormatWarning in
	let warn pos len =
		ctx.com.warning "This string is formated" { p with pmin = !pmin + 1 + pos; pmax = !pmin + 1 + pos + len }
	in
	let len = String.length s in
	let rec parse start pos =
		if pos = len then add_sub start pos else
		let c = String.unsafe_get s pos in
		let pos = pos + 1 in
		if c = '\'' then begin
			incr pmin;
			incr min;
		end;
		if c <> '$' || pos = len then parse start pos else
		match String.unsafe_get s pos with
		| '$' ->
			if warn_escape then warn pos 1;
			(* double $ *)
			add_sub start pos;
			parse (pos + 1) (pos + 1)
		| '{' ->
			parse_group start pos '{' '}' "brace"
		| 'a'..'z' | 'A'..'Z' | '_' ->
			add_sub start (pos - 1);
			incr min;
			let rec loop i =
				if i = len then i else
				let c = String.unsafe_get s i in
				match c with
				| 'a'..'z' | 'A'..'Z' | '0'..'9' | '_' -> loop (i+1)
				| _ -> i
			in
			let iend = loop (pos + 1) in
			let len = iend - pos in
			if warn_escape then warn pos len;
			add (EConst (Ident (String.sub s pos len))) len;
			parse (pos + len) (pos + len)
		| _ ->
			(* keep as-it *)
			parse start pos
	and parse_group start pos gopen gclose gname =
		add_sub start (pos - 1);
		let rec loop groups i =
			if i = len then
				match groups with
				| [] -> assert false
				| g :: _ -> error ("Unclosed " ^ gname) { p with pmin = !pmin + g + 1; pmax = !pmin + g + 2 }
			else
				let c = String.unsafe_get s i in
				if c = gopen then
					loop (i :: groups) (i + 1)
				else if c = gclose then begin
					let groups = List.tl groups in
					if groups = [] then i else loop groups (i + 1)
				end else
					loop groups (i + 1)
		in
		let send = loop [pos] (pos + 1) in
		let slen = send - pos - 1 in
		let scode = String.sub s (pos + 1) slen in
		if warn_escape then warn (pos + 1) slen;
		min := !min + 2;
		if slen > 0 then
			add_expr (parse_expr_string ctx scode { p with pmin = !pmin + pos + 2; pmax = !pmin + send + 1 } true) slen;
		min := !min + 1;
		parse (send + 1) (send + 1)
	in
	parse 0 0;
	match !e with
	| None -> assert false
	| Some e -> e

and type_block ctx el with_type p =
	let merge e = match e.eexpr with
		| TMeta((Meta.MergeBlock,_,_), {eexpr = TBlock el}) ->
			el
		| _ -> [e]
	in
	let rec loop = function
		| [] -> []
		| [e] ->
			(try
				merge (type_expr ctx e with_type)
			with Error (e,p) -> check_error ctx e p; [])
		| e :: l ->
			try
				let e = type_expr ctx e NoValue in
				merge e @ loop l
			with
				Error (e,p) -> check_error ctx e p; loop l
	in
	let l = loop el in
	let rec loop = function
		| [] -> ctx.t.tvoid
		| [e] -> e.etype
		| _ :: l -> loop l
	in
	mk (TBlock l) (loop l) p

and type_object_decl ctx fl with_type p =
	let dynamic_parameter = ref None in
	let a = (match with_type with
	| WithType t ->
		let rec loop in_abstract_from t =
			match follow t with
			| TAnon a when not (PMap.is_empty a.a_fields) && not in_abstract_from -> ODKWithStructure a
			| TAbstract (a,pl) when not (Meta.has Meta.CoreType a.a_meta) ->
				(match List.fold_left (fun acc t -> match loop true t with ODKPlain -> acc | t -> t :: acc) [] (get_abstract_froms a pl) with
				| [t] -> t
				| _ -> ODKPlain)
			| TDynamic t when (follow t != t_dynamic) ->
				dynamic_parameter := Some t;
				ODKWithStructure {
					a_status = ref Closed;
					a_fields = PMap.empty;
				}
			| TInst(c,tl) when Meta.has Meta.StructInit c.cl_meta ->
				ODKWithClass(c,tl)
			| _ ->
				ODKPlain
		in
		loop false t
	| _ ->
		ODKPlain
	) in
	let wrap_quoted_meta e =
		mk (TMeta((Meta.QuotedField,[],e.epos),e)) e.etype e.epos
	in
	let type_fields field_map =
		let fields = ref PMap.empty in
		let extra_fields = ref [] in
		let fl = List.map (fun (n,e) ->
			let n,is_quoted,is_valid = Parser.unquote_ident n in
			if PMap.mem n !fields then error ("Duplicate field in object declaration : " ^ n) p;
			let e = try
				let t = (match !dynamic_parameter with Some t -> t | None -> (PMap.find n field_map).cf_type) in
				let e = type_expr ctx e (WithType t) in
				let e = AbstractCast.cast_or_unify ctx t e p in
				(try type_eq EqStrict e.etype t; e with Unify_error _ -> mk (TCast (e,None)) t e.epos)
			with Not_found ->
				if is_valid then
					extra_fields := n :: !extra_fields;
				type_expr ctx e Value
			in
			if is_valid then begin
				if String.length n > 0 && n.[0] = '$' then error "Field names starting with a dollar are not allowed" p;
				let cf = mk_field n e.etype e.epos null_pos in (* TODO: use field pos if we have it *)
				fields := PMap.add n cf !fields;
			end;
			let e = if is_quoted then wrap_quoted_meta e else e in
			(n,e)
		) fl in
		let t = (TAnon { a_fields = !fields; a_status = ref Const }) in
		if not ctx.untyped then begin
			(match PMap.foldi (fun n cf acc -> if not (Meta.has Meta.Optional cf.cf_meta) && not (PMap.mem n !fields) then n :: acc else acc) field_map [] with
				| [] -> ()
				| [n] -> raise_or_display ctx [Unify_custom ("Object requires field " ^ n)] p
				| nl -> raise_or_display ctx [Unify_custom ("Object requires fields: " ^ (String.concat ", " nl))] p);
			(match !extra_fields with
			| [] -> ()
			| _ -> raise_or_display ctx (List.map (fun n -> has_extra_field t n) !extra_fields) p);
		end;
		t, fl
	in
	(match a with
	| ODKPlain ->
		let rec loop (l,acc) (f,e) =
			let f,is_quoted,is_valid = Parser.unquote_ident f in
			if PMap.mem f acc then error ("Duplicate field in object declaration : " ^ f) p;
			let e = type_expr ctx e Value in
			(match follow e.etype with TAbstract({a_path=[],"Void"},_) -> error "Fields of type Void are not allowed in structures" e.epos | _ -> ());
			let cf = mk_field f e.etype e.epos null_pos in
			let e = if is_quoted then wrap_quoted_meta e else e in
			((f,e) :: l, if is_valid then begin
				if String.length f > 0 && f.[0] = '$' then error "Field names starting with a dollar are not allowed" p;
				PMap.add f cf acc
			end else acc)
		in
		let fields , types = List.fold_left loop ([],PMap.empty) fl in
		let x = ref Const in
		ctx.opened <- x :: ctx.opened;
		mk (TObjectDecl (List.rev fields)) (TAnon { a_fields = types; a_status = x }) p
	| ODKWithStructure a ->
		let t, fl = type_fields a.a_fields in
		if !(a.a_status) <> Const then a.a_status := Closed;
		mk (TObjectDecl fl) t p
	| ODKWithClass (c,tl) ->
		let t,ctor = get_constructor ctx c tl p in
		let args = match follow t with
			| TFun(args,_) -> args
			| _ -> assert false
		in
		let fields = List.fold_left (fun acc (n,opt,t) ->
			let f = mk_field n t ctor.cf_pos ctor.cf_name_pos in
			if opt then f.cf_meta <- [(Meta.Optional,[],ctor.cf_pos)];
			PMap.add n f acc
		) PMap.empty args in
		let t,fl = type_fields fields in
		let evars,fl,_ = List.fold_left (fun (evars,elocs,had_side_effect) (s,e) ->
			begin match e.eexpr with
			| TConst _ | TTypeExpr _ | TFunction _ ->
				evars,(s,e) :: elocs,had_side_effect
			| _ ->
				if had_side_effect then begin
					let v = gen_local ctx e.etype e.epos in
					let ev = mk (TVar(v,Some e)) e.etype e.epos in
					let eloc = mk (TLocal v) v.v_type e.epos in
					(ev :: evars),((s,eloc) :: elocs),had_side_effect
				end else
					evars,(s,e) :: elocs,OptimizerTexpr.has_side_effect e
			end
		) ([],[],false) (List.rev fl) in
		let el = List.map (fun (n,_,t) ->
			try List.assoc n fl
			with Not_found -> mk (TConst TNull) t p
		) args in
		let e = mk (TNew(c,tl,el)) (TInst(c,tl)) p in
		mk (TBlock (List.rev (e :: (List.rev evars)))) e.etype e.epos
	)

and type_new ctx path el with_type p =
	let unify_constructor_call c params f ct = match follow ct with
		| TFun (args,r) ->
			(try
				let el,_,_ = unify_field_call ctx (FInstance(c,params,f)) el args r p false in
				el
			with Error (e,p) ->
				display_error ctx (error_msg e) p;
				[])
		| _ ->
			error "Constructor is not a function" p
	in
	let t = if (fst path).tparams <> [] then
		follow (Typeload.load_instance ctx path false p)
	else try
		ctx.call_argument_stack <- el :: ctx.call_argument_stack;
		let t = follow (Typeload.load_instance ctx path true p) in
		ctx.call_argument_stack <- List.tl ctx.call_argument_stack;
		(* Try to properly build @:generic classes here (issue #2016) *)
		begin match t with
			| TInst({cl_kind = KGeneric } as c,tl) -> follow (Typeload.build_generic ctx c p tl)
			| _ -> t
		end
	with Typeload.Generic_Exception _ ->
		(* Try to infer generic parameters from the argument list (issue #2044) *)
		match resolve_typedef (Typeload.load_type_def ctx p (fst path)) with
		| TClassDecl ({cl_constructor = Some cf} as c) ->
			let monos = List.map (fun _ -> mk_mono()) c.cl_params in
			let ct, f = get_constructor ctx c monos p in
			ignore (unify_constructor_call c monos f ct);
			begin try
				let t = Typeload.build_generic ctx c p monos in
				let map = apply_params c.cl_params monos in
				check_constraints ctx (s_type_path c.cl_path) c.cl_params monos map true p;
				t
			with Typeload.Generic_Exception _ as exc ->
				(* If we have an expected type, just use that (issue #3804) *)
				begin match with_type with
					| WithType t ->
						begin match follow t with
							| TMono _ -> raise exc
							| t -> t
						end
					| _ ->
						raise exc
				end
			end
		| mt ->
			error ((s_type_path (t_infos mt).mt_path) ^ " cannot be constructed") p
	in
	Display.DisplayEmitter.check_display_type ctx t (pos path);
	let build_constructor_call c tl =
		let ct, f = get_constructor ctx c tl p in
		if (Meta.has Meta.CompilerGenerated f.cf_meta) then display_error ctx (error_msg (No_constructor (TClassDecl c))) p;
		if not (can_access ctx c f true || is_parent c ctx.curclass) && not ctx.untyped then display_error ctx "Cannot access private constructor" p;
		(match f.cf_kind with
		| Var { v_read = AccRequire (r,msg) } -> (match msg with Some msg -> error msg p | None -> error_require r p)
		| _ -> ());
		let el = unify_constructor_call c tl f ct in
		el,f,ct
	in
	try begin match t with
	| TInst ({cl_kind = KTypeParameter tl} as c,params) ->
		if not (Typeload.is_generic_parameter ctx c) then error "Only generic type parameters can be constructed" p;
		let el = List.map (fun e -> type_expr ctx e Value) el in
		let ct = (tfun (List.map (fun e -> e.etype) el) ctx.t.tvoid) in
		let rec loop t = match follow t with
			| TAnon a ->
				(try
					unify ctx (PMap.find "new" a.a_fields).cf_type ct p;
					true
				with Not_found ->
					 false)
			| TAbstract({a_path = ["haxe"],"Constructible"},_) -> true
			| TInst({cl_kind = KTypeParameter tl},_) -> List.exists loop tl
			| _ -> false
		in
		if not (List.exists loop tl) then raise_error (No_constructor (TClassDecl c)) p;
		mk (TNew (c,params,el)) t p
	| TAbstract({a_impl = Some c} as a,tl) when not (Meta.has Meta.MultiType a.a_meta) ->
		let el,cf,ct = build_constructor_call c tl in
		let ta = TAnon { a_fields = c.cl_statics; a_status = ref (Statics c) } in
		let e = mk (TTypeExpr (TClassDecl c)) ta p in
		let e = mk (TField (e,(FStatic (c,cf)))) ct p in
		make_call ctx e el t p
	| TInst (c,params) | TAbstract({a_impl = Some c},params) ->
		let el,_,_ = build_constructor_call c params in
		mk (TNew (c,params,el)) t p
	| _ ->
		error (s_type (print_context()) t ^ " cannot be constructed") p
	end with Error(No_constructor _ as err,p) when ctx.com.display.dms_display ->
		display_error ctx (error_msg err) p;
		Display.Diagnostics.secure_generated_code ctx (mk (TConst TNull) t p)

and type_try ctx e1 catches with_type p =
	let e1 = type_expr ctx (Expr.ensure_block e1) with_type in
	let rec check_unreachable cases t p = match cases with
		| (v,e) :: cases ->
			let unreachable () =
				display_error ctx "This block is unreachable" p;
				let st = s_type (print_context()) in
				display_error ctx (Printf.sprintf "%s can be assigned to %s, which is handled here" (st t) (st v.v_type)) e.epos
			in
			begin try
				begin match follow t,follow v.v_type with
					| TDynamic _, TDynamic _ ->
						unreachable()
					| TDynamic _,_ ->
						()
					| _ ->
						Type.unify t v.v_type;
						unreachable()
				end
			with Unify_error _ ->
				check_unreachable cases t p
			end
		| [] ->
			()
	in
	let check_catch_type path params =
		List.iter (fun pt ->
			if pt != t_dynamic then error "Catch class parameter must be Dynamic" p;
		) params;
		(match path with
		| x :: _ , _ -> x
		| [] , name -> name)
	in
	let catches = List.fold_left (fun acc ((v,pv),t,e_ast,pc) ->
		let t = Typeload.load_complex_type ctx true p t in
		let rec loop t = match follow t with
			| TInst ({ cl_kind = KTypeParameter _} as c,_) when not (Typeload.is_generic_parameter ctx c) ->
				error "Cannot catch non-generic type parameter" p
			| TInst ({ cl_path = path },params)
			| TEnum ({ e_path = path },params) ->
				check_catch_type path params,t
			| TAbstract(a,params) when Meta.has Meta.RuntimeValue a.a_meta ->
				check_catch_type a.a_path params,t
			| TAbstract(a,tl) when not (Meta.has Meta.CoreType a.a_meta) ->
				loop (Abstract.get_underlying_type a tl)
			| TDynamic _ -> "",t
			| _ -> error "Catch type must be a class, an enum or Dynamic" (pos e_ast)
		in
		let name,t2 = loop t in
		if v.[0] = '$' then display_error ctx "Catch variable names starting with a dollar are not allowed" p;
		check_unreachable acc t2 (pos e_ast);
		let locals = save_locals ctx in
		let v = add_local ctx v t pv in
		if ctx.is_display_file && Display.is_display_position pv then
			Display.DisplayEmitter.display_variable ctx.com.display v pv;
		let e = type_expr ctx e_ast with_type in
		(* If the catch position is the display position it means we get completion on the catch keyword or some
		   punctuation. Otherwise we wouldn't reach this point. *)
		if ctx.is_display_file && Display.is_display_position pc then ignore(display_expr ctx e_ast e with_type pc);
		v.v_type <- t2;
		locals();
		if with_type <> NoValue then unify ctx e.etype e1.etype e.epos;
		if PMap.mem name ctx.locals then error ("Local variable " ^ name ^ " is preventing usage of this type here") e.epos;
		(v , e) :: acc
	) [] catches in
	mk (TTry (e1,List.rev catches)) (if with_type = NoValue then ctx.t.tvoid else e1.etype) p

and type_map_declaration ctx e1 el with_type p =
	let (tkey,tval,has_type) =
		let get_map_params t = match follow t with
			| TAbstract({a_path=[],"Map"},[tk;tv]) -> tk,tv,true
			| TInst({cl_path=["haxe";"ds"],"IntMap"},[tv]) -> ctx.t.tint,tv,true
			| TInst({cl_path=["haxe";"ds"],"StringMap"},[tv]) -> ctx.t.tstring,tv,true
			| TInst({cl_path=["haxe";"ds"],("ObjectMap" | "EnumValueMap")},[tk;tv]) -> tk,tv,true
			| _ -> mk_mono(),mk_mono(),false
		in
		match with_type with
		| WithType t -> get_map_params t
		| _ -> (mk_mono(),mk_mono(),false)
	in
	let keys = Hashtbl.create 0 in
	let check_key e_key =
		try
			let p = Hashtbl.find keys e_key.eexpr in
			display_error ctx "Duplicate key" e_key.epos;
			error "Previously defined here" p
		with Not_found ->
			Hashtbl.add keys e_key.eexpr e_key.epos;
	in
	let el = e1 :: el in
	let el_kv = List.map (fun e -> match fst e with
		| EBinop(OpArrow,e1,e2) -> e1,e2
		| _ -> error "Expected a => b" (pos e)
	) el in
	let el_k,el_v,tkey,tval = if has_type then begin
		let el_k,el_v = List.fold_left (fun (el_k,el_v) (e1,e2) ->
			let e1 = type_expr ctx e1 (WithType tkey) in
			check_key e1;
			let e1 = AbstractCast.cast_or_unify ctx tkey e1 e1.epos in
			let e2 = type_expr ctx e2 (WithType tval) in
			let e2 = AbstractCast.cast_or_unify ctx tval e2 e2.epos in
			(e1 :: el_k,e2 :: el_v)
		) ([],[]) el_kv in
		el_k,el_v,tkey,tval
	end else begin
		let el_k,el_v = List.fold_left (fun (el_k,el_v) (e1,e2) ->
			let e1 = type_expr ctx e1 Value in
			check_key e1;
			let e2 = type_expr ctx e2 Value in
			(e1 :: el_k,e2 :: el_v)
		) ([],[]) el_kv in
		let unify_min_resume el = try
			unify_min_raise ctx el
		with Error (Unify l,p) when ctx.in_call_args ->
			 raise (WithTypeError(Unify l,p))
		in
		let tkey = unify_min_resume el_k in
		let tval = unify_min_resume el_v in
		el_k,el_v,tkey,tval
	end in
	let m = Typeload.load_module ctx ([],"Map") null_pos in
	let a,c = match m.m_types with
		| (TAbstractDecl ({a_impl = Some c} as a)) :: _ -> a,c
		| _ -> assert false
	in
	let tmap = TAbstract(a,[tkey;tval]) in
	let cf = PMap.find "set" c.cl_statics in
	let v = gen_local ctx tmap p in
	let ev = mk (TLocal v) tmap p in
	let ec = type_module_type ctx (TClassDecl c) None p in
	let ef = mk (TField(ec,FStatic(c,cf))) (tfun [tkey;tval] ctx.t.tvoid) p in
	let el = ev :: List.map2 (fun e1 e2 -> (make_call ctx ef [ev;e1;e2] ctx.com.basic.tvoid p)) el_k el_v in
	let enew = mk (TNew(c,[tkey;tval],[])) tmap p in
	let el = (mk (TVar (v,Some enew)) t_dynamic p) :: (List.rev el) in
	mk (TBlock el) tmap p

and type_local_function ctx name f with_type p =
	let params = Typeload.type_function_params ctx f (match name with None -> "localfun" | Some n -> n) p in
	if params <> [] then begin
		if name = None then display_error ctx "Type parameters not supported in unnamed local functions" p;
		if with_type <> NoValue then error "Type parameters are not supported for rvalue functions" p
	end;
	List.iter (fun tp -> if tp.tp_constraints <> [] then display_error ctx "Type parameter constraints are not supported for local functions" p) f.f_params;
	let inline, v = (match name with
		| None -> false, None
		| Some v when ExtString.String.starts_with v "inline_" -> true, Some (String.sub v 7 (String.length v - 7))
		| Some v -> false, Some v
	) in
	let old_tp,old_in_loop = ctx.type_params,ctx.in_loop in
	ctx.type_params <- params @ ctx.type_params;
	if not inline then ctx.in_loop <- false;
	let rt = Typeload.load_type_hint ctx p f.f_type in
	let args = List.map (fun ((s,_),opt,_,t,c) ->
		let t = Typeload.load_type_hint ctx p t in
		let t, c = Typeload.type_function_arg ctx t c opt p in
		s, c, t
	) f.f_args in
	(match with_type with
	| WithType t ->
		let rec loop t =
			(match follow t with
			| TFun (args2,tr) when List.length args2 = List.length args ->
				List.iter2 (fun (_,_,t1) (_,_,t2) ->
					match follow t1 with
					| TMono _ -> unify ctx t2 t1 p
					| _ -> ()
				) args args2;
				(* unify for top-down inference unless we are expecting Void *)
				begin match follow tr,follow rt with
					| TAbstract({a_path = [],"Void"},_),_ -> ()
					| _,TMono _ -> unify ctx rt tr p
					| _ -> ()
				end
			| TAbstract(a,tl) ->
				loop (Abstract.get_underlying_type a tl)
			| _ -> ())
		in
		loop t
	| NoValue ->
		if name = None then display_error ctx "Unnamed lvalue functions are not supported" p
	| _ ->
		());
	let ft = TFun (fun_args args,rt) in
	let v = (match v with
		| None -> None
		| Some v ->
			if v.[0] = '$' then display_error ctx "Variable names starting with a dollar are not allowed" p;
			Some (add_local ctx v ft p) (* TODO: var pos *)
	) in
	let curfun = match ctx.curfun with
		| FunStatic -> FunStatic
		| FunMemberAbstract -> FunMemberAbstractLocal
		| _ -> FunMemberClassLocal
	in
	let e , fargs = Typeload.type_function ctx args rt curfun f ctx.in_display p in
	ctx.type_params <- old_tp;
	ctx.in_loop <- old_in_loop;
	let f = {
		tf_args = fargs;
		tf_type = rt;
		tf_expr = e;
	} in
	let e = mk (TFunction f) ft p in
	(match v with
	| None -> e
	| Some v ->
		if params <> [] || inline then v.v_extra <- Some (params,if inline then Some e else None);
		let rec loop = function
			| Filters.Block f | Filters.Loop f | Filters.Function f -> f loop
			| Filters.Use v2 | Filters.Assign v2 when v == v2 -> raise Exit
			| Filters.Use _ | Filters.Assign _ | Filters.Declare _ -> ()
		in
		let is_rec = (try Filters.local_usage loop e; false with Exit -> true) in
		let decl = (if is_rec then begin
			if inline then display_error ctx "Inline function cannot be recursive" e.epos;
			let vnew = add_local ctx v.v_name ft v.v_pos in
			mk (TVar (vnew,Some (mk (TBlock [
				mk (TVar (v,Some (mk (TConst TNull) ft p))) ctx.t.tvoid p;
				mk (TBinop (OpAssign,mk (TLocal v) ft p,e)) ft p;
				mk (TLocal v) ft p
			]) ft p))) ctx.t.tvoid p
		end else if inline then
			mk (TBlock []) ctx.t.tvoid p (* do not add variable since it will be inlined *)
		else
			mk (TVar (v,Some e)) ctx.t.tvoid p
		) in
		if with_type <> NoValue && not inline then mk (TBlock [decl;mk (TLocal v) v.v_type p]) v.v_type p else decl)

and type_array_decl ctx el with_type p =
	let tp = (match with_type with
	| WithType t ->
		let rec loop t =
			(match follow t with
			| TInst ({ cl_path = [],"Array" },[tp]) ->
				(match follow tp with
				| TMono _ -> None
				| _ -> Some tp)
			| TAnon _ ->
				(try
					Some (get_iterable_param t)
				with Not_found ->
					None)
			| TAbstract (a,pl) ->
				(match List.fold_left (fun acc t -> match loop t with None -> acc | Some t -> t :: acc) [] (get_abstract_froms a pl) with
				| [t] -> Some t
				| _ -> None)
			| t ->
				if t == t_dynamic then Some t else None)
		in
		loop t
	| _ ->
		None
	) in
	(match tp with
	| None ->
		let el = List.map (fun e -> type_expr ctx e Value) el in
		let t = try
			unify_min_raise ctx el
		with Error (Unify l,p) ->
			if ctx.untyped then t_dynamic else begin
				display_error ctx "Arrays of mixed types are only allowed if the type is forced to Array<Dynamic>" p;
				raise (Error (Unify l, p))
			end
		in
		mk (TArrayDecl el) (ctx.t.tarray t) p
	| Some t ->
		let el = List.map (fun e ->
			let e = type_expr ctx e (WithType t) in
			AbstractCast.cast_or_unify ctx t e p;
		) el in
		mk (TArrayDecl el) (ctx.t.tarray t) p)

and type_expr ctx (e,p) (with_type:with_type) =
	match e with
	| EField ((EConst (String s),ps),"code") ->
		if UTF8.length s <> 1 then error "String must be a single UTF8 char" ps;
		mk (TConst (TInt (Int32.of_int (UChar.code (UTF8.get s 0))))) ctx.t.tint p
	| EField(_,n) when n.[0] = '$' ->
		error "Field names starting with $ are not allowed" p
	| EConst (Ident s) ->
		if s = "super" && with_type <> NoValue && not ctx.in_display then error "Cannot use super as value" p;
		let e = maybe_type_against_enum ctx (fun () -> type_ident ctx s p MGet) with_type p in
		acc_get ctx e p
	| EField _
	| EArray _ ->
		acc_get ctx (type_access ctx e p MGet) p
	| EConst (Regexp (r,opt)) ->
		let str = mk (TConst (TString r)) ctx.t.tstring p in
		let opt = mk (TConst (TString opt)) ctx.t.tstring p in
		let t = Typeload.load_core_type ctx "EReg" in
		mk (TNew ((match t with TInst (c,[]) -> c | _ -> assert false),[],[str;opt])) t p
	| EConst (String s) when s <> "" && Lexer.is_fmt_string p ->
		type_expr ctx (format_string ctx s p) with_type
	| EConst c ->
		Codegen.type_constant ctx.com c p
	| EBinop (op,e1,e2) ->
		type_binop ctx op e1 e2 false with_type p
	| EBlock [] when with_type <> NoValue ->
		type_expr ctx (EObjectDecl [],p) with_type
	| EBlock l ->
		let locals = save_locals ctx in
		let e = type_block ctx l with_type p in
		locals();
		e
	| EParenthesis e ->
		let e = type_expr ctx e with_type in
		mk (TParenthesis e) e.etype p
	| EObjectDecl fl ->
		type_object_decl ctx fl with_type p
	| EArrayDecl [(EFor _,_) | (EWhile _,_) as e] ->
		let v = gen_local ctx (mk_mono()) p in
		let et = ref (EConst(Ident "null"),p) in
		let rec map_compr (e,p) =
			match e with
			| EFor(it,e2) -> (EFor (it, map_compr e2),p)
			| EWhile(cond,e2,flag) -> (EWhile (cond,map_compr e2,flag),p)
			| EIf (cond,e2,None) -> (EIf (cond,map_compr e2,None),p)
			| EBlock [e] -> (EBlock [map_compr e],p)
			| EParenthesis e2 -> (EParenthesis (map_compr e2),p)
			| EBinop(OpArrow,a,b) ->
				et := (ENew(({tpackage=[];tname="Map";tparams=[];tsub=None},null_pos),[]),p);
				(ECall ((EField ((EConst (Ident v.v_name),p),"set"),p),[a;b]),p)
			| _ ->
				et := (EArrayDecl [],p);
				(ECall ((EField ((EConst (Ident v.v_name),p),"push"),p),[(e,p)]),p)
		in
		let e = map_compr e in
		let ea = type_expr ctx !et with_type in
		unify ctx v.v_type ea.etype p;
		let efor = type_expr ctx e NoValue in
		mk (TBlock [
			mk (TVar (v,Some ea)) ctx.t.tvoid p;
			efor;
			mk (TLocal v) v.v_type p;
		]) v.v_type p
	| EArrayDecl ((EBinop(OpArrow,_,_),_) as e1 :: el) ->
		type_map_declaration ctx e1 el with_type p
	| EArrayDecl el ->
		type_array_decl ctx el with_type p
	| EVars vl ->
		type_vars ctx vl p
	| EFor (it,e2) ->
		let rec loop_ident display e1 = match e1 with
			| EConst(Ident i),p -> i,p,display
			| EDisplay(e1,_),_ -> loop_ident true e1
			| _ -> error "Identifier expected" (pos e1)
		in
		let rec loop display e1 = match fst e1 with
			| EIn(e1,e2) -> loop_ident display e1,e2
			| EDisplay(e1,_) -> loop true e1
			| _ -> error "For expression should be 'v in expr'" (snd it)
		in
		let (i, pi, display), e1 = loop false it in
		let e1 = type_expr ctx e1 Value in
		let old_loop = ctx.in_loop in
		let old_locals = save_locals ctx in
		ctx.in_loop <- true;
		let e2 = Expr.ensure_block e2 in
		let default() =
			let t, pt = Typeload.t_iterator ctx in
			let i = add_local ctx i pt pi in
			let e1 = (match follow e1.etype with
			| TMono _
			| TDynamic _ ->
				display_error ctx "You can't iterate on a Dynamic value, please specify Iterator or Iterable" e1.epos;
				e1
			| TLazy _ ->
				assert false
			| _ ->
				(try
					AbstractCast.cast_or_unify_raise ctx t e1 p
				with Error (Unify _,_) ->
					let acc = build_call ctx (type_field ctx e1 "iterator" e1.epos MCall) [] Value e1.epos in
					try
						unify_raise ctx acc.etype t acc.epos;
						acc
					with Error (Unify(l),p) ->
						display_error ctx "Field iterator has an invalid type" acc.epos;
						display_error ctx (error_msg (Unify l)) p;
						mk (TConst TNull) t_dynamic p
				)
			) in
			if display then ignore(handle_display ctx (EConst(Ident i.v_name),i.v_pos) (WithType i.v_type));
			let e2 = type_expr ctx e2 NoValue in
			(try Optimizer.optimize_for_loop_iterator ctx i e1 e2 p with Exit -> mk (TFor (i,e1,e2)) ctx.t.tvoid p)
		in
		let e = match Optimizer.optimize_for_loop ctx (i,pi) e1 e2 p with
			| Some e ->
				if display then ignore(handle_display ctx (EConst(Ident i),pi) Value);
				e
			| None -> default()
		in
		ctx.in_loop <- old_loop;
		old_locals();
		e
	| EIn _ ->
		error "This expression is not allowed outside a for loop" p
	| ETernary (e1,e2,e3) ->
		type_expr ctx (EIf (e1,e2,Some e3),p) with_type
	| EIf (e,e1,e2) ->
		let e = type_expr ctx e Value in
		let e = AbstractCast.cast_or_unify ctx ctx.t.tbool e p in
		let e1 = type_expr ctx (Expr.ensure_block e1) with_type in
		(match e2 with
		| None ->
			mk (TIf (e,e1,None)) ctx.t.tvoid p
		| Some e2 ->
			let e2 = type_expr ctx (Expr.ensure_block e2) with_type in
			let e1,e2,t = match with_type with
				| NoValue -> e1,e2,ctx.t.tvoid
				| Value -> e1,e2,unify_min ctx [e1; e2]
				| WithType t when (match follow t with TMono _ -> true | _ -> false) -> e1,e2,unify_min ctx [e1; e2]
				| WithType t ->
					let e1 = AbstractCast.cast_or_unify ctx t e1 e1.epos in
					let e2 = AbstractCast.cast_or_unify ctx t e2 e2.epos in
					e1,e2,t
			in
			mk (TIf (e,e1,Some e2)) t p)
	| EWhile (cond,e,NormalWhile) ->
		let old_loop = ctx.in_loop in
		let cond = type_expr ctx cond Value in
		let cond = AbstractCast.cast_or_unify ctx ctx.t.tbool cond p in
		ctx.in_loop <- true;
		let e = type_expr ctx (Expr.ensure_block e) NoValue in
		ctx.in_loop <- old_loop;
		mk (TWhile (cond,e,NormalWhile)) ctx.t.tvoid p
	| EWhile (cond,e,DoWhile) ->
		let old_loop = ctx.in_loop in
		ctx.in_loop <- true;
		let e = type_expr ctx (Expr.ensure_block e) NoValue in
		ctx.in_loop <- old_loop;
		let cond = type_expr ctx cond Value in
		let cond = AbstractCast.cast_or_unify ctx ctx.t.tbool cond cond.epos in
		mk (TWhile (cond,e,DoWhile)) ctx.t.tvoid p
	| ESwitch (e1,cases,def) ->
		let wrap e1 = mk (TMeta((Meta.Ast,[e,p],p),e1)) e1.etype e1.epos in
		let e = match_expr ctx e1 cases def with_type p in
		wrap e
	| EReturn e ->
		begin match e with
			| None ->
				let v = ctx.t.tvoid in
				unify ctx v ctx.ret p;
				mk (TReturn None) t_dynamic p
			| Some e ->
				let e = type_expr ctx e (WithType ctx.ret) in
				let e = AbstractCast.cast_or_unify ctx ctx.ret e p in
				begin match follow e.etype with
				| TAbstract({a_path=[],"Void"},_) ->
					(* if we get a Void expression (e.g. from inlining) we don't want to return it (issue #4323) *)
					mk (TBlock [
						e;
						mk (TReturn None) t_dynamic p
					]) t_dynamic e.epos;
				| _ ->
					mk (TReturn (Some e)) t_dynamic p
				end
		end
	| EBreak ->
		if not ctx.in_loop then display_error ctx "Break outside loop" p;
		mk TBreak t_dynamic p
	| EContinue ->
		if not ctx.in_loop then display_error ctx "Continue outside loop" p;
		mk TContinue t_dynamic p
	| ETry (e1,[]) ->
		type_expr ctx e1 with_type
	| ETry (e1,catches) ->
		type_try ctx e1 catches with_type p
	| EThrow e ->
		let e = type_expr ctx e Value in
		mk (TThrow e) (mk_mono()) p
	| ECall (e,el) ->
		type_call ctx e el with_type p
	| ENew (t,el) ->
		type_new ctx t el with_type p
	| EUnop (op,flag,e) ->
		type_unop ctx op flag e p
	| EFunction (name,f) ->
		type_local_function ctx name f with_type p
	| EUntyped e ->
		let old = ctx.untyped in
		ctx.untyped <- true;
		if not (Meta.has Meta.HasUntyped ctx.curfield.cf_meta) then ctx.curfield.cf_meta <- (Meta.HasUntyped,[],p) :: ctx.curfield.cf_meta;
		let e = type_expr ctx e with_type in
		ctx.untyped <- old;
		{
			eexpr = e.eexpr;
			etype = mk_mono();
			epos = e.epos;
		}
	| ECast (e,None) ->
		let e = type_expr ctx e Value in
		mk (TCast (e,None)) (mk_mono()) p
	| ECast (e, Some t) ->
		let t = Typeload.load_complex_type ctx true p t in
		let check_param pt = match follow pt with
			| TMono _ -> () (* This probably means that Dynamic wasn't bound (issue #4675). *)
			| t when t == t_dynamic -> ()
			| _ ->error "Cast type parameters must be Dynamic" p
		in
		let rec loop t = match follow t with
			| TInst (_,params) | TEnum (_,params) ->
				List.iter check_param params;
				(match follow t with
				| TInst (c,_) ->
					(match c.cl_kind with KTypeParameter _ -> error "Can't cast to a type parameter" p | _ -> ());
					TClassDecl c
				| TEnum (e,_) -> TEnumDecl e
				| _ -> assert false);
			| TAbstract (a,params) when Meta.has Meta.RuntimeValue a.a_meta ->
				List.iter check_param params;
				TAbstractDecl a
			| TAbstract (a,params) ->
				loop (Abstract.get_underlying_type a params)
			| _ ->
				error "Cast type must be a class or an enum" p
		in
		let texpr = loop t in
		mk (TCast (type_expr ctx e Value,Some texpr)) t p
	| EDisplay (e,iscall) ->
		if iscall then handle_signature_display ctx e with_type
		else handle_display ctx e with_type
	| EDisplayNew t ->
		assert false
		(*let t = Typeload.load_instance ctx t true p in
		(match follow t with
		| TInst (c,params) | TAbstract({a_impl = Some c},params) ->
			let ct, f = get_constructor ctx c params p in
			raise (Display.DisplaySignatures ((ct,f.cf_doc) :: List.map (fun f -> (f.cf_type,f.cf_doc)) f.cf_overloads))
		| _ ->
			error "Not a class" p)*)
	| ECheckType (e,t) ->
		let t = Typeload.load_complex_type ctx true p t in
		let e = type_expr ctx e (WithType t) in
		let e = AbstractCast.cast_or_unify ctx t e p in
		if e.etype == t then e else mk (TCast (e,None)) t p
	| EMeta (m,e1) ->
		let old = ctx.meta in
		ctx.meta <- m :: ctx.meta;
		let e () = type_expr ctx e1 with_type in
		let e = match m with
			| (Meta.ToString,_,_) ->
				let e = e() in
				(match follow e.etype with
					| TAbstract({a_impl = Some c},_) when PMap.mem "toString" c.cl_statics -> call_to_string ctx e
					| _ -> e)
			| (Meta.This,_,_) ->
				let e = match ctx.this_stack with
					| [] -> error "Cannot type @:this this here" p
					| e :: _ -> e
				in
				let rec loop e = match e.eexpr with
					| TConst TThis -> get_this ctx e.epos
					| _ -> Type.map_expr loop e
				in
				loop e
			| (Meta.Analyzer,_,_) ->
				let e = e() in
				{e with eexpr = TMeta(m,e)}
			| (Meta.MergeBlock,_,_) ->
				begin match fst e1 with
				| EBlock el ->
					let e = type_block ctx el with_type p in
					{e with eexpr = TMeta(m,e)}
				| _ -> e()
				end
			| (Meta.StoredTypedExpr,_,_) ->
				let id = match e1 with (EConst (Int s),_) -> int_of_string s | _ -> assert false in
				get_stored_typed_expr ctx.com id
			| (Meta.NoPrivateAccess,_,_) ->
				ctx.meta <- List.filter (fun(m,_,_) -> m <> Meta.PrivateAccess) ctx.meta;
				e()
			| (Meta.Fixed,_,_) when ctx.com.platform=Cpp ->
				let e = e() in
				{e with eexpr = TMeta(m,e)}
			| _ -> e()
		in
		ctx.meta <- old;
		e

and get_submodule_fields ctx path =
	let m = Hashtbl.find ctx.g.modules path in
	let tl = List.filter (fun t -> path <> (t_infos t).mt_path && not (t_infos t).mt_private) m.m_types in
	let tl = List.map (fun mt ->
		let infos = t_infos mt in
		(snd infos.mt_path),Display.FKType (type_of_module_type mt),infos.mt_doc
	) tl in
	tl

and handle_display ctx e_ast with_type =
	let old = ctx.in_display,ctx.in_call_args in
	ctx.in_display <- true;
	ctx.in_call_args <- false;
	let e = match e_ast,with_type with
	| (EConst (Ident "$type"),_),_ ->
		let mono = mk_mono() in
		raise (Display.DisplaySignatures ([(TFun(["expression",false,mono],mono),Some "Outputs type of argument as a warning and uses argument as value")],0))
	| (EConst (Ident "trace"),_),_ ->
		raise (Display.DisplaySignatures ([(tfun [t_dynamic] ctx.com.basic.tvoid,Some "Print given arguments")],0))
	| (EConst (Ident "_"),p),WithType t ->
		mk (TConst TNull) t p (* This is "probably" a bind skip, let's just use the expected type *)
	| _ -> try
		type_expr ctx e_ast with_type
	with Error (Unknown_ident n,_) ->
		raise (Parser.TypePath ([n],None,false))
	| Error (Type_not_found (path,_),_) as err ->
		begin try
			raise (Display.DisplayFields (get_submodule_fields ctx path))
		with Not_found ->
			raise err
		end
	in
	let p = e.epos in
	let e = match with_type with
		| WithType t -> (try AbstractCast.cast_or_unify_raise ctx t e e.epos with Error (Unify l,p) -> e)
		| _ -> e
	in
	ctx.in_display <- fst old;
	ctx.in_call_args <- snd old;
	display_expr ctx e_ast e with_type p

and handle_signature_display ctx e_ast with_type =
	ctx.in_display <- true;
	let p = pos e_ast in
	let find_constructor_types t = match follow t with
		| TInst (c,tl) | TAbstract({a_impl = Some c},tl) ->
			let ct,cf = get_constructor ctx c tl p in
			let tl = (ct,cf.cf_doc) :: List.rev_map (fun cf' -> cf'.cf_type,cf.cf_doc) cf.cf_overloads in
			tl
		| _ ->
			[]
	in
	let tl,el,p0 = match fst e_ast with
		| ECall(e1,el) ->
			let e1 = try
				type_expr ctx e1 Value
			with Error (Unknown_ident "trace",_) ->
				let e = expr_of_type_path (["haxe";"Log"],"trace") p in
				type_expr ctx e Value
			in
			let tl = match e1.eexpr with
				| TField(_,fa) ->
					begin match extract_field fa with
						| Some cf -> (e1.etype,cf.cf_doc) :: List.rev_map (fun cf' -> cf'.cf_type,cf.cf_doc) cf.cf_overloads
						| None -> [e1.etype,None]
					end
				| TConst TSuper ->
					find_constructor_types e1.etype
				| _ -> [e1.etype,None]
			in
			tl,el,e1.epos
		| ENew(tpath,el) ->
			let t = Typeload.load_instance ctx tpath true p in
			find_constructor_types t,el,pos tpath
		| _ -> error "Call expected" p
	in
	let rec follow_with_callable (t,doc) = match follow t with
		| TAbstract(a,tl) when Meta.has Meta.Callable a.a_meta -> follow_with_callable (Abstract.get_underlying_type a tl,doc)
		| t -> (t,doc)
	in
	let tl = List.map follow_with_callable tl in
	let rec loop i p1 el = match el with
		| (e,p2) :: el ->
			if Display.is_display_position (punion p1 p2) then i else loop (i + 1) p2 el
		| [] ->
			i
	in
	let display_arg = loop 0 p0 el in
	(* If our display position exceeds the argument number we add a null expression in order to make
	   unify_call_args error out. *)
	let el = if display_arg >= List.length el then el @ [EConst (Ident "null"),null_pos] else el in
	let rec loop acc tl = match tl with
		| (t,doc) :: tl ->
			let keep t = match t with
				| TFun (args,r) ->
					begin try
						let _ = unify_call_args' ctx el args r p false false in
						true
					with
					| Error(Call_error (Not_enough_arguments _),_) -> true
					| _ -> false
					end
				| _ -> false
			in
			loop (if keep t then (t,doc) :: acc else acc) tl
		| [] ->
			acc
	in
	let overloads = match loop [] tl with [] -> tl | tl -> tl in
	raise (Display.DisplaySignatures(overloads,display_arg))

and display_expr ctx e_ast e with_type p =
	let get_super_constructor () = match ctx.curclass.cl_super with
		| None -> error "Current class does not have a super" p
		| Some (c,params) ->
			let _, f = get_constructor ctx c params p in
			f
	in
	match ctx.com.display.dms_kind with
	| DMResolve _ | DMPackage | DMSignature ->
		assert false
	| DMType ->
		let rec loop e = match e.eexpr with
			| TVar(v,_) -> v.v_type,None
			| TCall({eexpr = TConst TSuper; etype = t},_) -> t,None
			| TNew({cl_kind = KAbstractImpl a},tl,_) -> TType(abstract_module_type a tl,[]),None
			| TNew(c,tl,_) -> TInst(c,tl),None
			| TTypeExpr (TClassDecl {cl_kind = KAbstractImpl a}) -> TType(abstract_module_type a (List.map snd a.a_params),[]),None
			| TField(e1,FDynamic "bind") when (match follow e1.etype with TFun _ -> true | _ -> false) -> e1.etype,None
			| TReturn (Some e1) -> loop e1 (* No point in letting the internal Dynamic surface (issue #5655) *)
			| TField(_,(FStatic(c,cf) | FInstance(c,_,cf) | FClosure(Some(c,_),cf))) ->
				if Meta.has Meta.CoreApi c.cl_meta then merge_core_doc ctx c;
				e.etype,cf.cf_doc
<<<<<<< HEAD
=======
			| TField(_,FEnum(_,ef)) ->
				e.etype,ef.ef_doc
>>>>>>> 0ac60af4
			| _ -> e.etype,None
		in
		let t,doc = loop e in
		raise (Display.DisplayType (t,p,doc))
	| DMUsage _ ->
		let rec loop e = match e.eexpr with
		| TField(_,FEnum(_,ef)) ->
			ef.ef_meta <- (Meta.Usage,[],p) :: ef.ef_meta;
		| TField(_,(FAnon cf | FInstance (_,_,cf) | FStatic (_,cf) | FClosure (_,cf))) ->
			cf.cf_meta <- (Meta.Usage,[],p) :: cf.cf_meta;
		| TLocal v | TVar(v,_) ->
			v.v_meta <- (Meta.Usage,[],p) :: v.v_meta;
		| TTypeExpr mt ->
			let ti = t_infos mt in
			ti.mt_meta <- (Meta.Usage,[],p) :: ti.mt_meta;
		| TNew(c,tl,_) ->
			begin try
				let _,cf = get_constructor ctx c tl p in
				cf.cf_meta <- (Meta.Usage,[],p) :: cf.cf_meta;
			with Not_found ->
				()
			end
		| TCall({eexpr = TConst TSuper},_) ->
			begin try
				let cf = get_super_constructor() in
				cf.cf_meta <- (Meta.Usage,[],p) :: cf.cf_meta;
			with Not_found ->
				()
			end
		| TConst TSuper ->
			begin match ctx.curclass.cl_super with
				| None -> ()
				| Some (c,_) -> c.cl_meta <- (Meta.Usage,[],p) :: c.cl_meta;
			end
		| TCall(e1,_) ->
			loop e1
		| _ ->
			()
		in
		loop e;
		e
	| DMPosition ->
		let rec loop e = match e.eexpr with
		| TField(_,FEnum(_,ef)) -> [ef.ef_pos]
		| TField(_,(FAnon cf | FInstance (_,_,cf) | FStatic (_,cf) | FClosure (_,cf))) -> [cf.cf_pos]
		| TLocal v | TVar(v,_) -> [v.v_pos]
		| TTypeExpr mt -> [(t_infos mt).mt_pos]
		| TNew(c,tl,_) ->
			begin try
				let _,cf = get_constructor ctx c tl p in
				[cf.cf_pos]
			with Not_found ->
				[]
			end
		| TCall({eexpr = TConst TSuper},_) ->
			begin try
				let cf = get_super_constructor() in
				[cf.cf_pos]
			with Not_found ->
				[]
			end
		| TConst TSuper ->
			begin match ctx.curclass.cl_super with
				| None -> []
				| Some (c,_) -> [c.cl_pos]
			end
		| TCall(e1,_) ->
			loop e1
		| _ ->
			[]
		in
		let pl = loop e in
		raise (Display.DisplayPosition pl);
	| DMToplevel ->
		raise (Display.DisplayToplevel (Display.ToplevelCollector.run ctx false))
	| DMField | DMNone | DMModuleSymbols _ | DMDiagnostics _ | DMStatistics ->
		let opt_args args ret = TFun(List.map(fun (n,o,t) -> n,true,t) args,ret) in
		let e = match e.eexpr with
			| TField (e1,fa) ->
				if field_name fa = "bind" then (match follow e1.etype with
					| TFun(args,ret) -> {e1 with etype = opt_args args ret}
					| _ -> e)
				else
					e
			| _ ->
				e
		in
		let opt_type t =
			match t with
			| TLazy f ->
				Typeload.return_partial_type := true;
				let t = (!f)() in
				Typeload.return_partial_type := false;
				t
			| _ ->
				t
		in
<<<<<<< HEAD
=======
		let should_access c cf stat =
			if c != ctx.curclass && not cf.cf_public && String.length cf.cf_name > 4 then begin match String.sub cf.cf_name 0 4 with
				| "get_" | "set_" -> false
				| _ -> can_access ctx c cf stat
			end else
				can_access ctx c cf stat
		in
>>>>>>> 0ac60af4
		let rec get_fields t =
			match follow t with
			| TInst (c,params) ->
				if Meta.has Meta.CoreApi c.cl_meta then merge_core_doc ctx c;
<<<<<<< HEAD
				let priv = is_parent c ctx.curclass in
=======
>>>>>>> 0ac60af4
				let merge ?(cond=(fun _ -> true)) a b =
					PMap.foldi (fun k f m -> if cond f then PMap.add k f m else m) a b
				in
				let rec loop c params =
					let m = List.fold_left (fun m (i,params) ->
						merge m (loop i params)
					) PMap.empty c.cl_implements in
					let m = (match c.cl_super with
						| None -> m
						| Some (csup,cparams) -> merge m (loop csup cparams)
					) in
					let m = merge ~cond:(fun f -> should_access c f false) c.cl_fields m in
					let m = (match c.cl_kind with
						| KTypeParameter pl -> List.fold_left (fun acc t -> merge acc (get_fields t)) m pl
						| _ -> m
					) in
					PMap.map (fun f -> { f with cf_type = apply_params c.cl_params params (opt_type f.cf_type); cf_public = true; }) m
				in
				loop c params
			| TAbstract({a_impl = Some c} as a,pl) ->
				if Meta.has Meta.CoreApi c.cl_meta then merge_core_doc ctx c;
				let fields = try
					let _,el,_ = Meta.get Meta.Forward a.a_meta in
					let sl = ExtList.List.filter_map (fun e -> match fst e with
						| EConst(Ident s) -> Some s
						| _ -> None
					) el in
					let fields = get_fields (apply_params a.a_params pl a.a_this) in
					if sl = [] then fields else PMap.fold (fun cf acc ->
						if List.mem cf.cf_name sl then
							PMap.add cf.cf_name cf acc
						else
							acc
					) fields PMap.empty
				with Not_found ->
					PMap.empty
				in
				PMap.fold (fun f acc ->
					if f.cf_name <> "_new" && should_access c f true && Meta.has Meta.Impl f.cf_meta && not (Meta.has Meta.Enum f.cf_meta) then begin
						let f = prepare_using_field f in
						let t = apply_params a.a_params pl (follow f.cf_type) in
						PMap.add f.cf_name { f with cf_public = true; cf_type = opt_type t } acc
					end else
						acc
				) c.cl_statics fields
			| TAnon a when PMap.is_empty a.a_fields ->
				begin match with_type with
				| WithType t -> get_fields t
				| _ -> a.a_fields
				end
			| TAnon a ->
				(match !(a.a_status) with
				| Statics c ->
					if Meta.has Meta.CoreApi c.cl_meta then merge_core_doc ctx c;
					let is_abstract_impl = match c.cl_kind with KAbstractImpl _ -> true | _ -> false in
					let pm = match c.cl_constructor with None -> PMap.empty | Some cf -> PMap.add "new" cf PMap.empty in
					PMap.fold (fun f acc ->
						if should_access c f true && (not is_abstract_impl || not (Meta.has Meta.Impl f.cf_meta) || Meta.has Meta.Enum f.cf_meta) then
							PMap.add f.cf_name { f with cf_public = true; cf_type = opt_type f.cf_type } acc else acc
					) a.a_fields pm
				| _ ->
					a.a_fields)
			| TFun (args,ret) ->
				let t = opt_args args ret in
				let cf = mk_field "bind" (tfun [t] t) p null_pos in
				PMap.add "bind" cf PMap.empty
			| _ ->
				PMap.empty
		in
		let fields = get_fields e.etype in
		(*
			add 'using' methods compatible with this type
		*)
		let rec loop acc = function
			| [] -> acc
			| (c,_) :: l ->
				let acc = ref (loop acc l) in
				let rec dup t = Type.map dup t in
				List.iter (fun f ->
					if not (Meta.has Meta.NoUsing f.cf_meta) then
					let f = { f with cf_type = opt_type f.cf_type } in
					let monos = List.map (fun _ -> mk_mono()) f.cf_params in
					let map = apply_params f.cf_params monos in
					match follow (map f.cf_type) with
					| TFun((_,_,TType({t_path=["haxe";"macro"], "ExprOf"}, [t])) :: args, ret)
					| TFun((_,_,t) :: args, ret) ->
						(try
							unify_raise ctx (dup e.etype) t e.epos;
							List.iter2 (fun m (name,t) -> match follow t with
								| TInst ({ cl_kind = KTypeParameter constr },_) when constr <> [] ->
									List.iter (fun tc -> unify_raise ctx m (map tc) e.epos) constr
								| _ -> ()
							) monos f.cf_params;
							if not (can_access ctx c f true) || follow e.etype == t_dynamic && follow t != t_dynamic then
								()
							else begin
								let f = prepare_using_field f in
								let f = { f with cf_params = []; cf_public = true; cf_type = TFun(args,ret) } in
								acc := PMap.add f.cf_name f (!acc)
							end
						with Error (Unify _,_) -> ())
					| _ -> ()
				) c.cl_ordered_statics;
				!acc
		in
		let use_methods = match follow e.etype with TMono _ -> PMap.empty | _ -> loop (loop PMap.empty ctx.g.global_using) ctx.m.module_using in
		let fields = PMap.fold (fun f acc -> PMap.add f.cf_name f acc) fields use_methods in
		let fields = match fst e_ast with
			| EConst(String s) when String.length s = 1 ->
				let cf = mk_field "code" ctx.t.tint e.epos null_pos in
				cf.cf_doc <- Some "The character code of this character (inlined at compile-time).";
				cf.cf_kind <- Var { v_read = AccNormal; v_write = AccNever };
				PMap.add cf.cf_name cf fields
			| _ ->
				fields
		in
		let fields = PMap.fold (fun f acc -> if Meta.has Meta.NoCompletion f.cf_meta then acc else f :: acc) fields [] in
		let get_field acc f =
			List.fold_left (fun acc f ->
				let kind = match f.cf_kind with Method _ -> Display.FKMethod f.cf_type | Var _ -> Display.FKVar f.cf_type in
				if f.cf_public then (f.cf_name,kind,f.cf_doc) :: acc else acc
			) acc (f :: f.cf_overloads)
		in
		let fields = List.fold_left get_field [] fields in
		let fields = try
			let sl = string_list_of_expr_path_raise e_ast in
			fields @ get_submodule_fields ctx (List.tl sl,List.hd sl)
		with Exit | Not_found ->
			fields
		in
		raise (Display.DisplayFields fields)

and maybe_type_against_enum ctx f with_type p =
	try
		begin match with_type with
		| WithType t ->
			let rec loop t = match follow t with
				| TEnum (en,_) ->
					en.e_path,en.e_names,TEnumDecl en
				| TAbstract ({a_impl = Some c} as a,_) when has_meta Meta.Enum a.a_meta ->
					a.a_path,List.map (fun cf -> cf.cf_name) c.cl_ordered_fields,TAbstractDecl a
				| TAbstract (a,pl) when not (Meta.has Meta.CoreType a.a_meta) ->
					begin match get_abstract_froms a pl with
						| [t] -> loop t
						| _ -> raise Exit
					end
				(* We might type against an enum constructor. *)
				| TFun(_,tr) ->
					loop tr
				| _ ->
					raise Exit
			in
			let path,fields,mt = loop t in
			let old = ctx.m.curmod.m_types in
			let restore () = ctx.m.curmod.m_types <- old in
			ctx.m.curmod.m_types <- ctx.m.curmod.m_types @ [mt];
			let e = try
				f()
			with
			| Error (Unknown_ident n,_) ->
				restore();
				raise_or_display_message ctx (StringError.string_error n fields ("Identifier '" ^ n ^ "' is not part of " ^ s_type_path path)) p;
				AKExpr (mk (TConst TNull) (mk_mono()) p)
			| exc ->
				restore();
				raise exc;
			in
			restore();
			e
		| _ ->
			raise Exit
		end
	with Exit ->
		f()

and type_call ctx e el (with_type:with_type) p =
	let def () =
		let e = maybe_type_against_enum ctx (fun () -> type_access ctx (fst e) (snd e) MCall) with_type p in
		let e = build_call ctx e el with_type p in
		e
	in
	match e, el with
	| (EConst (Ident "trace"),p) , e :: el ->
		if Common.defined ctx.com Define.NoTraces then
			null ctx.t.tvoid p
		else
		let mk_to_string_meta e = EMeta((Meta.ToString,[],pos e),e),pos e in
		let params = (match el with [] -> [] | _ -> ["customParams",(EArrayDecl (List.map mk_to_string_meta el) , p)]) in
		let infos = mk_infos ctx p params in
		if (platform ctx.com Js || platform ctx.com Python) && el = [] && has_dce ctx.com then
			let e = type_expr ctx e Value in
			let infos = type_expr ctx infos Value in
			let e = try
				begin match follow e.etype with
					| TInst({cl_path=[],"String"},_) -> raise Not_found
					| TMono _ -> raise Not_found
					| TDynamic _ -> raise Not_found
					| _ -> ()
				end;
				let acc = type_field ~resume:true ctx e "toString" p MCall in
				build_call ctx acc [] (WithType ctx.t.tstring) p
			with Not_found ->
				e
			in
			let v_trace = alloc_unbound_var "`trace" t_dynamic p in
			mk (TCall (mk (TLocal v_trace) t_dynamic p,[e;infos])) ctx.t.tvoid p
		else
			type_expr ctx (ECall ((EField ((EField ((EConst (Ident "haxe"),p),"Log"),p),"trace"),p),[mk_to_string_meta e;infos]),p) NoValue
	| (EConst(Ident "callback"),p1),args ->
		let ecb = try Some (type_ident_raise ctx "callback" p1 MCall) with Not_found -> None in
		(match ecb with
		| Some ecb ->
			build_call ctx ecb args with_type p
		| None ->
			display_error ctx "callback syntax has changed to func.bind(args)" p;
			let e = type_expr ctx e Value in
			type_bind ctx e args p)
	| (EField ((EConst (Ident "super"),_),_),_), _ ->
		def()
	| (EField (e,"bind"),p), args ->
		let e = type_expr ctx e Value in
		(match follow e.etype with
			| TFun _ -> type_bind ctx e args p
			| _ -> def ())
	| (EConst (Ident "$type"),_) , [e] ->
		let e = type_expr ctx e Value in
		ctx.com.warning (s_type (print_context()) e.etype) e.epos;
		e
	| (EField(e,"match"),p), [epat] ->
		let et = type_expr ctx e Value in
		(match follow et.etype with
			| TEnum _ ->
				let e = match_expr ctx e [[epat],None,Some (EConst(Ident "true"),p),p] (Some (Some (EConst(Ident "false"),p),p)) (WithType ctx.t.tbool) p in
				(* TODO: add that back *)
(* 				let locals = !get_pattern_locals_ref ctx epat t in
				PMap.iter (fun _ (_,p) -> display_error ctx "Capture variables are not allowed" p) locals; *)
				e
			| _ -> def ())
	| (EConst (Ident "__unprotect__"),_) , [(EConst (String _),_) as e] ->
		let e = type_expr ctx e Value in
		if Common.platform ctx.com Flash then
			let t = tfun [e.etype] e.etype in
			let v_unprotect = alloc_unbound_var "__unprotect__" t p in
			mk (TCall (mk (TLocal v_unprotect) t p,[e])) e.etype e.epos
		else
			e
	| (EDisplay((EConst (Ident "super"),_ as e1),false),_),_ ->
		handle_display ctx (ECall(e1,el),p) with_type
	| (EConst (Ident "super"),sp) , el ->
		if ctx.curfun <> FunConstructor then error "Cannot call super constructor outside class constructor" p;
		let el, t = (match ctx.curclass.cl_super with
		| None -> error "Current class does not have a super" p
		| Some (c,params) ->
			let ct, f = get_constructor ctx c params p in
			if (Meta.has Meta.CompilerGenerated f.cf_meta) then display_error ctx (error_msg (No_constructor (TClassDecl c))) p;
			let el = (match follow ct with
			| TFun (args,r) ->
				let el,_,_ = unify_field_call ctx (FInstance(c,params,f)) el args r p false in
				el
			| _ ->
				error "Constructor is not a function" p
			) in
			el , TInst (c,params)
		) in
		mk (TCall (mk (TConst TSuper) t sp,el)) ctx.t.tvoid p
	| _ ->
		def ()

and build_call ctx acc el (with_type:with_type) p =
	match acc with
	| AKInline (ethis,f,fmode,t) when Meta.has Meta.Generic f.cf_meta ->
		type_generic_function ctx (ethis,fmode) el with_type p
	| AKInline (ethis,f,fmode,t) ->
		(match follow t with
			| TFun (args,r) ->
				let _,_,mk_call = unify_field_call ctx fmode el args r p true in
				mk_call ethis p
			| _ ->
				error (s_type (print_context()) t ^ " cannot be called") p
		)
	| AKUsing (et,cl,ef,eparam) when Meta.has Meta.Generic ef.cf_meta ->
		(match et.eexpr with
		| TField(ec,fa) ->
			type_generic_function ctx (ec,fa) el ~using_param:(Some eparam) with_type p
		| _ -> assert false)
	| AKUsing (et,cl,ef,eparam) ->
		begin match ef.cf_kind with
		| Method MethMacro ->
			let ethis = type_module_type ctx (TClassDecl cl) None p in
			let eparam,f = push_this ctx eparam in
			let e = build_call ctx (AKMacro (ethis,ef)) (eparam :: el) with_type p in
			f();
			e
		| _ ->
			let t = follow (field_type ctx cl [] ef p) in
			(* for abstracts we have to apply their parameters to the static function *)
			let t,tthis = match follow eparam.etype with
				| TAbstract(a,tl) when Meta.has Meta.Impl ef.cf_meta -> apply_params a.a_params tl t,apply_params a.a_params tl a.a_this
				| te -> t,te
			in
			let params,args,r,eparam = match t with
				| TFun ((_,_,t1) :: args,r) ->
					unify ctx tthis t1 eparam.epos;
					let ef = prepare_using_field ef in
					begin match unify_call_args ctx el args r p (ef.cf_kind = Method MethInline) (is_forced_inline (Some cl) ef) with
					| el,TFun(args,r) -> el,args,r,eparam
					| _ -> assert false
					end
				| _ -> assert false
			in
			make_call ctx et (eparam :: params) r p
		end
	| AKMacro (ethis,cf) ->
		if ctx.macro_depth > 300 then error "Stack overflow" p;
		ctx.macro_depth <- ctx.macro_depth + 1;
		ctx.with_type_stack <- with_type :: ctx.with_type_stack;
		let ethis_f = ref (fun () -> ()) in
		let f = (match ethis.eexpr with
		| TTypeExpr (TClassDecl c) ->
			(match ctx.g.do_macro ctx MExpr c.cl_path cf.cf_name el p with
			| None -> (fun() -> type_expr ctx (EConst (Ident "null"),p) Value)
			| Some (EMeta((Meta.MergeBlock,_,_),(EBlock el,_)),_) -> (fun () -> let e = type_block ctx el with_type p in mk (TMeta((Meta.MergeBlock,[],p), e)) e.etype e.epos)
			| Some e -> (fun() -> type_expr ctx e with_type))
		| _ ->
			(* member-macro call : since we will make a static call, let's found the actual class and not its subclass *)
			(match follow ethis.etype with
			| TInst (c,_) ->
				let rec loop c =
					if PMap.mem cf.cf_name c.cl_fields then
						let eparam,f = push_this ctx ethis in
						ethis_f := f;
						let e = match ctx.g.do_macro ctx MExpr c.cl_path cf.cf_name (eparam :: el) p with
							| None -> (fun() -> type_expr ctx (EConst (Ident "null"),p) Value)
							| Some e -> (fun() -> type_expr ctx e Value)
						in
						e
					else
						match c.cl_super with
						| None -> assert false
						| Some (csup,_) -> loop csup
				in
				loop c
			| _ -> assert false))
		in
		ctx.macro_depth <- ctx.macro_depth - 1;
		ctx.with_type_stack <- List.tl ctx.with_type_stack;
		let old = ctx.on_error in
		ctx.on_error <- (fun ctx msg ep ->
			(* display additional info in the case the error is not part of our original call *)
			if ep.pfile <> p.pfile || ep.pmax < p.pmin || ep.pmin > p.pmax then begin
				Typeload.locate_macro_error := false;
				old ctx msg ep;
				Typeload.locate_macro_error := true;
				ctx.com.error "Called from macro here" p;
			end else
				old ctx msg ep;
		);
		let e = try
			f()
		with Error (m,p) ->
			ctx.on_error <- old;
			!ethis_f();
			raise (Fatal_error ((error_msg m),p))
		in
		let e = Display.Diagnostics.secure_generated_code ctx e in
		ctx.on_error <- old;
		!ethis_f();
		e
	| AKNo _ | AKSet _ | AKAccess _ ->
		ignore(acc_get ctx acc p);
		assert false
	| AKExpr e ->
		let rec loop t = match follow t with
		| TFun (args,r) ->
			begin match e.eexpr with
				| TField(e1,fa) when not (match fa with FEnum _ -> true | _ -> false) ->
					begin match fa with
						| FInstance(_,_,cf) | FStatic(_,cf) when Meta.has Meta.Generic cf.cf_meta ->
							type_generic_function ctx (e1,fa) el with_type p
						| _ ->
							let _,_,mk_call = unify_field_call ctx fa el args r p false in
							mk_call e1 e.epos
					end
				| _ ->
					let el, tfunc = unify_call_args ctx el args r p false false in
					let r = match tfunc with TFun(_,r) -> r | _ -> assert false in
					mk (TCall ({e with etype = tfunc},el)) r p
			end
		| TAbstract(a,tl) when Meta.has Meta.Callable a.a_meta ->
			loop (Abstract.get_underlying_type a tl)
		| TMono _ ->
			let t = mk_mono() in
			let el = List.map (fun e -> type_expr ctx e Value) el in
			unify ctx (tfun (List.map (fun e -> e.etype) el) t) e.etype e.epos;
			mk (TCall (e,el)) t p
		| t ->
			let el = List.map (fun e -> type_expr ctx e Value) el in
			let t = if t == t_dynamic then
				t_dynamic
			else if ctx.untyped then
				mk_mono()
			else
				error (s_type (print_context()) e.etype ^ " cannot be called") e.epos
			in
			mk (TCall (e,el)) t p
		in
		loop e.etype

(* ---------------------------------------------------------------------- *)
(* FINALIZATION *)

let get_main ctx types =
	match ctx.com.main_class with
	| None -> None
	| Some cl ->
		let t = Typeload.load_type_def ctx null_pos { tpackage = fst cl; tname = snd cl; tparams = []; tsub = None } in
		let fmode, ft, r = (match t with
		| TEnumDecl _ | TTypeDecl _ | TAbstractDecl _ ->
			error ("Invalid -main : " ^ s_type_path cl ^ " is not a class") null_pos
		| TClassDecl c ->
			try
				let f = PMap.find "main" c.cl_statics in
				let t = Type.field_type f in
				(match follow t with
				| TFun ([],r) -> FStatic (c,f), t, r
				| _ -> error ("Invalid -main : " ^ s_type_path cl ^ " has invalid main function") c.cl_pos);
			with
				Not_found -> error ("Invalid -main : " ^ s_type_path cl ^ " does not have static function main") c.cl_pos
		) in
		let emain = type_type ctx cl null_pos in
		let main = mk (TCall (mk (TField (emain,fmode)) ft null_pos,[])) r null_pos in
		(* add haxe.EntryPoint.run() call *)
		let main = (try
			let et = List.find (fun t -> t_path t = (["haxe"],"EntryPoint")) types in
			let ec = (match et with TClassDecl c -> c | _ -> assert false) in
			let ef = PMap.find "run" ec.cl_statics in
			let p = null_pos in
			let et = mk (TTypeExpr et) (TAnon { a_fields = PMap.empty; a_status = ref (Statics ec) }) p in
			let call = mk (TCall (mk (TField (et,FStatic (ec,ef))) ef.cf_type p,[])) ctx.t.tvoid p in
			mk (TBlock [main;call]) ctx.t.tvoid p
		with Not_found ->
			main
		) in
		Some main

let finalize ctx =
	flush_pass ctx PFinal "final";
	match ctx.com.callbacks.after_typing with
		| [] ->
			()
		| fl ->
			let rec loop handled_types =
				let all_types = Hashtbl.fold (fun _ m acc -> m.m_types @ acc) ctx.g.modules [] in
				match (List.filter (fun mt -> not (List.memq mt handled_types)) all_types) with
				| [] ->
					()
				| new_types ->
					List.iter (fun f -> f new_types) fl;
					flush_pass ctx PFinal "final";
					loop all_types
			in
			loop []

type state =
	| Generating
	| Done
	| NotYet

let generate ctx =
	let types = ref [] in
	let states = Hashtbl.create 0 in
	let state p = try Hashtbl.find states p with Not_found -> NotYet in
	let statics = ref PMap.empty in

	let rec loop t =
		let p = t_path t in
		match state p with
		| Done -> ()
		| Generating ->
			ctx.com.warning ("Warning : maybe loop in static generation of " ^ s_type_path p) (t_infos t).mt_pos;
		| NotYet ->
			Hashtbl.add states p Generating;
			let t = (match t with
			| TClassDecl c ->
				walk_class p c;
				t
			| TEnumDecl _ | TTypeDecl _ | TAbstractDecl _ ->
				t
			) in
			Hashtbl.replace states p Done;
			types := t :: !types

	and loop_class p c =
		if c.cl_path <> p then loop (TClassDecl c)

	and loop_enum p e =
		if e.e_path <> p then loop (TEnumDecl e)

	and loop_abstract p a =
		if a.a_path <> p then loop (TAbstractDecl a)

	and walk_static_field p c cf =
		match cf.cf_expr with
		| None -> ()
		| Some e ->
			if PMap.mem (c.cl_path,cf.cf_name) (!statics) then
				()
			else begin
				statics := PMap.add (c.cl_path,cf.cf_name) () (!statics);
				walk_expr p e;
			end

	and walk_expr p e =
		match e.eexpr with
		| TTypeExpr t ->
			(match t with
			| TClassDecl c -> loop_class p c
			| TEnumDecl e -> loop_enum p e
			| TAbstractDecl a -> loop_abstract p a
			| TTypeDecl _ -> assert false)
		| TNew (c,_,_) ->
			iter (walk_expr p) e;
			loop_class p c;
			let rec loop c =
				if PMap.mem (c.cl_path,"new") (!statics) then
					()
				else begin
					statics := PMap.add (c.cl_path,"new") () !statics;
					(match c.cl_constructor with
					| Some { cf_expr = Some e } -> walk_expr p e
					| _ -> ());
					match c.cl_super with
					| None -> ()
					| Some (csup,_) -> loop csup
				end
			in
			loop c
		| TField(e1,FStatic(c,cf)) ->
			walk_expr p e1;
			walk_static_field p c cf;
		| _ ->
			iter (walk_expr p) e

	and walk_class p c =
		(match c.cl_super with None -> () | Some (c,_) -> loop_class p c);
		List.iter (fun (c,_) -> loop_class p c) c.cl_implements;
		(match c.cl_init with
		| None -> ()
		| Some e -> walk_expr p e);
		PMap.iter (fun _ f ->
			match f.cf_expr with
			| None -> ()
			| Some e ->
				match e.eexpr with
				| TFunction _ -> ()
				| _ -> walk_expr p e
		) c.cl_statics

	in
	let sorted_modules = List.sort (fun m1 m2 -> compare m1.m_path m2.m_path) (Hashtbl.fold (fun _ m acc -> m :: acc) ctx.g.modules []) in
	List.iter (fun m -> List.iter loop m.m_types) sorted_modules;
	get_main ctx !types, List.rev !types, sorted_modules

(* ---------------------------------------------------------------------- *)
(* MACROS *)

let macro_enable_cache = ref false
let macro_interp_cache = ref None
let delayed_macro_result = ref ((fun() -> assert false) : unit -> unit -> Interp.value)

let get_type_patch ctx t sub =
	let new_patch() =
		{ tp_type = None; tp_remove = false; tp_meta = [] }
	in
	let path = Ast.parse_path t in
	let h, tp = (try
		Hashtbl.find ctx.g.type_patches path
	with Not_found ->
		let h = Hashtbl.create 0 in
		let tp = new_patch() in
		Hashtbl.add ctx.g.type_patches path (h,tp);
		h, tp
	) in
	match sub with
	| None -> tp
	| Some k ->
		try
			Hashtbl.find h k
		with Not_found ->
			let tp = new_patch() in
			Hashtbl.add h k tp;
			tp

let macro_timer ctx l =
	Common.timer (if Common.defined ctx.com Define.MacroTimes then ("macro" :: l) else ["macro"])

let typing_timer ctx need_type f =
	let t = Common.timer ["typing"] in
	let old = ctx.com.error and oldp = ctx.pass in
	(*
		disable resumable errors... unless we are in display mode (we want to reach point of completion)
	*)
	(*if ctx.com.display = DMNone then ctx.com.error <- (fun e p -> raise (Error(Custom e,p)));*) (* TODO: review this... *)
	ctx.com.error <- (fun e p -> raise (Error(Custom e,p)));
	if need_type && ctx.pass < PTypeField then ctx.pass <- PTypeField;
	let exit() =
		t();
		ctx.com.error <- old;
		ctx.pass <- oldp;
	in
	try
		let r = f() in
		exit();
		r
	with Error (ekind,p) ->
			exit();
			Interp.compiler_error (error_msg ekind) p
		| WithTypeError (l,p) ->
			exit();
			Interp.compiler_error (error_msg l) p
		| e ->
			exit();
			raise e

let load_macro_ref : (typer -> bool -> path -> string -> pos -> (typer * ((string * bool * t) list * t * tclass * Type.tclass_field) * (Interp.value list -> Interp.value option))) ref = ref (fun _ _ _ _ -> assert false)

let make_macro_api ctx p =
	let parse_expr_string s p inl =
		typing_timer ctx false (fun() -> parse_expr_string ctx s p inl)
	in
	{
		Interp.pos = p;
		Interp.get_com = (fun() -> ctx.com);
		Interp.get_type = (fun s ->
			typing_timer ctx true (fun() ->
				let path = parse_path s in
				let tp = match List.rev (fst path) with
					| s :: sl when String.length s > 0 && (match s.[0] with 'A'..'Z' -> true | _ -> false) ->
						{ tpackage = List.rev sl; tname = s; tparams = []; tsub = Some (snd path) }
					| _ ->
						{ tpackage = fst path; tname = snd path; tparams = []; tsub = None }
				in
				try
					let m = Some (Typeload.load_instance ctx (tp,null_pos) true p) in
					m
				with Error (Module_not_found _,p2) when p == p2 ->
					None
			)
		);
		Interp.resolve_type = (fun t p ->
			typing_timer ctx true (fun() -> Typeload.load_complex_type ctx false p (t,null_pos))
		);
		Interp.get_module = (fun s ->
			typing_timer ctx true (fun() ->
				let path = parse_path s in
				let m = List.map type_of_module_type (Typeload.load_module ctx path p).m_types in
				m
			)
		);
		Interp.after_typing = (fun f ->
			Common.add_typing_filter ctx.com (fun tl ->
				let t = macro_timer ctx ["afterTyping"] in
				f tl;
				t()
			)
		);
		Interp.on_generate = (fun f ->
			Common.add_filter ctx.com (fun() ->
				let t = macro_timer ctx ["onGenerate"] in
				f (List.map type_of_module_type ctx.com.types);
				t()
			)
		);
		Interp.after_generate = (fun f ->
			Common.add_final_filter ctx.com (fun() ->
				let t = macro_timer ctx ["afterGenerate"] in
				f();
				t()
			)
		);
		Interp.on_type_not_found = (fun f ->
			ctx.com.load_extern_type <- ctx.com.load_extern_type @ [fun path p ->
				match f (s_type_path path) with
				| Interp.VNull -> None
				| td ->
					let (pack,name),tdef,p = Interp.decode_type_def td in
					Some (name,(pack,[tdef,p]))
			];
		);
		Interp.parse_string = parse_expr_string;
		Interp.type_expr = (fun e ->
			typing_timer ctx true (fun() -> type_expr ctx e Value)
		);
		Interp.type_macro_expr = (fun e ->
			let e = typing_timer ctx true (fun() -> type_expr ctx e Value) in
			let rec loop e = match e.eexpr with
				| TField(_,FStatic(c,({cf_kind = Method _} as cf))) -> ignore(!load_macro_ref ctx false c.cl_path cf.cf_name e.epos)
				| _ -> Type.iter loop e
			in
			loop e;
			e
		);
		Interp.store_typed_expr = (fun te ->
			let p = te.epos in
			let id = get_next_stored_typed_expr_id() in
			ctx.com.stored_typed_exprs <- PMap.add id te ctx.com.stored_typed_exprs;
			let eid = (EConst (Int (string_of_int id))), p in
			(EMeta ((Meta.StoredTypedExpr,[],p), eid)), p
		);
		Interp.allow_package = (fun v -> Common.allow_package ctx.com v);
		Interp.type_patch = (fun t f s v ->
			typing_timer ctx false (fun() ->
				let v = (match v with None -> None | Some s ->
					match parse_string ctx.com ("typedef T = " ^ s) null_pos false with
					| _,[ETypedef { d_data = ct },_] -> Some ct
					| _ -> assert false
				) in
				let tp = get_type_patch ctx t (Some (f,s)) in
				match v with
				| None -> tp.tp_remove <- true
				| Some _ -> tp.tp_type <- Option.map fst v
			);
		);
		Interp.meta_patch = (fun m t f s ->
			let m = (match parse_string ctx.com (m ^ " typedef T = T") null_pos false with
				| _,[ETypedef t,_] -> t.d_meta
				| _ -> assert false
			) in
			let tp = get_type_patch ctx t (match f with None -> None | Some f -> Some (f,s)) in
			tp.tp_meta <- tp.tp_meta @ m;
		);
		Interp.set_js_generator = (fun gen ->
			let js_ctx = Genjs.alloc_ctx ctx.com in
			ctx.com.js_gen <- Some (fun() ->
				let jsctx = Interp.enc_obj [
					"outputFile", Interp.enc_string ctx.com.file;
					"types", Interp.enc_array (List.map (fun t -> Interp.encode_type (type_of_module_type t)) ctx.com.types);
					"main", (match ctx.com.main with None -> Interp.VNull | Some e -> Interp.encode_texpr e);
					"generateValue", Interp.VFunction (Interp.Fun1 (fun v ->
						let e = Interp.decode_texpr v in
						let str = Genjs.gen_single_expr js_ctx e false in
						Interp.enc_string str
					));
					"isKeyword", Interp.VFunction (Interp.Fun1 (fun v ->
						Interp.VBool (Hashtbl.mem Genjs.kwds (Interp.dec_string v))
					));
					"hasFeature", Interp.VFunction (Interp.Fun1 (fun v ->
						Interp.VBool (Common.has_feature ctx.com (Interp.dec_string v))
					));
					"addFeature", Interp.VFunction (Interp.Fun1 (fun v ->
						Common.add_feature ctx.com (Interp.dec_string v);
						Interp.VNull
					));
					"quoteString", Interp.VFunction (Interp.Fun1 (fun v ->
						Interp.enc_string ("\"" ^ Ast.s_escape (Interp.dec_string v) ^ "\"")
					));
					"buildMetaData", Interp.VFunction (Interp.Fun1 (fun t ->
						match Codegen.build_metadata ctx.com (Interp.decode_tdecl t) with
						| None -> Interp.VNull
						| Some e -> Interp.encode_texpr e
					));
					"generateStatement", Interp.VFunction (Interp.Fun1 (fun v ->
						let e = Interp.decode_texpr v in
						let str = Genjs.gen_single_expr js_ctx e true in
						Interp.enc_string str
					));
					"setTypeAccessor", Interp.VFunction (Interp.Fun1 (fun callb ->
						js_ctx.Genjs.type_accessor <- (fun t ->
							let v = Interp.encode_type (type_of_module_type t) in
							let ret = Interp.call (Interp.get_ctx()) Interp.VNull callb [v] Nast.null_pos in
							Interp.dec_string ret
						);
						Interp.VNull
					));
					"setCurrentClass", Interp.VFunction (Interp.Fun1 (fun c ->
						Genjs.set_current_class js_ctx (match Interp.decode_tdecl c with TClassDecl c -> c | _ -> assert false);
						Interp.VNull
					));
				] in
				let t = macro_timer ctx ["jsGenerator"] in
				gen jsctx;
				t()
			);
		);
		Interp.get_local_type = (fun() ->
			match ctx.g.get_build_infos() with
			| Some (mt,tl,_) ->
				Some (match mt with
					| TClassDecl c -> TInst (c,tl)
					| TEnumDecl e -> TEnum (e,tl)
					| TTypeDecl t -> TType (t,tl)
					| TAbstractDecl a -> TAbstract(a,tl))
			| None ->
				if ctx.curclass == null_class then
					None
				else
					Some (TInst (ctx.curclass,[]))
		);
		Interp.get_expected_type = (fun() ->
			match ctx.with_type_stack with
				| (WithType t) :: _ -> Some t
				| _ -> None
		);
		Interp.get_call_arguments = (fun() ->
			match ctx.call_argument_stack with
				| [] -> None
				| el :: _ -> Some el
		);
		Interp.get_local_method = (fun() ->
			ctx.curfield.cf_name;
		);
		Interp.get_local_using = (fun() ->
			List.map fst ctx.m.module_using;
		);
		Interp.get_local_imports = (fun() ->
			ctx.m.module_imports;
		);
		Interp.get_local_vars = (fun () ->
			ctx.locals;
		);
		Interp.get_build_fields = (fun() ->
			match ctx.g.get_build_infos() with
			| None -> Interp.VNull
			| Some (_,_,fields) -> Interp.enc_array (List.map Interp.encode_field fields)
		);
		Interp.get_pattern_locals = (fun e t ->
			!get_pattern_locals_ref ctx e t
		);
		Interp.define_type = (fun v ->
			let m, tdef, pos = (try Interp.decode_type_def v with Interp.Invalid_expr -> Interp.exc (Interp.VString "Invalid type definition")) in
			let add is_macro ctx =
				let mnew = Typeload.type_module ctx m ctx.m.curmod.m_extra.m_file [tdef,pos] pos in
				mnew.m_extra.m_kind <- if is_macro then MMacro else MFake;
				add_dependency mnew ctx.m.curmod;
			in
			add false ctx;
			(* if we are adding a class which has a macro field, we also have to add it to the macro context (issue #1497) *)
			if not ctx.in_macro then match tdef,ctx.g.macros with
			| EClass c,Some (_,mctx) when List.exists (fun cff -> (Meta.has Meta.Macro cff.cff_meta || List.mem AMacro cff.cff_access)) c.d_data ->
				add true mctx
			| _ ->
				()
		);
		Interp.define_module = (fun m types imports usings ->
			let types = List.map (fun v ->
				let _, tdef, pos = (try Interp.decode_type_def v with Interp.Invalid_expr -> Interp.exc (Interp.VString "Invalid type definition")) in
				tdef, pos
			) types in
			let pos = (match types with [] -> null_pos | (_,p) :: _ -> p) in
			let imports = List.map (fun (il,ik) -> EImport(il,ik),pos) imports in
			let usings = List.map (fun tp ->
				let sl = tp.tpackage @ [tp.tname] @ (match tp.tsub with None -> [] | Some s -> [s]) in
				EUsing (List.map (fun s -> s,null_pos) sl),pos
			) usings in
			let types = imports @ usings @ types in
			let mpath = Ast.parse_path m in
			begin try
				let m = Hashtbl.find ctx.g.modules mpath in
				ignore(Typeload.type_types_into_module ctx m types pos)
			with Not_found ->
				let mnew = Typeload.type_module ctx mpath ctx.m.curmod.m_extra.m_file types pos in
				mnew.m_extra.m_kind <- MFake;
				add_dependency mnew ctx.m.curmod;
			end
		);
		Interp.module_dependency = (fun mpath file ismacro ->
			let m = typing_timer ctx false (fun() -> Typeload.load_module ctx (parse_path mpath) p) in
			if ismacro then
				m.m_extra.m_macro_calls <- file :: List.filter ((<>) file) m.m_extra.m_macro_calls
			else
				add_dependency m (create_fake_module ctx file);
		);
		Interp.current_module = (fun() ->
			ctx.m.curmod
		);
		Interp.current_macro_module = (fun () -> assert false);
		Interp.delayed_macro = (fun i ->
			let mctx = (match ctx.g.macros with None -> assert false | Some (_,mctx) -> mctx) in
			let f = (try DynArray.get mctx.g.delayed_macros i with _ -> failwith "Delayed macro retrieve failure") in
			f();
			let ret = !delayed_macro_result in
			delayed_macro_result := (fun() -> assert false);
			ret
		);
		Interp.use_cache = (fun() ->
			!macro_enable_cache
		);
		Interp.format_string = (fun s p ->
			format_string ctx s p
		);
		Interp.cast_or_unify = (fun t e p ->
			AbstractCast.cast_or_unify_raise ctx t e p
		);
		Interp.add_global_metadata = (fun s1 s2 config ->
			let meta = (match parse_string ctx.com (s2 ^ " typedef T = T") null_pos false with
				| _,[ETypedef t,_] -> t.d_meta
				| _ -> assert false
			) in
			List.iter (fun m ->
				ctx.g.global_metadata <- (ExtString.String.nsplit s1 ".",m,config) :: ctx.g.global_metadata;
			) meta;
		);
		Interp.add_module_check_policy = (fun sl il b i ->
			let add ctx =
				ctx.g.module_check_policies <- (List.fold_left (fun acc s -> (ExtString.String.nsplit s ".",List.map Obj.magic il,b) :: acc) ctx.g.module_check_policies sl);
				Hashtbl.iter (fun _ m -> m.m_extra.m_check_policy <- Typeload.get_policy ctx m.m_path) ctx.g.modules;
			in
			let add_macro ctx = match ctx.g.macros with
				| None -> ()
				| Some(_,mctx) -> add mctx;
			in
			match Obj.magic i with
			| CompilationServer.NormalContext -> add ctx
			| CompilationServer.MacroContext -> add_macro ctx
			| CompilationServer.NormalAndMacroContext -> add ctx; add_macro ctx;
		);
	}

let rec init_macro_interp ctx mctx mint =
	let p = null_pos in
	ignore(Typeload.load_module mctx (["haxe";"macro"],"Expr") p);
	ignore(Typeload.load_module mctx (["haxe";"macro"],"Type") p);
	flush_macro_context mint ctx;
	Interp.init mint;
	if !macro_enable_cache && not (Common.defined mctx.com Define.NoMacroCache) then macro_interp_cache := Some mint

and flush_macro_context mint ctx =
	let t = macro_timer ctx ["flush"] in
	let mctx = (match ctx.g.macros with None -> assert false | Some (_,mctx) -> mctx) in
	finalize mctx;
	let _, types, modules = generate mctx in
	mctx.com.types <- types;
	mctx.com.Common.modules <- modules;
	(* if one of the type we are using has been modified, we need to create a new macro context from scratch *)
	let mint = if not (Interp.can_reuse mint types) then begin
		Interp.clear mint mctx.com;
		init_macro_interp ctx mctx mint;
		mint
	end else mint in
	(* we should maybe ensure that all filters in Main are applied. Not urgent atm *)
	let expr_filters = [AbstractCast.handle_abstract_casts mctx; Filters.captured_vars mctx.com; Filters.rename_local_vars mctx] in

	(*
		some filters here might cause side effects that would break compilation server.
		let's save the minimal amount of information we need
	*)
	let minimal_restore t =
		match t with
		| TClassDecl c ->
			let meta = c.cl_meta in
			let path = c.cl_path in
			c.cl_restore <- (fun() -> c.cl_meta <- meta; c.cl_path <- path);
		| _ ->
			()
	in
	let type_filters = [
		Filters.add_field_inits mctx;
		minimal_restore;
		Filters.apply_native_paths mctx
	] in
	let ready = fun t ->
		Filters.apply_filters_once mctx expr_filters t;
		List.iter (fun f -> f t) type_filters
	in
	(try Interp.add_types mint types ready
	with Error (e,p) -> t(); raise (Fatal_error(error_msg e,p)));
	t();
	Filters.next_compilation()

let create_macro_interp ctx mctx =
	let com2 = mctx.com in
	let mint, init = (match !macro_interp_cache with
		| None ->
			let mint = Interp.create com2 (make_macro_api ctx null_pos) in
			mint, (fun() -> init_macro_interp ctx mctx mint)
		| Some mint ->
			Interp.do_reuse mint (make_macro_api ctx null_pos);
			mint, (fun() -> ())
	) in
	let on_error = com2.error in
	com2.error <- (fun e p ->
		Interp.set_error (Interp.get_ctx()) true;
		macro_interp_cache := None;
		on_error e p
	);
	let macro = ((fun() -> Interp.select mint), mctx) in
	ctx.g.macros <- Some macro;
	mctx.g.macros <- Some macro;
	(* mctx.g.core_api <- ctx.g.core_api; // causes some issues because of optional args and Null type in Flash9 *)
	init()

let get_macro_context ctx p =
	let api = make_macro_api ctx p in
	match ctx.g.macros with
	| Some (select,ctx) ->
		select();
		api, ctx
	| None ->
		let com2 = Common.clone ctx.com in
		ctx.com.get_macros <- (fun() -> Some com2);
		com2.package_rules <- PMap.empty;
		com2.main_class <- None;
		com2.display <- DisplayMode.create DMNone;
<<<<<<< HEAD
		List.iter (fun p -> com2.defines <- PMap.remove (platform_name p) com2.defines) platforms;
=======
		List.iter (fun p -> com2.defines <- PMap.remove (Globals.platform_name p) com2.defines) Globals.platforms;
>>>>>>> 0ac60af4
		com2.defines_signature <- None;
		com2.class_path <- List.filter (fun s -> not (ExtString.String.exists s "/_std/")) com2.class_path;
		com2.class_path <- List.map (fun p -> p ^ "neko" ^ "/_std/") com2.std_path @ com2.class_path;
		let to_remove = List.map (fun d -> fst (Define.infos d)) [Define.NoTraces] in
		let to_remove = to_remove @ List.map (fun (_,d) -> "flash" ^ d) Common.flash_versions in
		com2.defines <- PMap.foldi (fun k v acc -> if List.mem k to_remove then acc else PMap.add k v acc) com2.defines PMap.empty;
		Common.define com2 Define.Macro;
		Common.init_platform com2 Neko;
		let mctx = ctx.g.do_create com2 in
		mctx.is_display_file <- ctx.is_display_file;
		create_macro_interp ctx mctx;
		api, mctx

let load_macro ctx display cpath f p =
	let t = macro_timer ctx ["typing";s_type_path cpath ^ "." ^ f] in
	let api, mctx = get_macro_context ctx p in
	let mint = Interp.get_ctx() in
	let cpath, sub = (match List.rev (fst cpath) with
		| name :: pack when name.[0] >= 'A' && name.[0] <= 'Z' -> (List.rev pack,name), Some (snd cpath)
		| _ -> cpath, None
	) in
	let meth = try Hashtbl.find mctx.com.cached_macros (cpath,f) with Not_found ->
		(* Temporarily enter display mode while typing the macro. *)
		if display then mctx.com.display <- ctx.com.display;
		let m = (try Hashtbl.find ctx.g.types_module cpath with Not_found -> cpath) in
		let mloaded = Typeload.load_module mctx m p in
		api.Interp.current_macro_module <- (fun() -> mloaded);
		mctx.m <- {
			curmod = mloaded;
			module_types = [];
			module_using = [];
			module_globals = PMap.empty;
			wildcard_packages = [];
			module_imports = [];
		};
		add_dependency ctx.m.curmod mloaded;
		let mt = Typeload.load_type_def mctx p { tpackage = fst cpath; tname = snd cpath; tparams = []; tsub = sub } in
		let cl, meth = (match mt with
			| TClassDecl c ->
				let t = macro_timer ctx ["finalize"] in
				finalize mctx;
				t();
				c, (try PMap.find f c.cl_statics with Not_found -> error ("Method " ^ f ^ " not found on class " ^ s_type_path cpath) p)
			| _ -> error "Macro should be called on a class" p
		) in
		if not (Common.defined ctx.com Define.NoDeprecationWarnings) then
			Display.DeprecationCheck.check_cf mctx.com meth p;
		let meth = (match follow meth.cf_type with TFun (args,ret) -> args,ret,cl,meth | _ -> error "Macro call should be a method" p) in
		mctx.com.display <- DisplayMode.create DMNone;
		if not ctx.in_macro then flush_macro_context mint ctx;
		Hashtbl.add mctx.com.cached_macros (cpath,f) meth;
		mctx.m <- {
			curmod = null_module;
			module_types = [];
			module_using = [];
			module_globals = PMap.empty;
			wildcard_packages = [];
			module_imports = [];
		};
		meth
	in
	t();
	let call args =
		let t = macro_timer ctx ["execution";s_type_path cpath ^ "." ^ f] in
		incr stats.s_macros_called;
		let r = Interp.call_path (Interp.get_ctx()) ((fst cpath) @ [(match sub with None -> snd cpath | Some s -> s)]) f args api in
		t();
		r
	in
	mctx, meth, call

type macro_arg_type =
	| MAExpr
	| MAFunction
	| MAOther

let type_macro ctx mode cpath f (el:Ast.expr list) p =
	let mctx, (margs,mret,mclass,mfield), call_macro = load_macro ctx (mode = MDisplay) cpath f p in
	let mpos = mfield.cf_pos in
	let ctexpr = { tpackage = ["haxe";"macro"]; tname = "Expr"; tparams = []; tsub = None } in
	let expr = Typeload.load_instance mctx (ctexpr,null_pos) false p in
	(match mode with
	| MDisplay ->
		raise Exit (* We don't have to actually call the macro. *)
	| MExpr ->
		unify mctx mret expr mpos;
	| MBuild ->
		let ctfields = { tpackage = []; tname = "Array"; tparams = [TPType (CTPath { tpackage = ["haxe";"macro"]; tname = "Expr"; tparams = []; tsub = Some "Field" },null_pos)]; tsub = None } in
		let tfields = Typeload.load_instance mctx (ctfields,null_pos) false p in
		unify mctx mret tfields mpos
	| MMacroType ->
		let cttype = { tpackage = ["haxe";"macro"]; tname = "Type"; tparams = []; tsub = None } in
		let ttype = Typeload.load_instance mctx (cttype,null_pos) false p in
		try
			unify_raise mctx mret ttype mpos;
			(* TODO: enable this again in the future *)
			(* ctx.com.warning "Returning Type from @:genericBuild macros is deprecated, consider returning ComplexType instead" p; *)
		with Error (Unify _,_) ->
			let cttype = { tpackage = ["haxe";"macro"]; tname = "Expr"; tparams = []; tsub = Some ("ComplexType") } in
			let ttype = Typeload.load_instance mctx (cttype,null_pos) false p in
			unify_raise mctx mret ttype mpos;
	);
	(*
		if the function's last argument is of Array<Expr>, split the argument list and use [] for unify_call_args
	*)
	let el,el2 = match List.rev margs with
		| (_,_,TInst({cl_path=([], "Array")},[e])) :: rest when (try Type.type_eq EqStrict e expr; true with Unify_error _ -> false) ->
			let rec loop (acc1,acc2) el1 el2 = match el1,el2 with
				| [],[] ->
					List.rev acc1, List.rev acc2
				| [], e2 :: [] ->
					(List.rev ((EArrayDecl [],p) :: acc1), [])
				| [], _ ->
					(* not enough arguments, will be handled by unify_call_args *)
					List.rev acc1, List.rev acc2
				| e1 :: l1, e2 :: [] ->
					loop (((EArrayDecl [],p) :: acc1), [e1]) l1 []
				| e1 :: l1, [] ->
					loop (acc1, e1 :: acc2) l1 []
				| e1 :: l1, e2 :: l2 ->
					loop (e1 :: acc1, acc2) l1 l2
			in
			loop ([],[]) el margs
		| _ ->
			el,[]
	in
	let todo = ref [] in
	let args =
		(*
			force default parameter types to haxe.macro.Expr, and if success allow to pass any value type since it will be encoded
		*)
		let eargs = List.map (fun (n,o,t) ->
			try unify_raise mctx t expr p; (n, o, t_dynamic), MAExpr
			with Error (Unify _,_) -> match follow t with
				| TFun _ ->
					(n,o,t_dynamic), MAFunction
				| _ ->
					(n,o,t), MAOther
			) margs in
		(*
			this is quite tricky here : we want to use unify_call_args which will type our AST expr
			but we want to be able to get it back after it's been padded with nulls
		*)
		let index = ref (-1) in
		let constants = List.map (fun e ->
			let p = snd e in
			let e = (try
				(match Codegen.type_constant_value ctx.com e with
				| { eexpr = TConst (TString _); epos = p } when Lexer.is_fmt_string p ->
					Lexer.remove_fmt_string p;
					todo := (fun() -> Lexer.add_fmt_string p) :: !todo;
				| _ -> ());
				e
			with Error (Custom _,_) ->
				(* if it's not a constant, let's make something that is typed as haxe.macro.Expr - for nice error reporting *)
				(EBlock [
					(EVars [("__tmp",null_pos),Some (CTPath ctexpr,p),Some (EConst (Ident "null"),p)],p);
					(EConst (Ident "__tmp"),p);
				],p)
			) in
			(* let's track the index by doing [e][index] (we will keep the expression type this way) *)
			incr index;
			(EArray ((EArrayDecl [e],p),(EConst (Int (string_of_int (!index))),p)),p)
		) el in
		let elt, _ = unify_call_args mctx constants (List.map fst eargs) t_dynamic p false false in
		List.iter (fun f -> f()) (!todo);
		List.map2 (fun (_,mct) e ->
			let e, et = (match e.eexpr with
				(* get back our index and real expression *)
				| TArray ({ eexpr = TArrayDecl [e] }, { eexpr = TConst (TInt index) }) -> List.nth el (Int32.to_int index), e
				(* added by unify_call_args *)
				| TConst TNull -> (EConst (Ident "null"),e.epos), e
				| _ -> assert false
			) in
			let ictx = Interp.get_ctx() in
			match mct with
			| MAExpr ->
				Interp.encode_expr e
			| MAFunction ->
				let e = ictx.Interp.curapi.Interp.type_macro_expr e in
				begin match Interp.eval_expr ictx e with
				| Some v -> v
				| None -> Interp.VNull
				end
			| MAOther -> match Interp.eval_expr ictx et with
				| None -> assert false
				| Some v -> v
		) eargs elt
	in
	let args = match el2 with
		| [] -> args
		| _ -> (match List.rev args with _::args -> List.rev args | [] -> []) @ [Interp.enc_array (List.map Interp.encode_expr el2)]
	in
	let call() =
		match call_macro args with
		| None -> None
		| Some v ->
			try
				Some (match mode with
				| MExpr | MDisplay -> Interp.decode_expr v
				| MBuild ->
					let fields = (match v with
						| Interp.VNull ->
							(match ctx.g.get_build_infos() with
							| None -> assert false
							| Some (_,_,fields) -> fields)
						| _ ->
							List.map Interp.decode_field (Interp.dec_array v)
					) in
					(EVars [("fields",null_pos),Some (CTAnonymous fields,p),None],p)
				| MMacroType ->
					let t = if v = Interp.VNull then
						mk_mono()
					else try
						let ct = Interp.decode_ctype v in
						Typeload.load_complex_type ctx false p ct;
					with Interp.Invalid_expr ->
						Interp.decode_type v
					in
					ctx.ret <- t;
					(EBlock [],p)
				)
			with Interp.Invalid_expr ->
				if v = Interp.VNull then
					error "Unexpected null value returned from macro" p
				else
					error "The macro didn't return a valid result" p
	in
	let e = (if ctx.in_macro then begin
		(*
			this is super-tricky : we can't evaluate a macro inside a macro because we might trigger some cycles.
			So instead, we generate a haxe.macro.Context.delayedCalled(i) expression that will only evaluate the
			macro if/when it is called.

			The tricky part is that the whole delayed-evaluation process has to use the same contextual informations
			as if it was evaluated now.
		*)
		let ctx = {
			ctx with locals = ctx.locals;
		} in
		let pos = DynArray.length mctx.g.delayed_macros in
		DynArray.add mctx.g.delayed_macros (fun() ->
			delayed_macro_result := (fun() ->
				let mint = Interp.get_ctx() in
				match call() with
				| None -> (fun() -> raise Interp.Abort)
				| Some e -> Interp.eval mint (Genneko.gen_expr mint.Interp.gen (type_expr ctx e Value))
			);
		);
		ctx.m.curmod.m_extra.m_time <- -1.; (* disable caching for modules having macro-in-macro *)
		if Common.defined ctx.com Define.MacroDebug then
			ctx.com.warning "Macro-in-macro call detected" p;
		let e = (EConst (Ident "__dollar__delay_call"),p) in
		Some (EUntyped (ECall (e,[EConst (Int (string_of_int pos)),p]),p),p)
	end else
		call()
	) in
	e

let call_macro ctx path meth args p =
	let mctx, (margs,_,mclass,mfield), call = load_macro ctx false path meth p in
	let el, _ = unify_call_args mctx args margs t_dynamic p false false in
	call (List.map (fun e -> try Interp.make_const e with Exit -> error "Parameter should be a constant" e.epos) el)

let call_init_macro ctx e =
	let p = { pfile = "--macro"; pmin = 0; pmax = 0 } in
	let e = try
		parse_expr_string ctx e p false
	with err ->
		display_error ctx ("Could not parse `" ^ e ^ "`") p;
		raise err
	in
	match fst e with
	| ECall (e,args) ->
		let rec loop e =
			match fst e with
			| EField (e,f) -> f :: loop e
			| EConst (Ident i) -> [i]
			| _ -> error "Invalid macro call" p
		in
		let path, meth = (match loop e with
		| [meth] -> (["haxe";"macro"],"Compiler"), meth
		| [meth;"server"] -> (["haxe";"macro"],"CompilationServer"), meth
		| meth :: cl :: path -> (List.rev path,cl), meth
		| _ -> error "Invalid macro call" p) in
		ignore(call_macro ctx path meth args p);
	| _ ->
		error "Invalid macro call" p

(* ---------------------------------------------------------------------- *)
(* TYPER INITIALIZATION *)

let rec create com =
	let ctx = {
		com = com;
		t = com.basic;
		g = {
			core_api = None;
			macros = None;
			modules = Hashtbl.create 0;
			types_module = Hashtbl.create 0;
			type_patches = Hashtbl.create 0;
			global_metadata = [];
			module_check_policies = [];
			delayed = [];
			debug_delayed = [];
			delayed_macros = DynArray.create();
			doinline = com.display.dms_inline && not (Common.defined com Define.NoInline);
			hook_generate = [];
			get_build_infos = (fun() -> None);
			std = null_module;
			global_using = [];
			do_inherit = Typeload.on_inherit;
			do_create = create;
			do_macro = type_macro;
			do_load_module = Typeload.load_module;
			do_optimize = Optimizer.reduce_expression;
			do_build_instance = Typeload.build_instance;
		};
		m = {
			curmod = null_module;
			module_types = [];
			module_using = [];
			module_globals = PMap.empty;
			wildcard_packages = [];
			module_imports = [];
		};
		is_display_file = false;
		meta = [];
		this_stack = [];
		with_type_stack = [];
		call_argument_stack = [];
		pass = PBuildModule;
		macro_depth = 0;
		untyped = false;
		curfun = FunStatic;
		in_loop = false;
		in_display = false;
		in_macro = Common.defined com Define.Macro;
		ret = mk_mono();
		locals = PMap.empty;
		type_params = [];
		curclass = null_class;
		curfield = null_field;
		tthis = mk_mono();
		opened = [];
		vthis = None;
		in_call_args = false;
		on_error = (fun ctx msg p -> ctx.com.error msg p);
	} in
	ctx.g.std <- (try
		Typeload.load_module ctx ([],"StdTypes") null_pos
	with
		Error (Module_not_found ([],"StdTypes"),_) -> error "Standard library not found" null_pos
	);
	(* We always want core types to be available so we add them as default imports (issue #1904 and #3131). *)
	ctx.m.module_types <- List.map (fun t -> t,null_pos) ctx.g.std.m_types;
	List.iter (fun t ->
		match t with
		| TAbstractDecl a ->
			(match snd a.a_path with
			| "Void" -> ctx.t.tvoid <- TAbstract (a,[]);
			| "Float" -> ctx.t.tfloat <- TAbstract (a,[]);
			| "Int" -> ctx.t.tint <- TAbstract (a,[])
			| "Bool" -> ctx.t.tbool <- TAbstract (a,[])
			| "Dynamic" -> t_dynamic_def := TAbstract(a,List.map snd a.a_params);
			| _ -> ());
		| TEnumDecl e ->
			()
		| TClassDecl c ->
			()
		| TTypeDecl td ->
			(match snd td.t_path with
			| "Null" ->
				let mk_null t =
					try
						if not (is_null ~no_lazy:true t) then TType (td,[t]) else t
					with Exit ->
						(* don't force lazy evaluation *)
						let r = ref (fun() -> assert false) in
						r := (fun() ->
							let t = (if not (is_null t) then TType (td,[t]) else t) in
							r := (fun() -> t);
							t
						);
						TLazy r
				in
				ctx.t.tnull <- mk_null;
			| _ -> ());
	) ctx.g.std.m_types;
	let m = Typeload.load_module ctx ([],"String") null_pos in
	(match m.m_types with
	| [TClassDecl c] -> ctx.t.tstring <- TInst (c,[])
	| _ -> assert false);
	let m = Typeload.load_module ctx ([],"Array") null_pos in
	(try
		List.iter (fun t -> (
			match t with
			| TClassDecl ({cl_path = ([],"Array")} as c) ->
				ctx.t.tarray <- (fun t -> TInst (c,[t]));
				raise Exit
			| _ -> ()
		)) m.m_types;
		assert false
	with Exit -> ());
	let m = Typeload.load_module ctx (["haxe"],"EnumTools") null_pos in
	(match m.m_types with
	| [TClassDecl c1;TClassDecl c2] -> ctx.g.global_using <- (c1,c1.cl_pos) :: (c2,c2.cl_pos) :: ctx.g.global_using
	| [TClassDecl c1] ->
		let m = Typeload.load_module ctx (["haxe"],"EnumValueTools") null_pos in
		(match m.m_types with
		| [TClassDecl c2 ] -> ctx.g.global_using <- (c1,c1.cl_pos) :: (c2,c2.cl_pos) :: ctx.g.global_using
		| _ -> assert false);
	| _ -> assert false);
	ctx

;;
unify_min_ref := unify_min;
make_call_ref := make_call;
get_constructor_ref := get_constructor;
cast_or_unify_ref := AbstractCast.cast_or_unify_raise;
type_module_type_ref := type_module_type;
find_array_access_raise_ref := AbstractCast.find_array_access_raise;
build_call_ref := build_call;
load_macro_ref := load_macro;
merge_core_doc_ref := merge_core_doc<|MERGE_RESOLUTION|>--- conflicted
+++ resolved
@@ -3802,11 +3802,8 @@
 			| TField(_,(FStatic(c,cf) | FInstance(c,_,cf) | FClosure(Some(c,_),cf))) ->
 				if Meta.has Meta.CoreApi c.cl_meta then merge_core_doc ctx c;
 				e.etype,cf.cf_doc
-<<<<<<< HEAD
-=======
 			| TField(_,FEnum(_,ef)) ->
 				e.etype,ef.ef_doc
->>>>>>> 0ac60af4
 			| _ -> e.etype,None
 		in
 		let t,doc = loop e in
@@ -3904,8 +3901,6 @@
 			| _ ->
 				t
 		in
-<<<<<<< HEAD
-=======
 		let should_access c cf stat =
 			if c != ctx.curclass && not cf.cf_public && String.length cf.cf_name > 4 then begin match String.sub cf.cf_name 0 4 with
 				| "get_" | "set_" -> false
@@ -3913,15 +3908,10 @@
 			end else
 				can_access ctx c cf stat
 		in
->>>>>>> 0ac60af4
 		let rec get_fields t =
 			match follow t with
 			| TInst (c,params) ->
 				if Meta.has Meta.CoreApi c.cl_meta then merge_core_doc ctx c;
-<<<<<<< HEAD
-				let priv = is_parent c ctx.curclass in
-=======
->>>>>>> 0ac60af4
 				let merge ?(cond=(fun _ -> true)) a b =
 					PMap.foldi (fun k f m -> if cond f then PMap.add k f m else m) a b
 				in
@@ -4925,11 +4915,7 @@
 		com2.package_rules <- PMap.empty;
 		com2.main_class <- None;
 		com2.display <- DisplayMode.create DMNone;
-<<<<<<< HEAD
-		List.iter (fun p -> com2.defines <- PMap.remove (platform_name p) com2.defines) platforms;
-=======
 		List.iter (fun p -> com2.defines <- PMap.remove (Globals.platform_name p) com2.defines) Globals.platforms;
->>>>>>> 0ac60af4
 		com2.defines_signature <- None;
 		com2.class_path <- List.filter (fun s -> not (ExtString.String.exists s "/_std/")) com2.class_path;
 		com2.class_path <- List.map (fun p -> p ^ "neko" ^ "/_std/") com2.std_path @ com2.class_path;
