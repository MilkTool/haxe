(**
	Compatible with PHP 7.0+
*)

open Ast
open Type
open Common
open Meta
open Globals
open Sourcemaps

(**
	Escape string for constant strings generation.
	Copy-pasted from genphp.
*)
let escape_bin s =
	let b = Buffer.create 0 in
	for i = 0 to String.length s - 1 do
		match Char.code (String.unsafe_get s i) with
		| c when c = Char.code('\\') || c = Char.code('"') || c = Char.code('$') ->
			Buffer.add_string b "\\";
			Buffer.add_char b (Char.chr c)
		| c when c < 32 ->
			Buffer.add_string b (Printf.sprintf "\\x%.2X" c)
		| c ->
			Buffer.add_char b (Char.chr c)
	done;
	Buffer.contents b

(**
	Write resources passed to compiler via `-resource` flag
	Copy-pasted from genphp
*)
let write_resource dir name data =
	let rdir = dir ^ "/res" in
	if not (Sys.file_exists dir) then Unix.mkdir dir 0o755;
	if not (Sys.file_exists rdir) then Unix.mkdir rdir 0o755;
	let name = Codegen.escape_res_name name false in
	let ch = open_out_bin (rdir ^ "/" ^ name) in
	output_string ch data;
	close_out ch

(**
	Copy file from `src` to `dst`.
	If `dst` exists it will be overwritten.
*)
let copy_file src dst =
	let buffer_size = 8192 in
	let buffer = String.create buffer_size in
	let fd_in = Unix.openfile src [O_RDONLY] 0 in
	let fd_out = Unix.openfile dst [O_WRONLY; O_CREAT; O_TRUNC] 0o644 in
	let rec copy_loop () =
		match Unix.read fd_in buffer 0 buffer_size with
			|  0 -> ()
			| r -> ignore (Unix.write fd_out buffer 0 r); copy_loop ()
	in
	copy_loop ();
	Unix.close fd_in;
	Unix.close fd_out

type used_type = {
	ut_alias : string;
	ut_type_path : (string list * string)
}

type php_generator_context = {
	pgc_common : Common.context;
	(** Do not add comments with Haxe positions before each line of generated php code *)
	pgc_skip_line_directives : bool;
	(** The value of `-D php-prefix=value` split by dots *)
	pgc_prefix : string list;
	(** php.Boot *)
	pgc_boot : tclass;
	(** see type_name_used_in_namespace *)
	pgc_namespaces_types_cache : (string list, string) Hashtbl.t
}

(**
	Get list of keys in Hashtbl
*)
let hashtbl_keys tbl = Hashtbl.fold (fun key _ lst -> key :: lst) tbl []

(**
	@return List of items in `list1` which `list2` does not contain
*)
let diff_lists list1 list2 = List.filter (fun x -> not (List.mem x list2)) list1

(**
	Type path of `php.Boot`
*)
let boot_type_path = (["php"], "Boot")
(**
	Type path of the base class for all enums: `php.Boot.HxEnum`
*)
let hxenum_type_path = (["php"; "_Boot"], "HxEnum")
(**
	Type path of the implementation class for `Class<Dynamic>`
*)
let hxclass_type_path = (["php"; "_Boot"], "HxClass")
(**
	Type path of the implementation class for `String`
*)
let hxstring_type_path = (["php"; "_Boot"], "HxString")
(**
	Type path of the special implementation class for `String`
	which is used when Dynamic value is suspected to be a string
*)
let hxdynamicstr_type_path = (["php"; "_Boot"], "HxDynamicStr")
(**
	Type path of the implementation class for anonymous objects
*)
let hxanon_type_path = (["php"; "_Boot"], "HxAnon")
(**
	Type path of the implementation class for closures
*)
let hxclosure_type_path = (["php"; "_Boot"], "HxClosure")
(**
	Type path for special PHP extern class to support specific language expressions
*)
let syntax_type_path = (["php"], "Syntax")
(**
	Special abstract which enables passing function arguments and return value by reference
*)
let ref_type_path = (["php"], "Ref")
(**
	Type path of the implementation class for `Array<T>`
*)
let array_type_path = ([], "Array")
(**
	Type path of the implementation class for `Array<T>`
*)
let native_array_type_path = (["php"], "NativeArray")
(**
	Type path of the `Void`
*)
let void_type_path = ([], "Void")
(**
	Type path of the `Bool`
*)
let bool_type_path = ([], "Bool")
(**
	Type path of the `Std`
*)
let std_type_path = ([], "Std")

(**
	The name of a file with polyfills for some functions which are not available in PHP 7.0
*)
let polyfills_file = "_polyfills.php"

let php_keywords_list =
	["__halt_compiler"; "abstract"; "and"; "array"; "as"; "break"; "callable"; "case"; "catch"; "class";
	"clone"; "const"; "continue"; "declare"; "default"; "die"; "do"; "echo"; "else"; "elseif"; "empty";
	"enddeclare"; "endfor"; "endforeach"; "endif"; "endswitch"; "endwhile"; "eval"; "exit"; "extends"; "final";
	"finally"; "for"; "foreach"; "function"; "global"; "goto"; "if"; "implements"; "include"; "include_once";
	"instanceof"; "insteadof"; "interface"; "isset"; "list"; "namespace"; "new"; "or"; "print"; "private";
	"protected"; "public"; "require"; "require_once"; "return"; "static"; "switch"; "throw"; "trait"; "try";
	"unset"; "use"; "var"; "while"; "xor"; "yield"; "__class__"; "__dir__"; "__file__"; "__function__"; "__line__";
	"__method__"; "__trait__"; "__namespace__"; "int"; "float"; "bool"; "string"; "true"; "false"; "null"; "parent";
	"void"; "iterable"; "object"; "fn"]

let php_keywords_tbl = begin
	let tbl = Hashtbl.create 100 in
	List.iter (fun kwd -> Hashtbl.add tbl kwd ()) php_keywords_list;
	tbl
end

(**
	Check if specified string is a reserved word in PHP
*)
let is_keyword str = Hashtbl.mem php_keywords_tbl (String.lowercase str)

(**
	Check if specified type is php.NativeArray
*)
let is_native_array_type t = match follow t with TAbstract ({ a_path = tp }, _) -> tp = native_array_type_path | _ -> false

(**
	If `name` is not a reserved word in PHP then `name` is returned as-is.
	Otherwise this method returns another string, which can be used instead of `name`
*)
let get_real_name name = if is_keyword name then name ^ "_hx" else name

(**
	If `path` contains some reserved in PHP words, they will be replaced with allowed words.
*)
let get_real_path path = List.map get_real_name path

(**
	Resolve real type (bypass abstracts and typedefs)
*)
let rec follow = Abstract.follow_with_abstracts

(**
	Adds packages specified by `-D php-prefix` to `type_path`.
	E.g. if `-D php-prefix=some.sub` and `type_path` is `(["pack"], "MyClass")`, then this function
	will return `(["some", "sub", "pack"], "MyClass")`
*)
let add_php_prefix ctx type_path =
	match type_path with
		| (pack, name) -> (ctx.pgc_prefix @ pack, name)

(**
	If `expr` is a TCast or TMeta, then returns underlying expression (recursively bypassing nested casts).
	Otherwise returns `expr` as is.
*)
let rec reveal_expr expr =
	match expr.eexpr with
		| TCast (e, _) -> reveal_expr e
		| TMeta (_, e) -> reveal_expr e
		| _ -> expr

(**
	If `expr` is a TCast or TMeta or TParenthesis, then returns underlying expression (recursively bypassing nested casts and parenthesis).
	Otherwise returns `expr` as is.
*)
let rec reveal_expr_with_parenthesis expr =
	match expr.eexpr with
		| TCast (e, _) -> reveal_expr_with_parenthesis e
		| TMeta (_, e) -> reveal_expr_with_parenthesis e
		| TParenthesis e -> reveal_expr_with_parenthesis e
		| _ -> expr

(**
	Get string representation of specified position in Haxe code.
*)
let stringify_pos pos = Lexer.get_error_pos (Printf.sprintf "%s:%d:") pos

(**
	@return Error message with position information
*)
let error_message pos message = (stringify_pos pos) ^ ": " ^ message

(**
	Terminates compiler process and prints user-friendly instructions about filing an issue in compiler repo.
*)
let fail ?msg hxpos mlpos =
	let msg =
		error_message
			hxpos
			(
				(match msg with Some msg -> msg | _ -> "")
				^ " Unexpected expression. Please submit an issue with expression example and following information:"
			)
	in
	match mlpos with
		| (file, line, _, _) ->
			Printf.eprintf "%s\n" msg;
			Printf.eprintf "%s:%d\n" file line;
			assert false

(**
	Check if `target` is a `Dynamic` type
*)
let rec is_dynamic_type (target:Type.t) = match follow target with TDynamic _ -> true | _ -> false

(**
	Check if `target` is `php.Ref`
*)
let is_ref (target:Type.t) = match target with TType ({ t_path = type_path }, _) -> type_path = ref_type_path | _ -> false

(**
	Check if `field` is a `dynamic function`
*)
let rec is_dynamic_method (field:tclass_field) =
	match field.cf_kind with
		| Method MethDynamic -> true
		| _ -> false

(**
	Check if specified expression is of `Dynamic` type
*)
let is_dynamic expr = is_dynamic_type expr.etype

(**
	Check if specified expression is of `Int` type
*)
let is_int expr = match follow expr.etype with TAbstract ({ a_path = ([], "Int") }, _) -> true | _ -> false

(**
	Check if specified expression is of `Float` type
*)
let is_float expr = ExtType.is_float (follow expr.etype)

(**
	Check if specified expression is of String type
*)
let is_string expr = ExtType.is_string (follow expr.etype)

(**
	Check if specified type is Array
*)
let is_array_type t = match follow t with TInst ({ cl_path = ([], "Array") }, _) -> true | _ -> false

(**
	Check if specified type represents a function
*)
let is_function_type t = match follow t with TFun _ -> true | _ -> false

(**
	Check if `expr` is an access to a method of special `php.PHP` class
*)
let is_syntax_extern expr =
	match expr.eexpr with
		| TField ({ eexpr = TTypeExpr (TClassDecl { cl_path = path }) }, _) -> path = syntax_type_path
		| _ -> false

(**
	Check if specified type is actually a generic parameter
*)
let is_generic_parameter (target:Type.t) =
	match follow target with
		| TInst ({ cl_kind = KTypeParameter _ }, _) -> true
		| _ -> false

(**
	Check if `target` type cannot be clarified on compilation
*)
let is_unknown_type (target:Type.t) = is_dynamic_type target || is_generic_parameter target

(**
	@return `expr` wrapped in parenthesis
*)
let parenthesis expr = {eexpr = TParenthesis expr; etype = expr.etype; epos = expr.epos}

(**
	Check if `current` binary should be surrounded with parenthesis
*)
let need_parenthesis_for_binop current parent =
	if current = parent && current != OpNotEq && current != OpEq then
		false
	else
		match (current, parent) with
			| (_, OpAssign) -> false
			| (_, OpAssignOp _) -> false
			| (OpAdd, OpSub) -> false
			| (OpSub, OpAdd) -> false
			| (OpMult, OpDiv) -> false
			| (OpDiv, OpMult) -> false
			| (OpMult, OpAdd) -> false
			| (OpMult, OpSub) -> false
			| (OpDiv, OpAdd) -> false
			| (OpDiv, OpSub) -> false
			| _ -> true

(**
	Check if specified expression may require dereferencing if used as "temporary expression"
*)
let needs_dereferencing for_assignment expr =
	let rec is_create target_expr =
		match (reveal_expr target_expr).eexpr with
			| TParenthesis e -> is_create e
			| TCast (e, _) -> is_create e
			| TNew _ -> for_assignment
			| TArrayDecl _ -> for_assignment
			| TObjectDecl _ -> for_assignment
			| TConst TNull -> true
			| TIf _ -> true
			(* some of `php.Syntax` methods *)
			| TCall ({ eexpr = TField (_, FStatic ({ cl_path = syntax_type_path }, { cf_name = name })) }, _) ->
				(match name with
					| "codeDeref" -> for_assignment
					| "coalesce" -> for_assignment
					| _ -> false
				)
			| _ -> false
	in
	match (reveal_expr expr).eexpr with
		| TField (target_expr, _) -> is_create target_expr
		| TArray (target_expr, _) -> is_create target_expr
		| _ -> false

(**
	Check if the value of `expr` needs to be stored to a temporary variable to be
	reused.
*)
let rec needs_temp_var expr =
	match (reveal_expr_with_parenthesis expr).eexpr with
		| TConst _ | TLocal _ -> false
		| TField (target, FInstance _) | TField (target, FStatic _) -> needs_temp_var target
		| TArray (target, index) -> needs_temp_var target || needs_temp_var index
		| _ -> true

(**
	@return (arguments_list, return_type)
*)
let get_function_signature (field:tclass_field) : (string * bool * Type.t) list * Type.t =
	match follow field.cf_type with
		| TFun (args, return_type) -> (args, return_type)
		| _ -> fail field.cf_pos __POS__

(**
	Check if `target` is 100% guaranteed to be a scalar type in PHP.
	Inversion of `is_sure_scalar` does not guarantee `target` is not scalar.
*)
let is_sure_scalar (target:Type.t) =
	match follow target with
		| TInst ({ cl_path = ([], "String") }, _) -> true
		| TAbstract (abstr, _) ->
			(match abstr.a_path with
				| ([],"Int") -> true
				| ([],"Float") -> true
				| ([],"Bool") -> true
				| _ -> false
			)
		| _ -> false

(**
	Indicates if `expr` is guaranteed to be an access to a `var` field.
*)
let is_sure_var_field_access expr =
	match (reveal_expr expr).eexpr with
		| TField (_, FStatic (_, { cf_kind = Var _ })) -> true
		| TField (_, FInstance (_, _, { cf_kind = Var _ })) -> true
		(* | TField (_, FAnon { cf_kind = Var _ }) -> true *) (* Sometimes we get anon access to non-anonymous objects *)
		| _ -> false

(**
	Check if specified unary operation modifies value in place
*)
let is_modifying_unop op =
	match op with
		| Increment
		| Decrement -> true
		| _ -> false

(**
	Check if specified binary operation contains assignment
*)
let is_assignment_binop op =
	match op with
		| OpAssign
		| OpAssignOp _ -> true
		| _ -> false

(**
	Indicates whether `expr` is a field access which should be generated as global namespace function
*)
let is_php_global expr =
	match expr.eexpr with
		| TField (_, FStatic ({ cl_extern = true; cl_meta = meta }, _)) -> Meta.has Meta.PhpGlobal meta
		| _ -> false

(**
	Indicates whether `expr` is a field access which should be generated as class constant access
*)
let is_php_class_const expr =
	match expr.eexpr with
		| TField (_, FStatic ({ cl_extern = true }, { cf_meta = meta; cf_kind = Var _ })) ->
			Meta.has Meta.PhpClassConst meta
		| _ -> false

(**
	Check if specified enum constructor has arguments
*)
let is_enum_constructor_with_args (constructor:tenum_field) =
	match follow constructor.ef_type with
		| TFun _ -> true
		| _ -> false

(**
	Check if `target` is 100% guaranteed to be or extend an extern class.
	Inversion of `sure_extends_extern` does not guarantee `target` does not extend an extern class.
*)
let rec sure_extends_extern (target:Type.t) =
	match follow target with
		| TInst ({ cl_path = ([], "String") }, _) -> false
		| TInst ({ cl_extern = true }, _) -> true
		| TInst ({ cl_super = Some (tsuper, params) }, _) -> sure_extends_extern (TInst (tsuper,params))
		| _ -> false

(**
	@return `opt` value or `default` if `opt` is None
*)
let get_option_value (opt:'a option) default =
	match opt with
		| None -> default
		| Some value -> value

(**
	@param path Something like [ "/some/path/first_dir_to_create"; "nested_level1"; "nested_level2" ]
	@return String representation of created path (E.g. "/some/path/first_dir_to_create/nested_level1/nested_level2")
*)
let create_dir_recursive (path:string list) =
	let rec create dir nested_dirs =
		if not (Sys.file_exists dir) then (Unix.mkdir dir 0o755);
		match nested_dirs with
			| [] -> ();
			| next :: rest -> create (dir ^ "/" ^ next) rest
	in
	match path with
		| [] -> "";
		| root :: rest ->
			create root rest;
			(String.concat "/" path)

(**
	@return String representation of specified type path. E.g. returns "\example\Test" for (["example"], "Test")
*)
let get_full_type_name ?(escape=false) ?(omit_first_slash=false) (type_path:path) =
	let name =
		match type_path with
			| ([], type_name) ->
				if omit_first_slash then
					type_name
				else
					"\\" ^ type_name
			| (module_path, type_name) ->
				let parts =
					if omit_first_slash then
						get_real_path module_path
					else
						"" :: get_real_path module_path
				in
				(String.concat "\\" parts) ^ "\\" ^ type_name
	in
	if escape then
		String.escaped name
	else
		name

(**
	@return Short type name. E.g. returns "Test" for (["example"], "Test")
*)
let get_type_name (type_path:path) = match type_path with (_, type_name) -> type_name

(**
	@return E.g. returns ["example"] for (["example"], "Test")
*)
let get_module_path (type_path:path) = match type_path with (module_path, _) -> module_path

(**
	@return PHP visibility keyword.
*)
let get_visibility (meta:metadata) = if Meta.has Meta.Protected meta then "protected" else "public"

(**
	Writes arguments list to output buffer
*)
let rec write_args (str_writer:string->unit) arg_writer (args:'a list) =
	match args with
		| [] -> ()
		| [arg] -> arg_writer arg
		| arg :: rest ->
			arg_writer arg;
			str_writer ", ";
			write_args str_writer arg_writer rest

(**
	Check if specified field is a var with non-constant expression
*)
let is_var_with_nonconstant_expr (field:tclass_field) =
	match field.cf_kind with
		| Var _ ->
			(match field.cf_expr with
				| None -> false
				| Some ({eexpr = TConst _ }) -> false
				| Some _ -> true
			)
		| Method _ -> false
(**
	Check if specified field is an `inline var` field.
*)
let is_inline_var (field:tclass_field) =
	match field.cf_kind with
		| Var { v_read = AccInline; v_write = AccNever } -> true
		| _ -> false

(**
	@return New TBlock expression which is composed of setting default values for optional arguments and function body.
*)
let inject_defaults (ctx:php_generator_context) (func:tfunc) =
	let rec inject args body_exprs =
		match args with
			| [] -> body_exprs
			| (_, None) :: rest -> inject rest body_exprs
			| (_, Some {eexpr = TConst TNull}) :: rest -> inject rest body_exprs
			| (var, Some const) :: rest ->
				let expr = Texpr.set_default ctx.pgc_common.basic var const func.tf_expr.epos in
				expr :: (inject rest body_exprs)
	in
	let exprs =
		match func.tf_expr.eexpr with
			| TBlock exprs -> inject func.tf_args exprs
			| _ -> inject func.tf_args [ func.tf_expr ]
	in
	{
		eexpr = TBlock exprs;
		etype = follow func.tf_expr.etype;
		epos  = func.tf_expr.epos;
	}

(**
	Check if `expr` is a constant string
*)
let is_constant_string expr =
	match expr.eexpr with
		| TConst (TString _) -> true
		| _ -> false

(**
	Check if `expr` is a constant null
*)
let is_constant_null expr =
	match expr.eexpr with
		| TConst TNull -> true
		| _ -> false

(**
	Check if `expr` is a constant
*)
let is_constant expr =
	match expr.eexpr with
		| TConst _ -> true
		| _ -> false

(**
	Check if `expr` is a concatenation
*)
let is_concatenation expr =
	match expr.eexpr with
		| TBinop (OpAdd, expr1, expr2) -> (is_string expr1) || (is_string expr2)
		| _ -> false

(**
	Check if provided expression is a block of expressions
*)
let is_block expr = match expr.eexpr with TBlock _ -> true | _ -> false

(**
	Check if provided expression is a binary operation
*)
let is_binop expr = match expr.eexpr with TBinop _ -> true | _ -> false

(**
	Check if provided expression is an assignment binary operation
*)
let is_binop_assign expr =
	match expr.eexpr with
		| TBinop (operation, _, _) ->
			(match operation with
				| OpAssign | OpAssignOp _ -> true
				| _ -> false
			)
		| _ -> false

(**
	Check if specified expression is field access or array access
*)
let is_access expr =
	match expr.eexpr with
		| TField _ | TArray _ -> true
		| _ -> false

(**
	Indicates if `expr` is actually a call to Haxe->PHP magic function
	@see http://old.haxe.org/doc/advanced/magic#php-magic
*)
let is_magic expr =
	match expr.eexpr with
	| TCall ({ eexpr = TIdent name}, _) ->
		(match name with
			| "__php__" -> true
			| "__call__" -> true
			| "__physeq__" -> true
			| "__var__" -> true
			| _ -> false
		)
	| _ -> false

(**
	Check if `expr1` and `expr2` can be reliably checked for equality only with `Boot.equal()`
*)
let need_boot_equal expr1 expr2 =
	if is_constant_null expr1 || is_constant_null expr2 then
		false
	else
		let unknown1 = is_unknown_type expr1.etype
		and unknown2 = is_unknown_type expr2.etype in
		if unknown1 && unknown2 then
			true
		else if is_function_type expr1.etype || is_function_type expr2.etype then
			true
		else
			let int1 = is_int expr1
			and int2 = is_int expr2
			and float1 = is_float expr1
			and float2 = is_float expr2 in
			(int1 && float2)
			|| (float1 && (float2 || int2))
			|| (unknown1 && (int2 || float2))
			|| ((int1 || float1) && unknown2)

(**
	Adds `return` expression to block if it does not have one already
*)
let ensure_return_in_block block_expr =
	match block_expr.eexpr with
		| TBlock [] -> fail block_expr.epos __POS__
		| TBlock exprs ->
			let reversed = List.rev exprs in
			let last_expr = List.hd reversed in
			let return_expr = { last_expr with eexpr = TReturn (Some last_expr) } in
			let reversed = return_expr::(List.tl reversed) in
			{ block_expr with eexpr = TBlock (List.rev reversed) }
		| _ -> fail block_expr.epos __POS__

(**
	If `expr` is a block, then return list of expressions in that block.
	Otherwise returns a list with `expr` as a single item.
*)
let unpack_block expr =
		match expr.eexpr with
			| TBlock exprs -> exprs
			| _ -> [ expr ]

(**
	If `expr` is a block of a single expression, then return that single expression.
	If `expr` is a block with multiple expressions, fail compilation.
	Otherwise return `expr` as-is.
*)
let unpack_single_expr_block expr =
		match expr.eexpr with
			| TBlock [ e ] -> e
			| TBlock _ -> fail expr.epos __POS__
			| _ -> expr

(**
	Check if specified type has rtti meta
*)
let has_rtti_meta ctx mtype =
	match Texpr.build_metadata ctx.basic mtype with
		| None -> false
		| Some _ -> true

(**
	Check if user-defined field has the same name as one of php magic methods, but with not compatible signature.
*)
let field_needs_rename field =
	match field.cf_kind with
		| Var _ -> false
		| Method _ ->
			match field.cf_name with
				| "__construct" | "__destruct" | "__call" | "__callStatic" | "__get" | "__set" | "__isset"
				| "__unset" | "__sleep" | "__wakeup" | "__toString" | "__invoke" | "__set_state" | "__clone"
				| "__debugInfo" -> not (Meta.has Meta.PhpMagic field.cf_meta)
				| _ -> false
(**
	Get valid `field` name.
*)
let field_name field =
	if field_needs_rename field then
		"__hx__renamed" ^ field.cf_name
	else
		field.cf_name

(**
	Check if `expr` is `Std.is`
*)
let is_std_is expr =
	match expr.eexpr with
		| TField (_, FStatic ({ cl_path = path }, { cf_name = ("is" | "isOfType") })) -> path = boot_type_path || path = std_type_path
		| _ -> false

(**
	Check if provided expression is actually a casting to NativeStructArray
*)
let is_native_struct_array_cast expr =
	match expr.eexpr with
		| TCall ({ eexpr = TField (_, field) }, _) ->
			(match field with
				| FStatic ({ cl_path = (["php"; "_NativeStructArray"], "NativeStructArray_Impl_") }, { cf_name = "__fromObject" }) -> true
				| _ -> false
			)
		| _ -> false

(**
	Check if `expr` is an anonymous object declaration
*)
let is_object_declaration expr =
	match (reveal_expr expr).eexpr with
		| TObjectDecl _ -> true
		| _ -> false

(**
	Check if `subject_arg` and `type_arg` can be generated as `$subject instanceof Type` expression.
*)
let instanceof_compatible (subject_arg:texpr) (type_arg:texpr) : bool =
	let is_real_class path =
		match path with
			| ([], "String") | ([], "Class") | (["php";"_NativeArray"], "NativeArray_Impl_") -> false
			| _ -> true
	in
	match (reveal_expr_with_parenthesis type_arg).eexpr with
		| TTypeExpr (TClassDecl { cl_path = path }) when is_real_class path ->
			let subject_arg = reveal_expr_with_parenthesis subject_arg in
			(match subject_arg.eexpr with
				| TLocal _ | TField _ | TCall _ | TArray _ | TConst TThis -> not (is_magic subject_arg)
				| _ -> false
			)
		| _ -> false


(**
	PHP DocBlock types
*)
type doc_type =
	| DocVar of string * (string option) (* (type name, description) *)
	| DocMethod of (string * bool * t) list * t * (string option) (* (arguments, return type, description) *)
	| DocClass of string option

(**
	Common interface for module_type instances
*)
class virtual type_wrapper (type_path:path) (meta:metadata) (needs_generation:bool) =
	object (self)
		(**
			Indicates if this type should be rendered to corresponding php file
		*)
		method needs_generation = needs_generation
		(**
			Indicates if class initialization method should be executed upon class loaded
		*)
		method virtual needs_initialization : bool
		(**
			Returns hx source file name where this type was declared
		*)
		method virtual get_source_file : string
		(**
			Returns `Type.module_type` instance for this type
		*)
		method virtual get_module_type : module_type
		(**
			Returns expression of a user-defined static __init__ method
			@see http://old.haxe.org/doc/advanced/magic#initialization-magic
		*)
		method get_magic_init : texpr option = None
		(**
			Namespace path. E.g. ["some"; "pack"] for "some.pack.MyType"
		*)
		method get_namespace = get_module_path type_path
		(**
			Short type name. E.g. `SomeType` for `pack.SomeType`
		*)
		method get_name = get_type_name type_path
		(**
			Full type path
		*)
		method get_type_path = type_path
		(**
			If current type requires some additional type to be generated
		*)
		method get_service_type : module_type option = None
	end

(**
	TClassDecl
*)
class class_wrapper (cls) =
	object (self)
		inherit type_wrapper cls.cl_path cls.cl_meta (not cls.cl_extern)
		(**
			Indicates if class initialization method should be executed upon class loaded
		*)
		method needs_initialization =
			(* Interfaces may need initialization only for RTTI meta data.
				But that meta is written in `class_wrapper#write_rtti_meta` *)
			if cls.cl_interface then
				false
			else
				match cls.cl_init with
					| Some _ -> true
					| None ->
						List.exists
							(fun field ->
								(* Skip `inline var` fields *)
								not (is_inline_var field)
								&& match field.cf_kind, field.cf_expr with
									| Var _, Some { eexpr = TConst (TInt value) } -> value = Int32.min_int
									| Var _, Some { eexpr = TConst _ } -> false
									| Var _, Some _ -> true
									| Method MethDynamic, _ -> true
									| _ -> false
							)
							cls.cl_ordered_statics
		(**
			Returns expression of a user-defined static __init__ method
			@see http://old.haxe.org/doc/advanced/magic#initialization-magic
		*)
		method get_magic_init = cls.cl_init
		(**
			Returns hx source file name where this type was declared
		*)
		method get_source_file = cls.cl_pos.pfile
		(**
			Returns `Type.module_type` instance for this type
		*)
		method get_module_type = TClassDecl cls
		(**
			If current type requires some additional type to be generated
		*)
		method get_service_type : module_type option =
			if not cls.cl_extern then
				None
			else
				match cls.cl_init with
					| None -> None
					| Some body ->
						let path =
							match cls.cl_path with
								| (pack, name) -> (pack, ("_extern_" ^ name))
						in
						let additional_cls = {
							cls with
								cl_extern =  false;
								cl_path = path;
								cl_fields  = PMap.create (fun a b -> 0);
								cl_statics  = PMap.create (fun a b -> 0);
								cl_ordered_fields  = [];
								cl_ordered_statics  = [];
								cl_constructor = None;
								cl_overrides = [];
								cl_init = Some body
						} in
						Some (TClassDecl additional_cls)
	end

(**
	TEnumDecl
*)
class enum_wrapper (enm) =
	object (self)
		inherit type_wrapper enm.e_path enm.e_meta (not enm.e_extern)
		(**
			Indicates if class initialization method should be executed upon class loaded
		*)
		method needs_initialization = false
		(**
			Returns hx source file name where this type was declared
		*)
		method get_source_file = enm.e_pos.pfile
		(**
			Returns `Type.module_type` instance for this type
		*)
		method get_module_type = TEnumDecl enm
	end

(**
	TTypeDecl
*)
class typedef_wrapper (tdef) =
	object (self)
		inherit type_wrapper tdef.t_path tdef.t_meta false
		(**
			Indicates if class initialization method should be executed upon class loaded
		*)
		method needs_initialization = false
		(**
			Returns hx source file name where this type was declared
		*)
		method get_source_file = tdef.t_pos.pfile
		(**
			Returns `Type.module_type` instance for this type
		*)
		method get_module_type = TTypeDecl tdef
	end

(**
	TAbstractDecl
*)
class abstract_wrapper (abstr) =
	object (self)
		inherit type_wrapper abstr.a_path abstr.a_meta false
		(**
			Indicates if class initialization method should be executed upon class loaded
		*)
		method needs_initialization = false
		(**
			Returns hx source file name where this type was declared
		*)
		method get_source_file = abstr.a_pos.pfile
		(**
			Returns `Type.module_type` instance for this type
		*)
		method get_module_type = TAbstractDecl abstr
	end

(**
	type_wrapper for classes
*)
let classes = Hashtbl.create 1000
let get_class_wrapper cls  : type_wrapper =
	try
		let wrapper = Hashtbl.find classes cls in
		wrapper
	with
		| Not_found ->
			let wrapper = new class_wrapper cls in
			Hashtbl.add classes cls wrapper;
			wrapper
		| e -> raise e

(**
	type_wrapper for enums
*)
let enums = Hashtbl.create 200
let get_enum_wrapper enm : type_wrapper=
	try
		let wrapper = Hashtbl.find enums enm in
		wrapper
	with
		| Not_found ->
			let wrapper = new enum_wrapper enm in
			Hashtbl.add enums enm wrapper;
			wrapper
		| e -> raise e

(**
	type_wrapper for typedefs
*)
let typedefs = Hashtbl.create 200
let get_typedef_wrapper typedef : type_wrapper =
	try
		let wrapper = Hashtbl.find typedefs typedef in
		wrapper
	with
		| Not_found ->
			let wrapper = new typedef_wrapper typedef in
			Hashtbl.add typedefs typedef wrapper;
			wrapper
		| e -> raise e

(**
	type_wrapper for abstracts
*)
let abstracts = Hashtbl.create 200
let get_abstract_wrapper abstr : type_wrapper =
	try
		let wrapper = Hashtbl.find abstracts abstr in
		wrapper
	with
		| Not_found ->
			let wrapper = new abstract_wrapper abstr in
			Hashtbl.add abstracts abstr wrapper;
			wrapper
		| e -> raise e

(**
	Returns wrapper for module_type.
	Caches wrappers so that each type will always return the same wrapper instance.
*)
let get_wrapper (mtype:module_type) : type_wrapper =
	match mtype with
		| TClassDecl cls -> get_class_wrapper cls
		| TEnumDecl enm -> get_enum_wrapper enm
		| TTypeDecl typedef -> get_typedef_wrapper typedef
		| TAbstractDecl abstr -> get_abstract_wrapper abstr

(**
	Drop cached instances of type_wrapper
*)
let clear_wrappers () =
	Hashtbl.clear classes;
	Hashtbl.clear enums;
	Hashtbl.clear typedefs;
	Hashtbl.clear abstracts

(**
	Check if specified type name is used in specified namespace
*)
let type_name_used_in_namespace ctx type_path as_name namespace =
	let types =
		match Hashtbl.find_all ctx.pgc_namespaces_types_cache namespace with
			| [] ->
				List.iter
					(fun ctx_type ->
						let wrapper = get_wrapper ctx_type in
						Hashtbl.add ctx.pgc_namespaces_types_cache wrapper#get_namespace wrapper#get_name
					)
					ctx.pgc_common.types;
				Hashtbl.find_all ctx.pgc_namespaces_types_cache namespace
			| types -> types
	in
	List.mem as_name types
	&& (namespace, as_name) <> type_path

(**
	Simple list intersection implementation.
	@return A list of values existing in each of source lists.
*)
let rec list_intersect list1 list2 =
	match list2 with
		| [] -> []
		| item :: rest ->
			if List.mem item list1 then
				item :: (list_intersect list1 rest)
			else
				list_intersect list1 rest

(**
	Class to simplify collecting lists of declared and used local vars.
	Collected data is needed to generate closures correctly.
*)
class local_vars =
	object (self)
		(** Hashtbl to collect local var used in current scope *)
		val mutable used_locals = [Hashtbl.create 100]
		(** Hashtbl to collect local vars declared in current scope *)
		val mutable declared_locals = [Hashtbl.create 100]
		(** Local vars which were captured in closures (passed via `use` directive in php) *)
		val captured_locals = Hashtbl.create 0
		(**
			Clear collected data
		*)
		method clear : unit =
			used_locals <- [Hashtbl.create 100];
			declared_locals <- [Hashtbl.create 100];
			Hashtbl.clear captured_locals
		(**
			This method should be called upone entering deeper scope.
			E.g. right before processing a closure. Just before closure arguments handling.
		*)
		method dive : unit =
			used_locals <- (Hashtbl.create 100) :: used_locals;
			declared_locals <- (Hashtbl.create 100) :: declared_locals
		(**
			This method should be called right after leaving a scope.
			@return List of vars names used in finished scope, but declared in higher scopes.
					And list of vars names declared in finished scope.
					And list of vars names declared in finished scope and captured by closures via `use` directive
		*)
		method pop : string list * string list * string list =
			match used_locals with
				| [] -> assert false
				| used :: rest_used ->
					match declared_locals with
						| [] -> assert false
						| declared :: rest_declared ->
							let higher_vars = diff_lists (hashtbl_keys used) (hashtbl_keys declared)
							and declared_vars = hashtbl_keys declared in
							used_locals <- rest_used;
							declared_locals <- rest_declared;
							List.iter self#used higher_vars;
							let captured_vars = list_intersect declared_vars (hashtbl_keys captured_locals) in
							List.iter (fun name -> Hashtbl.remove captured_locals name) declared_vars;
							(higher_vars, declared_vars, captured_vars)
		(**
			This method should be called right after leaving a scope.
			@return List of vars names used in finished scope, but declared in higher scopes
		*)
		method pop_used : string list = match self#pop with (higher_vars, _, _) -> higher_vars
		(**
			This method should be called right after leaving a scope.
			@return List of vars names declared in finished scope
		*)
		method pop_declared : string list = match self#pop with (_, declared_vars, _) -> declared_vars
		(**
			Get current list of captured variables.
			After leaving a scope all vars declared in that scope get removed from a list of captured variables.
		*)
		method pop_captured : string list = match self#pop with (_, _, captured_vars) -> captured_vars
		(**
			Specify local var name declared in current scope
		*)
		method declared (name:string) : unit =
			match declared_locals with
				| [] -> assert false
				| current :: _ -> Hashtbl.replace current name name
		(**
			Specify local var name used in current scope
		*)
		method used (name:string) : unit =
			match used_locals with
				| [] -> assert false
				| current :: _ -> Hashtbl.replace current name name
		(**
			Mark specified vars as captured by closures.
		*)
		method captured (var_names:string list) : unit =
			List.iter (fun name -> Hashtbl.replace captured_locals name name) var_names
	end

(**
	Consumes expressions and generates php code to output buffer.
*)
class code_writer (ctx:php_generator_context) hx_type_path php_name =
	object (self)
		(** Namespace path. E.g. ["some"; "pack"] for "some.pack.MyType" *)
		val namespace = get_module_path hx_type_path
		(** List of types for "use" section *)
		val use_table = Hashtbl.create 50
		(** Output buffer *)
		val mutable buffer = Buffer.create 1024
		(** Intendation used for each line written *)
		val mutable indentation = ""
		(** Expressions nesting. E.g. "if(callFn(ident))" will be represented as [ident, callFn, if] *)
		val mutable expr_hierarchy : texpr list = []
		(** Object to collect local vars declarations and usage as we iterate through methods' expressions *)
		val vars = new local_vars
		(** Sourcemap generator *)
		val mutable sourcemap : sourcemap_builder option = None
		(** Indicates if `super()` expressions should be generated if spotted. *)
		val mutable has_super_constructor = true
		(** The latest string written to the output buffer via `self#write_pos` method *)
		val mutable last_written_pos = ""
		(**
			Get php name of current type
		*)
		method get_name : string = php_name
		(**
			Returns generated file contents
		*)
		method get_contents = Buffer.contents buffer
		(**
			Clears current generated content
		*)
		method clear_contents = Buffer.clear buffer
		(**
			Reset current state (expr hierarchy, indentation, local vars)
		*)
		method reset =
			vars#clear;
			self#indent 0;
			expr_hierarchy <- []
		(**
			Set sourcemap generator
		*)
		method set_sourcemap_generator generator = sourcemap <- Some generator
		(**
			Get sourcemap generator
		*)
		method get_sourcemap_generator = sourcemap
		(**
			Make this writer skip generation of `super()` expression if spotted.
		*)
		method extends_no_constructor = has_super_constructor <- false
		(**
			Increase indentation by one level
		*)
		method indent_more =
			indentation <- indentation ^ "\t";
		(**
			Decrease indentation by one level
		*)
		method indent_less =
			indentation <- String.make ((String.length indentation) - 1) '\t';
		(**
			Set indentation level (starting from zero for no indentation)
		*)
		method indent level =
			indentation <- String.make level '\t';
		(**
			Get indentation level (starting from zero for no indentation)
		*)
		method get_indentation = String.length indentation
		(**
			Specify local var name declared in current scope
		*)
		method declared_local_var name = vars#declared name
		(**
			Adds type to "use" section if not added yet.
			If it's a top-level type then type name returned without adding to "use" section.
			@return Unique alias for specified type.
		*)
		method use ?prefix (type_path:path) =
			if type_path = hx_type_path then
				php_name
			else begin
				let orig_type_path = type_path in
				let type_path = match type_path with (pack, name) -> (pack, get_real_name name) in
				let type_path =
					match prefix with
						| Some false -> type_path
						| _ -> add_php_prefix ctx type_path
				in
				let module_path = get_module_path type_path in
				match type_path with
					| ([], type_name) -> "\\" ^ type_name
					| _ ->
						let alias_source = ref (List.rev module_path) in
						let get_alias_next_part () =
							match !alias_source with
								| [] ->  fail ~msg:("Failed to find already used type: " ^ get_full_type_name type_path) self#pos __POS__
								| name :: rest ->
									alias_source := (match rest with
										| [] -> [name]
										| _ -> rest
									);
									StringHelper.capitalize name
						and added = ref false
						and alias = ref (get_type_name type_path) in
						let alias_upper = ref (StringHelper.uppercase !alias) in
						let prepend_alias prefix =
							alias := prefix ^ !alias;
							alias_upper := StringHelper.uppercase !alias
						in
						if !alias_upper = (StringHelper.uppercase php_name) then
							prepend_alias (get_alias_next_part ());
						while not !added do
							try
								if (get_module_path type_path) <> namespace && type_name_used_in_namespace ctx orig_type_path !alias namespace then
									prepend_alias (get_alias_next_part ())
								else
									let used_type = Hashtbl.find use_table !alias_upper in
									if used_type.ut_type_path = type_path then
										added := true
									else
										prepend_alias (get_alias_next_part ());
							with
								| Not_found ->
									Hashtbl.add use_table !alias_upper { ut_alias = !alias; ut_type_path = type_path; };
									added := true
								| _ -> fail self#pos __POS__
						done;
						!alias
			end
		(**
			Extracts type path from Type.t value and execute self#use on it
			@return Unique alias for specified type.
		*)
		method use_t (t_inst:Type.t) =
			match follow t_inst with
				| TEnum (tenum, _) -> self#use tenum.e_path
				| TInst (tcls, _) ->
					(match tcls.cl_kind with
						| KTypeParameter _ -> "mixed"
						| _ ->
							(match tcls.cl_path with
								| ([], "String") -> "string"
								| _ -> self#use ~prefix:(not tcls.cl_extern) tcls.cl_path
							)
					)
				| TFun _ -> self#use ~prefix:false ([], "Closure")
				| TAnon _ -> "object"
				| TDynamic _ -> "mixed"
				| TLazy _ -> fail ~msg:"TLazy not implemented" self#pos __POS__
				| TMono mono ->
					(match mono.tm_type with
						| None -> "mixed"
						| Some t -> self#use_t t
					)
				| TType _ -> fail ~msg:"TType not implemented" self#pos __POS__
				| TAbstract (abstr, _) ->
					match abstr.a_path with
						| ([],"Int") -> "int"
						| ([],"Float") -> "float"
						| ([],"Bool") -> "bool"
						| ([],"Void") -> "void"
						| ([],"Enum") -> "Enum"
						| ([], "Class") -> "Class"
						| _ when Meta.has Meta.CoreType abstr.a_meta -> "mixed"
						| _ -> self#use_t abstr.a_this
		(**
			Position of currently generated code in source hx files
		*)
		method pos =
			match expr_hierarchy with
				| { epos = pos } :: _ -> pos
				| _ -> null_pos
		(**
			Indicates whether current expression nesting level is a top level of a block
		*)
		method parent_expr_is_block single_expr_is_not_block =
			let rec expr_is_block expr parents no_parent_is_block =
				match expr.eexpr with
					| TBlock [_] when single_expr_is_not_block ->
						(match parents with
							| { eexpr = TBlock _ } :: _ -> true
							| { eexpr = TFunction _ } :: _ -> true
							| _ :: _ -> false
							| [] -> no_parent_is_block
						)
					| TBlock _ -> true
					| TIf (_, if_expr, Some else_expr) ->
						if (expr_is_block if_expr [] false) || (expr_is_block else_expr [] false) then
							true
						else
							(match parents with
								| parent :: rest -> expr_is_block parent rest true
								| [] -> false
							)
					| TIf (_, _, None) -> true
					| TTry _ -> true
					| TWhile _ -> true
					| TFor _ -> true
					| TSwitch _ -> true
					| _ -> false
			in
			match expr_hierarchy with
				| _ :: parent :: rest -> expr_is_block parent rest true
				| _ -> false
		(**
			Returns parent expression  (bypasses casts and metas)
		*)
		method parent_expr =
			let rec traverse expr parents =
				match expr.eexpr with
					| TCast (_, None)
					| TMeta _ ->
						(match parents with
							| parent :: rest -> traverse parent rest
							| [] -> None
						)
					| _ -> Some expr
			in
			match expr_hierarchy with
				| _ :: parent :: rest -> traverse parent rest
				| _ -> None
		(**
			Indicates if parent expression is a call (bypasses casts and metas)
		*)
		method parent_expr_is_call =
			match self#parent_expr with
				| Some { eexpr = TCall _ } -> true
				| _ -> false
		(**
			Check if currently generated expression is located in a left part of assignment.
		*)
		method is_in_write_context =
			let rec traverse current parents =
				match parents with
					| { eexpr = TBinop(OpAssign, left_expr, _) } :: _
					| { eexpr = TBinop(OpAssignOp _, left_expr, _) } :: _ -> left_expr == current
					| { eexpr = TUnop(op, _, _) } :: _ -> is_modifying_unop op
					| [] -> false
					| parent :: rest -> traverse parent rest
			in
			match expr_hierarchy with
				| current :: parents -> traverse current parents
				| _ -> false
		(**
			Add a function call to "dereference" part of expression to avoid "Cannot use temporary expression in write context"
			erro in expressions like:
			```
			new MyClass().fieldName = 'value';
			```
		*)
		method dereference expr =
			let deref_field = PMap.find "deref" ctx.pgc_boot.cl_statics in
			match expr.eexpr with
				| TField (target_expr, access) ->
					{
						expr with eexpr = TField (
							{
								target_expr with eexpr = TCall (
									{
										target_expr with eexpr = TField (
											{
												target_expr with eexpr = TTypeExpr (TClassDecl ctx.pgc_boot)
											},
											FStatic (ctx.pgc_boot, deref_field)
										)
									},
									[ target_expr ]
								)
							},
							access
						)
					}
				| TArray (target_expr, access_expr) ->
					{
						expr with eexpr = TArray (
							{
								target_expr with eexpr = TCall (
									{
										target_expr with eexpr = TField (
											{
												target_expr with eexpr = TTypeExpr (TClassDecl ctx.pgc_boot)
											},
											FStatic (ctx.pgc_boot, deref_field)
										)
									},
									[ target_expr ]
								)
							},
							access_expr
						)
					}
				| _ -> fail self#pos __POS__
		(**
			Writes specified string to output buffer
		*)
		method write str =
			Buffer.add_string buffer str;
			Option.may (fun smap -> smap#insert (SMStr str)) sourcemap;
		(**
			Writes specified string to output buffer without affecting sourcemap generator
		*)
		method write_bypassing_sourcemap str =
			Buffer.add_string buffer str;
		(**
			Writes constant double-quoted string to output buffer
		*)
		method write_const_string str =
			self#write ("\"" ^ (escape_bin str) ^ "\"")
		(**
			Writes fixed amount of empty lines (E.g. between methods)
		*)
		method write_empty_lines =
			self#write "\n"
		(**
			Writes current indentation to output buffer
		*)
		method write_indentation =
			self#write indentation
		(**
			Writes current indentation followed by `str` to output buffer
		*)
		method write_with_indentation str =
			self#write indentation;
			self#write str
		(**
			Writes specified line to output buffer and appends \n
		*)
		method write_line line =
			self#write (indentation ^ line ^ "\n")
		(**
			Writes specified statement to output buffer and appends ";\n"
		*)
		method write_statement statement =
			self#write (indentation ^ statement ^ ";\n")
		(**
			Build "use" statements
		*)
		method write_use =
			self#indent 0;
			let write _ used_type =
				let namespace =
					if hx_type_path = ([],"") then namespace (* ([],"") is for index.php *)
					else ctx.pgc_prefix @ namespace
				in
				if (get_module_path used_type.ut_type_path) <> namespace then
					if get_type_name used_type.ut_type_path = used_type.ut_alias then
						self#write_statement ("use " ^ (get_full_type_name used_type.ut_type_path))
					else
						let full_name = get_full_type_name used_type.ut_type_path in
						self#write_statement ("use " ^ full_name ^ " as " ^ used_type.ut_alias)
			in
			Hashtbl.iter write use_table
		(**
			Writes array item declaration to output buffer and appends ",\n"
			Adds indentation and ",\n" if `separate_line` is `true`.
		*)
		method write_array_item ?separate_line ?key value_expr =
			let separate_line = match separate_line with Some true -> true | _ -> false in
			if separate_line then self#write_indentation;
			(match key with
				| None ->
					self#write_expr value_expr;
				| Some key_str ->
					let key_str =
						Str.global_replace (Str.regexp "\\$")
						"\\$"
						(String.escaped key_str)
					in
					self#write ("\"" ^ key_str ^ "\" => ");
					self#write_expr value_expr
			);
			if separate_line then self#write ",\n"
		(**
			Writes expression to output buffer
		*)
		method write_expr (expr:texpr) =
			expr_hierarchy <- expr :: expr_hierarchy;
			Option.may (fun smap -> smap#insert (SMPos expr.epos)) sourcemap;
			(match expr.eexpr with
				| TConst const -> self#write_expr_const const
				| TLocal var ->
					vars#used var.v_name;
					self#write ("$" ^ var.v_name)
				| TArray (target, index) -> self#write_expr_array_access target index
				| TBinop (OpAssign, { eexpr = TArray (target, index) }, value) when is_array_type target.etype ->
					self#write_expr_set_array_item target index value
				| TBinop (operation, expr1, expr2) when needs_dereferencing (is_assignment_binop operation) expr1 ->
					self#write_expr { expr with eexpr = TBinop (operation, self#dereference expr1, expr2) }
				| TBinop (operation, expr1, expr2) -> self#write_expr_binop operation expr1 expr2
				| TField (fexpr, access) when is_php_global expr -> self#write_expr_php_global expr
				| TField (fexpr, access) when is_php_class_const expr -> self#write_expr_php_class_const expr
				| TField (fexpr, access) when needs_dereferencing (self#is_in_write_context) expr -> self#write_expr (self#dereference expr)
				| TField (fexpr, access) -> self#write_expr_field fexpr access
				| TTypeExpr mtype -> self#write_expr_type mtype
				| TParenthesis expr ->
					self#write "(";
					self#write_expr expr;
					self#write ")"
				| TObjectDecl fields -> self#write_expr_object_declaration fields
				| TArrayDecl exprs -> self#write_expr_array_decl exprs
				| TCall (target, [arg1; arg2]) when is_std_is target -> self#write_expr_std_is target arg1 arg2
				| TCall (_, [arg]) when is_native_struct_array_cast expr && is_object_declaration arg ->
					(match (reveal_expr arg).eexpr with TObjectDecl fields -> self#write_assoc_array_decl fields | _ -> fail self#pos __POS__)
<<<<<<< HEAD
				| TCall ({ eexpr = TIdent name}, args) when is_magic expr -> self#write_expr_magic name args
=======
				| TCall ({ eexpr = TIdent name}, args) when is_magic expr ->
					let msg = "untyped " ^ name ^ " is deprecated. Use php.Syntax instead." in
					DeprecationCheck.warn_deprecation ctx.pgc_common msg self#pos;
					self#write_expr_magic name args
>>>>>>> 4e69fda5
				| TCall ({ eexpr = TField (expr, access) }, args) when is_string expr -> self#write_expr_call_string expr access args
				| TCall (expr, args) when is_syntax_extern expr -> self#write_expr_call_syntax_extern expr args
				| TCall (target, args) when is_sure_var_field_access target -> self#write_expr_call (parenthesis target) args
				| TCall (target, args) -> self#write_expr_call target args
				| TNew (_, _, args) when is_string expr -> write_args self#write self#write_expr args
				| TNew (tcls, _, args) -> self#write_expr_new tcls args
				| TUnop (operation, flag, target_expr) when needs_dereferencing (is_modifying_unop operation) target_expr ->
					self#write_expr { expr with eexpr = TUnop (operation, flag, self#dereference target_expr) }
				| TUnop (operation, flag, expr) -> self#write_expr_unop operation flag expr
				| TFunction fn -> self#write_expr_function fn
				| TVar (var, expr) -> self#write_expr_var var expr
				| TBlock exprs -> self#write_expr_block expr
				| TFor (var, iterator, body) -> fail self#pos __POS__
				| TIf (condition, if_expr, else_expr) -> self#write_expr_if condition if_expr else_expr
				| TWhile (condition, expr, do_while) ->
					(match (reveal_expr_with_parenthesis condition).eexpr with
						| TField (_, FStatic ({ cl_path = path }, { cf_name = "foreachCondition" })) when path = syntax_type_path  ->
							self#write_expr_syntax_foreach expr
						| _ ->
							self#write_expr_while condition expr do_while
					)
				| TSwitch (switch, cases, default ) -> self#write_expr_switch switch cases default
				| TTry (try_expr, catches) -> self#write_expr_try_catch try_expr catches
				| TReturn expr -> self#write_expr_return expr
				| TBreak -> self#write "break"
				| TContinue -> self#write "continue"
				| TThrow expr -> self#write_expr_throw expr
				| TCast (expr, mtype) -> self#write_expr_cast expr mtype
				| TMeta (_, expr) -> self#write_expr expr
				| TEnumParameter (expr, constructor, index) -> self#write_expr_enum_parameter expr constructor index
				| TEnumIndex expr -> self#write_expr_enum_index expr
				| TIdent s -> self#write s
			);
			expr_hierarchy <- List.tl expr_hierarchy
		(**
			Writes TConst to output buffer
		*)
		method write_expr_const const =
			match const with
				| TFloat str -> self#write str
				| TString str -> self#write_const_string str
				| TBool value -> self#write (if value then "true" else "false")
				| TNull -> self#write "null"
				| TThis -> self#write "$this"
				| TSuper -> self#write "parent"
				| TInt value ->
					(* See https://github.com/HaxeFoundation/haxe/issues/5289 *)
					if value = Int32.min_int then
						self#write "((int)-2147483648)"
					else
						self#write (Int32.to_string value)
		(**
			Writes TArrayDecl to output buffer
		*)
		method write_expr_array_decl exprs =
			match exprs with
				| [] ->
					let decl () = self#write ("new " ^ (self#use array_type_path) ^ "()") in
					(* Wrap into parentheses if trying to access items of empty array declaration *)
					(match self#parent_expr with
						| Some { eexpr = TArray _ } ->
							self#write "(";
							decl();
							self#write ")"
						| _ ->
							decl()
					)
				| [expr] ->
					self#write ((self#use array_type_path) ^ "::wrap([");
					self#write_expr expr;
					self#write "])"
				| _ ->
					self#write ((self#use array_type_path) ^ "::wrap([\n");
					self#indent_more;
					List.iter (fun expr -> self#write_array_item ~separate_line:true expr) exprs;
					self#indent_less;
					self#write_with_indentation "])"
		(**
			Write associative array declaration
		*)
		method write_assoc_array_decl fields =
			match fields with
				| [] -> self#write "[]"
				| [((key, _, _), value)] ->
					self#write "[";
					self#write_array_item ~key:key value;
					self#write "]"
				| _ ->
					self#write "[\n";
					self#indent_more;
					let write_field ((key,_,_), value) = self#write_array_item ~separate_line:true ~key:key value in
					List.iter write_field fields;
					self#indent_less;
					self#write_with_indentation "]"
		(**
			Writes `target[index] = value` assuming `target` is of `Array` type
		*)
		method write_expr_set_array_item target index value =
			self#write_expr target;
			self#write "->offsetSet(";
			write_args self#write self#write_expr [index; value];
			self#write ")"
		(**
			Writes TArray to output buffer
		*)
		method write_expr_array_access target index =
			let write_index left_bracket right_bracket =
				self#write left_bracket;
				self#write_expr index;
				self#write right_bracket
			in
			let write_fast_access () =
				self#write "(";
				self#write_expr target;
				self#write "->arr";
				write_index "[" "] ?? null)"
			and write_normal_access () =
				self#write_expr target;
				write_index "[" "]"
			in
			match follow target.etype with
				| TInst ({ cl_path = path }, _) when path = array_type_path ->
					if self#is_in_write_context then
						write_normal_access()
					else
						write_fast_access()
				| _ ->
					write_normal_access ()
		(**
			Writes TVar to output buffer
		*)
		method write_expr_var var expr =
			vars#declared var.v_name;
			self#write ("$" ^ var.v_name ^ " = ");
			match expr with
				| None -> self#write "null"
				| Some expr -> self#write_expr expr
		(**
			Writes TFunction to output buffer
		*)
		method write_expr_function func =
			self#write_closure_declaration func self#write_function_arg
		(**
			Writes closure declaration to output buffer
		*)
		method write_closure_declaration func write_arg =
			vars#dive;
			self#write "function (";
			write_args self#write write_arg func.tf_args;
			self#write ")";
			(* Generate closure body to separate buffer *)
			let original_buffer = buffer in
			let sm_pointer_before_body = get_sourcemap_pointer sourcemap in
			buffer <- Buffer.create 256;
			self#write_expr (inject_defaults ctx func);
			let body = Buffer.contents buffer in
			buffer <- original_buffer;
			set_sourcemap_pointer sourcemap sm_pointer_before_body;
			(* Capture local vars used in closures *)
			let used_vars = vars#pop_used in
			vars#captured used_vars;
			self#write " ";
			if List.length used_vars > 0 then begin
				self#write "use (";
				write_args self#write (fun name -> self#write ("&$" ^ name)) used_vars;
				self#write ") "
			end;
			self#write_bypassing_sourcemap body;
			Option.may (fun smap -> smap#fast_forward) sourcemap
		(**
			Writes TBlock to output buffer
		*)
		method write_expr_block block_expr =
			(* Check if parent expr could not contain blocks in PHP, and this block needs to be wrapped in a closure. *)
			let needs_closure = match self#parent_expr with
				| None -> false
				| Some e ->
					match e.eexpr with
						| TIf (_, _, _) -> false
						| TWhile (_, _, _) -> false
						| TTry (_, _) -> false
						| TFor (_, _, _) -> false
						| TFunction _ -> false
						| TBlock _ -> false
						| TSwitch (_, _, _) -> false
						| _ -> true
			in
			if needs_closure then
				begin
					self#write "(";
					self#write_expr {
						block_expr with eexpr = TFunction {
							tf_args = [];
							tf_type = block_expr.etype;
							tf_expr = ensure_return_in_block block_expr;
						}
					};
					self#write ")()"
				end
			else
				begin
					let inline_block = self#parent_expr_is_block false in
					self#write_as_block ~inline:inline_block block_expr
				end
		(**
			Emulates TBlock for parent expression and writes `expr` as inlined block
		*)
		method write_fake_block expr =
			match expr.eexpr with
				| TBlock [] -> ()
				| _ ->
					self#write_indentation;
					let fake_block = { expr with eexpr = TBlock [expr] } in
					expr_hierarchy <- fake_block :: expr_hierarchy;
					self#write_as_block ~inline:true expr;
					expr_hierarchy <- List.tl expr_hierarchy
		(**
			Write position of specified expression to output buffer
		*)
		method write_pos expr =
			let pos = ("#" ^ (stringify_pos expr.epos) ^ "\n") in
			if pos = last_written_pos then
				false
			else begin
				last_written_pos <- pos;
				self#write pos;
				true
			end
		(**
			Writes "{ <expressions> }" to output buffer
		*)
		method write_as_block ?inline ?unset_locals expr =
			let unset_locals = match unset_locals with Some true -> true | _ -> false
			and exprs = match expr.eexpr with TBlock exprs -> exprs | _ -> [expr] in
			let write_body () =
				let write_expr expr =
					if not ctx.pgc_skip_line_directives && not (is_block expr) && expr.epos <> null_pos then
						if self#write_pos expr then self#write_indentation;
					match expr.eexpr with
						| TBlock _ ->
							self#write_as_block ~inline:true expr
						| _ ->
							self#write_expr expr;
							match expr.eexpr with
								| TBlock _ | TIf _ | TTry _ | TSwitch _ | TWhile (_, _, NormalWhile) -> self#write "\n"
								| _ -> self#write ";\n"
				in
				let write_expr_with_indent expr =
					self#write_indentation;
					write_expr expr
				in
				let write_exprs () =
					match exprs with
						| [] -> ()
						| first :: rest ->
							write_expr first; (* write first expression without indentation in case of block inlining *)
							List.iter write_expr_with_indent rest
				in
				if unset_locals then
					begin
						let original_buffer = buffer in
						let sm_pointer_before_body = get_sourcemap_pointer sourcemap in
						buffer <- Buffer.create 256;
						vars#dive;
						write_exprs();
						let body = Buffer.contents buffer in
						buffer <- original_buffer;
						set_sourcemap_pointer sourcemap sm_pointer_before_body;
						let locals = vars#pop_captured in
						if List.length locals > 0 then begin
							self#write ("unset($" ^ (String.concat ", $" locals) ^ ");\n");
							self#write_indentation
						end;
						self#write_bypassing_sourcemap body;
						Option.may (fun smap -> smap#fast_forward) sourcemap
					end
				else
					write_exprs()
			in
			match inline with
				| Some true -> write_body ()
				| _ ->
					self#write "{\n";
					self#indent_more;
					(match exprs with
						| [] -> ()
						| _ ->
							self#write_indentation; (* indentation for the first expression in block *)
							write_body ()
					);
					self#indent_less;
					self#write_with_indentation "}"
		(**
			Writes TReturn to output buffer
		*)
		method write_expr_return expr =
			match expr with
				| None -> self#write "return";
				| Some expr ->
					self#write "return ";
					self#write_expr expr
		(**
			Writes TThrow to output buffer
		*)
		method write_expr_throw expr =
			self#write "throw ";
			self#write_expr expr
		(**
			Writes try...catch to output buffer
		*)
		method write_expr_try_catch try_expr catches =
			self#write "try ";
			self#write_as_block try_expr;
			let rec traverse = function
				| [] -> ()
				| (v,body) :: rest ->
					self#write (" catch(" ^ (self#use_t v.v_type) ^ " $" ^ v.v_name ^ ") ");
					self#write_as_block body;
					traverse rest
			in
			traverse catches
		(**
			Writes TCast to output buffer
		*)
		method write_expr_cast expr (mtype:module_type option) =
			match mtype with
				| None -> self#write_expr expr
				| Some mtype ->
					self#write ((self#use boot_type_path) ^ "::typedCast(");
					self#write_expr_type mtype;
					self#write ", ";
					self#write_expr expr;
					self#write ")"
		(**
			Write Haxe->PHP magic function call
			@see http://old.haxe.org/doc/advanced/magic#php-magic
		*)
		method write_expr_magic name args =
			ctx.pgc_common.warning ("untyped " ^ name ^ " is deprecated. Use php.Syntax instead.") self#pos;
			let error = ("Invalid arguments for " ^ name ^ " magic call") in
			match args with
				| [] -> fail ~msg:error self#pos __POS__
				| { eexpr = TConst (TString code) } as expr :: args ->
					(match name with
						| "__php__" ->
							(match expr.eexpr with
								| TConst (TString php) ->
									Codegen.interpolate_code ctx.pgc_common php args self#write self#write_expr self#pos
								| _ -> fail self#pos __POS__
							)
						| "__call__" ->
							self#write (code ^ "(");
							write_args self#write self#write_expr args;
							self#write ")"
						| "__physeq__" ->
							(match args with
								| [expr2] -> self#write_expr_binop OpEq expr expr2
								| _ -> fail ~msg:error self#pos __POS__
							)
						| "__var__" ->
							(match args with
								| [] ->
									self#write ("$" ^ code)
								| [expr2] ->
									self#write ("$" ^ code ^ "[");
									self#write_expr expr2;
									self#write "]"
								| _ -> fail ~msg:error self#pos __POS__
							)
						| _ -> fail ~msg:error self#pos __POS__
					)
				| [expr1; expr2] ->
					(match name with
						| "__physeq__" ->
							(match args with
								| [expr1; expr2] -> self#write_expr_binop OpEq expr1 expr2
								| _ -> fail ~msg:error self#pos __POS__
							)
						| _ -> fail ~msg:error self#pos __POS__
					)
				| _ -> fail ~msg:error self#pos __POS__
		(**
			Writes TTypeExpr to output buffer
		*)
		method write_expr_type (mtype:module_type) =
			let ttype = type_of_module_type mtype in
			match self#parent_expr with
				(* When type is used to access type fields. E.g. `TypeExpr.someField` *)
				| Some { eexpr = TField (_, FStatic _) }
				| Some { eexpr = TField (_, FEnum _) } ->
					self#write (self#use_t ttype)
				(* Other cases *)
				| _ ->
					let class_name =
						match self#use_t ttype with
							| "int" -> "'Int'"
							| "float" -> "'Float'"
							| "bool" -> "'Bool'"
							| "string" -> "'String'"
							| "mixed" -> "'Dynamic'"
							| "Enum" -> "'Enum'"
							| "Class" -> "'Class'"
							| name -> name ^ "::class"
					in
					self#write ((self#use boot_type_path) ^ "::getClass(" ^ class_name ^ ")")
		(**
			Writes binary operation to output buffer
		*)
		method write_expr_binop operation expr1 expr2 =
			let write_method method_name =
				self#write (method_name ^ "(");
				self#write_expr expr1;
				self#write ", ";
				self#write_expr expr2;
				self#write ")"
			in
			let write_for_concat expr =
				if ((is_constant expr) && not (is_constant_null expr))
					|| (is_concatenation expr)
					|| is_php_global expr
					|| is_php_class_const expr
				then
					self#write_expr expr
				else
					match (reveal_expr expr).eexpr with
					| TConst TNull -> self#write "'null'"
					| TBinop _ | TUnop _ -> self#write_expr (parenthesis expr)
					| TParenthesis { eexpr = (TBinop _ | TUnop _) } -> self#write_expr expr
					| _ ->
						self#write "(";
						self#write_expr expr;
						self#write "??'null')"
			and write_binop ?writer ?right_writer str =
				let write_left = match writer with None -> self#write_expr | Some writer -> writer in
				let write_right = match right_writer with None -> write_left | Some writer -> writer
				and need_parenthesis =
					match self#parent_expr with
						| Some { eexpr = TBinop (parent, _, _) } -> need_parenthesis_for_binop operation parent
						| _ -> false
				in
				if need_parenthesis then self#write "(";
				write_left expr1;
				self#write str;
				write_right expr2;
				if need_parenthesis then self#write ")"
			and compare_strings op =
				write_method "strcmp";
				self#write (op ^ "0")
			in
			let compare op =
				if is_string expr1 && is_string expr2 then
						compare_strings op
					else
						write_binop op
			in
			match operation with
				| OpAdd ->
					if (is_string expr1) || (is_string expr2) then
						write_binop ~writer:write_for_concat " . "
					else if (is_unknown_type expr1.etype) && (is_unknown_type expr2.etype) then
						write_method ((self#use boot_type_path) ^ "::addOrConcat")
					else
						write_binop " + "
				| OpEq ->
					if need_boot_equal expr1 expr2 then
						write_method ((self#use boot_type_path) ^ "::equal")
					else
						write_binop " === "
				| OpNotEq ->
					if need_boot_equal expr1 expr2 then
						begin
							self#write "!";
							write_method ((self#use boot_type_path) ^ "::equal")
						end
					else
						write_binop " !== "
				| OpMod ->
					if is_int expr1 && is_int expr2 then
						write_binop " % "
					else
						write_method "fmod"
				| OpUShr -> write_method ((self#use boot_type_path) ^ "::shiftRightUnsigned")
				| OpAssignOp OpAdd ->
					if (is_string expr1) then
						begin
							self#write_expr expr1;
							self#write " = ";
							write_binop ~writer:write_for_concat " . "
						end
					else if (is_unknown_type expr1.etype) && (is_unknown_type expr2.etype) then
						begin
							self#write_expr expr1;
							self#write " = ";
							write_method ((self#use boot_type_path) ^ "::addOrConcat")
						end
					else
						write_binop " += "
				| OpAssignOp OpMod ->
					if is_int expr1 && is_int expr2 then
						write_binop " %= "
					else begin
						self#write_expr expr1;
						self#write " = ";
						write_method "fmod"
					end
				| OpAssignOp OpUShr ->
					self#write_expr expr1;
					self#write " = ";
					write_method ((self#use boot_type_path) ^ "::shiftRightUnsigned")
				| OpGt | OpGte | OpLt | OpLte ->
					compare (" " ^ (Ast.s_binop operation) ^ " ")
				| _ ->
					write_binop (" " ^ (Ast.s_binop operation) ^ " ")
		(**
			Writes TUnOp to output buffer
		*)
		method write_expr_unop operation flag expr =
			match flag with
				| Prefix ->
					self#write (Ast.s_unop operation);
					self#write_expr expr
				| Postfix ->
					self#write_expr expr;
					self#write (Ast.s_unop operation)
		method private write_expr_for_field_access expr access_str field_str =
			let access_str = ref access_str in
			(match (reveal_expr expr).eexpr with
				| TNew _
				| TArrayDecl _
				| TObjectDecl _ -> self#write_expr (parenthesis expr)
				| TConst TSuper ->
					self#write "parent";
					access_str := "::"
				| _ -> self#write_expr expr
			);
			self#write (!access_str ^ field_str)
		(**
			Writes TField to output buffer
		*)
		method write_expr_field expr access =
			match access with
				| FInstance ({ cl_path = [], "String"}, _, { cf_name = "length"; cf_kind = Var _ }) ->
					self#write "mb_strlen(";
					self#write_expr expr;
					self#write ")"
				| FInstance (_, _, field) -> self#write_expr_for_field_access expr "->" (field_name field)
				| FStatic (_, ({ cf_kind = Var _ } as field)) ->
					(match (reveal_expr expr).eexpr with
						| TTypeExpr _ -> self#write_expr_for_field_access expr "::" ("$" ^ (field_name field))
						| _ -> self#write_expr_for_field_access expr "->" (field_name field)
					)
				| FStatic (_, ({ cf_kind = Method MethDynamic } as field)) ->
					(match self#parent_expr with
						| Some { eexpr = TCall ({ eexpr = TField (e, a) }, _) } when a == access ->
							self#write "(";
							self#write_expr_for_field_access expr "::" ("$" ^ (field_name field));
							self#write ")"
						| _ ->
							self#write_expr_for_field_access expr "::" ("$" ^ (field_name field))
					)
				| FStatic (_, ({ cf_kind = Method _ } as field)) -> self#write_expr_field_static expr field
				| FAnon field ->
					let written_as_probable_string = self#write_expr_field_if_string expr (field_name field) in
					if not written_as_probable_string then self#write_expr_for_field_access expr "->" (field_name field)
				| FDynamic field_name -> self#write_expr_field_dynamic expr field_name
				| FClosure (tcls, field) -> self#write_expr_field_closure tcls field expr
				| FEnum (_, field) ->
					self#write_expr_field_enum expr field
		(**
			Generate EField for enum constructor.
		*)
		method write_expr_field_enum expr field =
			let write_field () =
				self#write_expr expr;
				let access_operator =
					match (reveal_expr expr).eexpr with
						| TTypeExpr _ -> "::"
						| _ -> "->"
				in
				self#write (access_operator ^ field.ef_name)
			in
			if is_enum_constructor_with_args field then
				match self#parent_expr with
					(* Invoking this enum field *)
					| Some { eexpr = TCall ({ eexpr = TField (target_expr, FEnum (_, target_field)) }, _) } when target_expr == expr && target_field == field ->
						write_field ()
					(* Passing this enum field somewhere *)
					| _ ->
						self#write_static_method_closure expr field.ef_name
			else
				begin
					write_field ();
					self#write "()"
				end
		(**
			Writes field access on Dynamic expression to output buffer.
			Returns `true` if requested field is most likely belongs to String (and field resolution will be handled at runtime).
			Otherwise returns `false`
		*)
		method write_expr_field_if_string expr field_name =
			(* Special case for String fields *)
			match field_name with
				| "length"
				| "toUpperCase"
				| "toLowerCase"
				| "charAt"
				| "indexOf"
				| "lastIndexOf"
				| "split"
				| "toString"
				| "substring"
				| "substr"
				| "charCodeAt" ->
					self#write ((self#use hxdynamicstr_type_path) ^ "::wrap(");
					self#write_expr expr;
					self#write (")->" ^ field_name);
					true
				| _ ->
					false
		(**
			Convert field access expressions for strings to native PHP string functions and write to output buffer
		*)
		method write_expr_call_string expr access args =
			match access with
				| FInstance (_, _, ({ cf_kind = Method _ } as field)) ->
					self#write ((self#use hxstring_type_path) ^ "::" ^ (field_name field) ^ "(");
					write_args self#write self#write_expr (expr :: args);
					self#write ")"
				| _ -> fail self#pos __POS__
		(**
			Writes FStatic field access for methods to output buffer
		*)
		method write_expr_field_static expr field =
			let write_expr () =
				match expr.eexpr with
					| TTypeExpr (TClassDecl { cl_path = ([], "String") }) -> self#write (self#use hxstring_type_path)
					| _ -> self#write_expr expr
			and operator =
				match (reveal_expr expr).eexpr with
					| TTypeExpr _ -> "::"
					| _ -> "->"
			in
			match self#parent_expr with
				| Some { eexpr = TCall ({ eexpr = TField (e, FStatic (_, f)) }, _) } when e == expr && f == field ->
					write_expr ();
					self#write (operator ^ (field_name field))
				| _ ->
					self#write_static_method_closure expr field.cf_name
		(**
			Generates a closure of a static method. `expr` should contain a `HxClass` instance or a string name of a class.
		*)
		method write_static_method_closure expr field_name =
			let expr = reveal_expr expr in
			self#write ((self#use boot_type_path) ^ "::getStaticClosure(");
			(* self#write ("new " ^ (self#use hxclosure_type_path) ^ "("); *)
			(match (reveal_expr expr).eexpr with
				| TTypeExpr (TClassDecl { cl_path = ([], "String") }) ->
					self#write ((self#use hxstring_type_path) ^ "::class")
				| TTypeExpr _ ->
					self#write_expr expr;
					self#write "::class"
				| _ ->
					self#write_expr expr;
					self#write "->phpClassName"
			);
			self#write (", '" ^ field_name ^ "')")
		(**
			Writes FClosure field access to output buffer
		*)
		method write_expr_field_closure tcls field expr =
			if is_dynamic_method field then
				match expr.eexpr with
					| TTypeExpr mtype ->
						let class_name = self#use_t (type_of_module_type mtype) in
						self#write (class_name ^ "::$" ^ (field_name field) ^ "'");
					| _ ->
						self#write_expr expr;
						self#write ("->" ^ (field_name field))
			else
				(* let new_closure = "new " ^ (self#use hxclosure_type_path) in *)
				let new_closure = ((self#use boot_type_path) ^ "::getInstanceClosure") in
				match expr.eexpr with
					| TTypeExpr mtype ->
						let class_name = self#use_t (type_of_module_type mtype) in
						self#write (new_closure ^ "(" ^ class_name ^ "::class, '" ^ (field_name field) ^ "')");
					| _ ->
						(match follow expr.etype with
							| TInst ({ cl_path = ([], "String") }, []) ->
								self#write ("(new " ^ (self#use hxdynamicstr_type_path) ^ "(");
								self#write_expr expr;
								self#write ("))->" ^ (field_name field))
							| _ ->
								self#write (new_closure ^ "(");
								self#write_expr expr;
								self#write (", '" ^ (field_name field) ^ "')")
						);
		(**
			Write anonymous object declaration to output buffer
		*)
		method write_expr_object_declaration fields =
			match fields with
				| [] ->  self#write ("new " ^ (self#use hxanon_type_path) ^ "()")
				| _ ->
					self#write ("new " ^ (self#use hxanon_type_path)  ^ "(");
					self#write_assoc_array_decl fields;
					self#write ")"
		(**
			Writes specified type to output buffer depending on type of expression.
		*)
		method write_type type_expr =
			match type_expr.eexpr with
				| TTypeExpr (TClassDecl tcls) ->
					self#write (self#use_t (TInst (tcls, [])))
				| _ ->
					if is_string type_expr then
						self#write_expr type_expr
					else begin
						self#write "(";
						self#write_expr type_expr;
						self#write "->phpClassName)";
					end
		(**
			Write language specific expression declared in `php.Syntax` extern
		*)
		method write_expr_call_syntax_extern expr args =
			let name = match expr.eexpr with
				| TField (_, FStatic (_, field)) -> field_name field
				| _ -> fail self#pos __POS__
			in
			match name with
				| "code" | "codeDeref" -> self#write_expr_syntax_code args
				| "coalesce" -> self#write_expr_syntax_coalesce args
				| "instanceof" -> self#write_expr_syntax_instanceof args
				| "nativeClassName" -> self#write_expr_syntax_native_class_name args
				| "construct" -> self#write_expr_syntax_construct args
				| "field" | "getField" -> self#write_expr_syntax_get_field args
				| "setField" -> self#write_expr_syntax_set_field args
				| "getStaticField" -> self#write_expr_syntax_get_static_field args
				| "setStaticField" -> self#write_expr_syntax_set_static_field args
				| "call" -> self#write_expr_syntax_call args
				| "staticCall" -> self#write_expr_syntax_static_call args
				| "arrayDecl" -> self#write_expr_syntax_array_decl args
				| "assocDecl" -> self#write_expr_syntax_assoc_decl args
				| "suppress" -> self#write_expr_syntax_suppress args
				| "keepVar" -> ()
				| _ -> ctx.pgc_common.error ("php.Syntax." ^ name ^ "() is not supported.") self#pos
		(**
			Writes plain php code (for `php.Syntax.code()`)
		*)
		method write_expr_syntax_code args =
			match args with
				| [] -> fail self#pos __POS__
				| { eexpr = TConst (TString php) } :: args ->
					let args = List.map
						(fun arg ->
							match (reveal_expr arg).eexpr with
								| TBinop _ | TUnop _ -> parenthesis arg
								| _ -> arg
						)
						args
					in
					Codegen.interpolate_code ctx.pgc_common php args self#write self#write_expr self#pos
				| _ -> ctx.pgc_common.error "First argument of php.Syntax.code() must be a constant string." self#pos
		(**
			Writes error suppression operator (for `php.Syntax.suppress()`)
		*)
		method write_expr_syntax_suppress args =
			match args with
				| [ args_expr ] ->
					self#write "@";
					self#write_expr args_expr
				| _ -> fail self#pos __POS__
		(**
			Writes native array declaration (for `php.Syntax.arrayDecl()`)
		*)
		method write_expr_syntax_array_decl args =
			self#write "[";
			write_args self#write (fun e -> self#write_expr e) args;
			self#write "]"
		(**
			Writes native array declaration (for `php.Syntax.arrayDecl()`)
		*)
		method write_expr_syntax_assoc_decl args =
			match args with
				| [] -> self#write_assoc_array_decl []
				| { eexpr = TObjectDecl fields } :: [] -> self#write_assoc_array_decl fields
				| _ -> ctx.pgc_common.error "php.Syntax.assocDecl() accepts object declaration only." self#pos
		(**
			Writes a call to instance method (for `php.Syntax.call()`)
		*)
		method write_expr_syntax_call args =
			match args with
				| obj_expr :: method_expr :: args ->
					self#write_expr obj_expr;
					self#write "->{";
					self#write_expr method_expr;
					self#write "}(";
					write_args self#write (fun e -> self#write_expr e) args;
					self#write ")"
				| _ -> fail self#pos __POS__
		(**
			Writes a call to a static method (for `php.Syntax.staticCall()`)
		*)
		method write_expr_syntax_static_call args =
			match args with
				| type_expr :: method_expr :: args ->
					self#write_type type_expr;
					self#write "::{";
					self#write_expr method_expr;
					self#write "}(";
					write_args self#write (fun e -> self#write_expr e) args;
					self#write ")"
				| _ -> fail self#pos __POS__
		(**
			Writes field access for reading (for `php.Syntax.getField()`)
		*)
		method write_expr_syntax_get_field args =
			match args with
				| obj_expr :: field_expr :: [] ->
					self#write_expr obj_expr;
					self#write "->{";
					self#write_expr field_expr;
					self#write "}"
				| _ -> fail self#pos __POS__
		(**
			Writes field access for writing (for `php.Syntax.setField()`)
		*)
		method write_expr_syntax_set_field args =
			match args with
				| obj_expr :: field_expr :: value_expr :: [] ->
					self#write_expr obj_expr;
					self#write "->{";
					self#write_expr field_expr;
					self#write "}";
					self#write " = ";
					self#write_expr value_expr
				| _ -> fail self#pos __POS__
		(**
			Writes static field access for reading (for `php.Syntax.getStaticField()`)
		*)
		method write_expr_syntax_get_static_field args =
			match args with
				| type_expr :: field_expr :: [] ->
					self#write_type type_expr;
					self#write "::${";
					self#write_expr field_expr;
					self#write "}"
				| _ -> fail self#pos __POS__
		(**
			Writes static field access for writing (for `php.Syntax.setField()`)
		*)
		method write_expr_syntax_set_static_field args =
			match args with
				| type_expr :: field_expr :: value_expr :: [] ->
					self#write_expr type_expr;
					self#write "::${";
					self#write_expr field_expr;
					self#write "}";
					self#write " = ";
					self#write_expr value_expr
				| _ -> fail self#pos __POS__
		(**
			Writes `new` expression with class name taken local variable (for `php.Syntax.construct()`)
		*)
		method write_expr_syntax_construct args =
			let (class_expr, args) = match args with
				| class_expr :: args -> (class_expr, args)
				| _ -> fail self#pos __POS__
			in
			self#write "new ";
			self#write_expr class_expr;
			(match follow class_expr.etype with
				| TInst ({ cl_path = ([], "String") }, _) -> ()
				| _ -> self#write "->phpClassName"
			);
			self#write "(";
			write_args self#write (fun e -> self#write_expr e) args;
			self#write ")"
		(**
			Writes `$left ?? $right` expression to output buffer (for `php.Syntax.coalesce()`)
		*)
		method write_expr_syntax_coalesce args =
			match args with
				| left :: right :: [] ->
					self#write "(";
					self#write_expr left;
					self#write " ?? ";
					self#write_expr right;
					self#write ")";
				| _ -> fail self#pos __POS__
		(**
			Writes `instanceof` expression to output buffer (for `php.Syntax.instanceof()`)
		*)
		method write_expr_syntax_instanceof args =
			match args with
				| val_expr :: type_expr :: [] ->
					self#write "(";
					self#write_expr val_expr;
					self#write " instanceof ";
					(match (reveal_expr type_expr).eexpr with
						| TTypeExpr (TClassDecl tcls) ->
							self#write (self#use_t (TInst (tcls, [])))
						| _ ->
							self#write_expr type_expr;
							if not (is_string type_expr) then self#write "->phpClassName"
					);
					self#write ")"
				| _ -> fail self#pos __POS__
		(**
			Writes either a "Cls::class" expression (if class is passed directly) or a `$cls->phpClassName` expression
			(if class is passed as a variable) to output buffer (for `php.Syntax.nativeClassName()`)
		*)
		method write_expr_syntax_native_class_name args =
			match args with
				| cls_expr :: [] ->
					(match (reveal_expr cls_expr).eexpr with
						| TTypeExpr mtype ->
							self#write (self#use_t (type_of_module_type mtype));
							self#write "::class"
						| _ ->
							self#write_expr cls_expr;
							self#write "->phpClassName"
					);
				| _ -> fail self#pos __POS__
		(**
			Writes `foreach` expression to output buffer (for `php.Syntax.foreach()`)
		*)
		method write_expr_syntax_foreach body =
			match body.eexpr with
				| TBlock ({ eexpr = TCall (_, [collection]) } :: { eexpr = TVar (key, _) } :: { eexpr = TVar (value, _) } :: _ :: body_exprs) ->
					let add_parentheses =
						match collection.eexpr with
							| TLocal _ | TField _ | TArray _ -> false
							| _ -> true
					in
					self#write "foreach (";
					if add_parentheses then self#write "(";
					self#write_expr collection;
					if add_parentheses then self#write ")";
					self#write (" as $" ^ key.v_name ^ " => $" ^ value.v_name ^ ") ");
					self#write_as_block ~unset_locals:true { body with eexpr = TBlock body_exprs };
				| _ ->
					fail self#pos __POS__
		(**
			Writes TCall to output buffer
		*)
		method write_expr_call target_expr args =
			let target_expr = reveal_expr target_expr
			and no_call = ref false in
			(match target_expr.eexpr with
				| TConst TSuper ->
					no_call := not has_super_constructor;
					if not !no_call then self#write "parent::__construct"
				| TField (expr, FClosure (_,_)) -> self#write_expr (parenthesis target_expr)
				| _ -> self#write_expr target_expr
			);
			if not !no_call then
				begin
					self#write "(";
					write_args self#write self#write_expr args;
					self#write ")"
				end
		(**
			Writes `Std.isOfType(value, type)` to output buffer
		*)
		method write_expr_std_is target_expr value_expr type_expr =
			if instanceof_compatible value_expr type_expr then
				self#write_expr_syntax_instanceof [value_expr; type_expr]
			else
				let no_optimisation() =
					self#write_expr_call target_expr [value_expr; type_expr]
				in
				match (reveal_expr type_expr).eexpr with
					| TTypeExpr mtype ->
						let t = follow (type_of_module_type mtype) in
						if ExtType.is_string t then
							begin
								self#write "is_string(";
								self#write_expr value_expr;
								self#write ")"
							end
						else if ExtType.is_bool t then
							begin
								self#write "is_bool(";
								self#write_expr value_expr;
								self#write ")"
							end
						else if ExtType.is_float t && not (needs_temp_var value_expr) then
							begin
								self#write "(is_float(";
								self#write_expr value_expr;
								self#write ") || is_int(";
								self#write_expr value_expr;
								self#write "))"
							end
						else
							no_optimisation()
					| _ ->
						no_optimisation()

		(**
			Writes a name of a function or a constant from global php namespace
		*)
		method write_expr_php_global target_expr =
			match target_expr.eexpr with
				| TField (_, FStatic (_, field)) -> self#write (field_name field)
				| _ -> fail self#pos __POS__
		(**
			Writes access to PHP class constant
		*)
		method write_expr_php_class_const target_expr =
			match target_expr.eexpr with
				| TField (_, FStatic (ecls, field)) ->
					self#write ((self#use_t (TInst (ecls, []))) ^ "::" ^ (field_name field))
				| _ -> fail self#pos __POS__
		(**
			Writes TNew to output buffer
		*)
		method write_expr_new inst_class args =
			let needs_php_prefix = not inst_class.cl_extern in
			self#write ("new " ^ (self#use ~prefix:needs_php_prefix inst_class.cl_path) ^ "(");
			write_args self#write self#write_expr args;
			self#write ")"
		(**
			Writes ternary operator expressions to output buffer
		*)
		method write_expr_ternary condition if_expr (else_expr:texpr) pos =
			let if_expr = unpack_single_expr_block if_expr
			and else_expr = unpack_single_expr_block else_expr in
			self#write "(";
			(match condition.eexpr with
				| TParenthesis expr -> self#write_expr expr;
				| _ -> self#write_expr else_expr
			);
			self#write " ? ";
			self#write_expr if_expr;
			self#write " : ";
			self#write_expr else_expr;
			self#write ")"
		(**
			Writes "if...else..." expression to output buffer
		*)
		method write_expr_if condition if_expr (else_expr:texpr option) =
			let is_ternary =
				if self#parent_expr_is_block true then
					false
				else
					match (if_expr.eexpr, else_expr) with
						| (TBlock exprs, _)  when (List.length exprs) > 1 -> false
						| (_, Some { eexpr=TBlock exprs }) when (List.length exprs) > 1 -> false
						| (_, None) -> false
						| _ -> true
			in
			if is_ternary then
				match else_expr with
					| None -> fail self#pos __POS__
					| Some expr ->
						self#write_expr_ternary condition if_expr expr self#pos
			else begin
				self#write "if ";
				self#write_expr condition;
				self#write " ";
				self#write_as_block if_expr;
				(match else_expr with
					| None -> ()
					| Some expr ->
						self#write " else ";
						match expr.eexpr with
							| TIf _ -> self#write_expr expr
							| _ -> self#write_as_block expr
				)
			end
		(**
			Writes TWhile ("while..." or "do...while") to output buffer
		*)
		method write_expr_while condition expr do_while =
			match do_while with
				| NormalWhile ->
					self#write "while ";
					self#write_expr condition;
					self#write " ";
					self#write_as_block ~unset_locals:true expr
				| DoWhile ->
					self#write "do ";
					self#write_as_block ~unset_locals:true expr;
					self#write " while ";
					self#write_expr condition
		(**
			Writes TSwitch to output buffer
		*)
		method write_expr_switch switch cases default =
			let write_switch =
				match switch.eexpr with
					| TLocal _ ->
						(fun () -> self#write_expr switch)
					| TParenthesis ({ eexpr = TLocal _ } as e) ->
						(fun () -> self#write_expr e)
					| _ ->
						self#write "$__hx__switch = ";
						self#write_expr switch;
						self#write ";\n";
						self#write_indentation;
						(fun () -> self#write "$__hx__switch")
			in
			let rec write_conditions conditions =
				match conditions with
					| [] -> ()
					| condition :: rest ->
						if need_boot_equal switch condition then
							begin
								self#write ((self#use boot_type_path) ^ "::equal(");
								write_switch ();
								self#write ", ";
								self#write_expr condition;
								self#write ")"
							end
						else
							begin
								write_switch ();
								self#write " === ";
								self#write_expr condition;
							end;
						match rest with
							| [] -> ()
							| _ ->
								self#write " || ";
								write_conditions rest
			in
			let rec write_cases cases =
				match cases with
					| [] -> ()
					| (conditions, expr) :: rest ->
						self#write "if (";
						write_conditions conditions;
						self#write ") ";
						self#write_as_block expr;
						match rest with
							| [] -> ()
							| _ ->
								self#write " else ";
								write_cases rest
			in
			write_cases cases;
			match default with
				| None -> ()
				| Some expr ->
					self#write " else ";
					self#write_as_block expr;
		(**
			Write TEnumParameter expression to output buffer
		*)
		method write_expr_enum_parameter expr constructor index =
			(match expr.eexpr with
				| TConst TNull -> self#write "(null)"
				| _ -> self#write_expr expr
			);
			self#write ("->params[" ^ (string_of_int index) ^ "]")
		(**
			Write TEnumIndex expression to output buffer
		*)
		method write_expr_enum_index expr =
			(match expr.eexpr with
				| TConst TNull -> self#write "(null)"
				| _ -> self#write_expr expr
			);
			self#write "->index"
		(**
			Writes argument for function declarations or calls
		*)
		method write_arg with_optionals (arg_name, optional, (arg_type:Type.t)) =
			self#write ("$" ^ arg_name ^ (if with_optionals && optional then " = null" else ""))
		(**
			Writes argument with optional value for function declarations
		*)
		method write_function_arg arg =
			match arg with
				| ({ v_name = arg_name; v_type = arg_type }, default_value) ->
					vars#declared arg_name;
					if is_ref arg_type then self#write "&";
					self#write ("$" ^ arg_name);
					match default_value with
						| None -> ()
						| Some expr ->
							self#write " = ";
							match expr.eexpr with
								| TConst _ -> self#write_expr expr
								| _ -> self#write "null"
		(**
			Write an access to a field of dynamic value
		*)
		method private write_expr_field_dynamic expr field_name =
			let write_direct_access () =
				let written_as_probable_string = self#write_expr_field_if_string expr field_name in
				if not written_as_probable_string then self#write_expr_for_field_access expr "->" field_name
			in
			let write_wrapped_access () =
				self#write ((self#use boot_type_path) ^ "::dynamicField(");
				self#write_expr expr;
				self#write (", '" ^ field_name ^ "')");
			in
			let check_and_write checked_expr =
				match (reveal_expr checked_expr).eexpr with
					| TField (target, _) when target == expr -> write_direct_access()
					| _ -> write_wrapped_access()
			in
			match self#parent_expr with
				| Some { eexpr = TCall (callee, _) } -> check_and_write callee
				| Some { eexpr = TUnop (op, _, target) } when is_modifying_unop op -> check_and_write target
				| Some { eexpr = TBinop (op, left, _) } when is_assignment_binop op -> check_and_write left
				| _ -> write_wrapped_access()
	end

(**
	Base class for type builders
*)
class virtual type_builder ctx (wrapper:type_wrapper) =
	object (self)
		(** PHP code writer *)
		val writer = new code_writer ctx wrapper#get_type_path (get_real_name wrapper#get_name)
		(** This is required to make wrapper accessible by extending classes *)
		val wrapper = wrapper
		(** This is required to make conext accessible by extending classes *)
		val ctx = ctx
		(** Cache for generated conent *)
		val mutable contents = ""
		(**
			Get PHP namespace path
		*)
		method get_namespace =
			match ctx.pgc_prefix with
				| [] -> get_real_path wrapper#get_namespace
				| prefix -> get_real_path (prefix @ wrapper#get_namespace)
		(**
			Get type name
		*)
		method get_name : string = writer#get_name
		(**
			Get full type path
		*)
		method get_type_path : path =
			match wrapper#get_type_path with
				| (path, name) -> (get_real_path path, get_real_name name)
		(**
			Returns hx source file name where this type was declared
		*)
		method get_source_file : string = wrapper#get_source_file
		(**
			Get amount of arguments of a parent method.
			Returns (mandatory_args_count * total_args_count)
			Returns `None` if no such parent method exists.
		*)
		method private get_parent_method_args_count name is_static : (int * int) option = None
		(**
			Writes type declaration line to output buffer.
			E.g. "class SomeClass extends Another implements IFace"
		*)
		method virtual private write_declaration : unit
		(**
			Writes type body to output buffer.
			E.g. for "class SomeClass { <BODY> }" writes <BODY> part.
		*)
		method virtual private write_body : unit
		(**
			Writes expressions for `__hx__init` method
		*)
		method virtual private write_hx_init_body : unit
		(**
			Writes additional initialization code, which should be called before `__hx__init()`
		*)
		method virtual private write_pre_hx_init : unit
		(**
			Writes initialization code for type instances
		*)
		method virtual private write_instance_initialization : unit
		(**
			Indicates if type should be declared as `final`
		*)
		method is_final = false
		(**
			Indicates if `field` should be declared as `final`
		*)
		method is_final_field (field:tclass_field) : bool = false
		(**
			Indicates if class has user-defined static __init__ method
			@see http://old.haxe.org/doc/advanced/magic#initialization-magic
		*)
		method has_magic_init = match wrapper#get_magic_init with None -> false | Some _ -> true
		(**
			Returns generated file contents
		*)
		method get_contents =
			if (String.length contents) = 0 then begin
				self#write_declaration;
				writer#write_line " {"; (** opening bracket for a class *)
				self#write_body;
				if wrapper#needs_initialization then self#write_hx_init;
				writer#indent 0;
				writer#write_line "}"; (** closing bracket for a class *)
				writer#write_empty_lines;
				let boot_class = writer#use boot_type_path in
				(* Boot initialization *)
				if boot_type_path = self#get_type_path then begin
					writer#write_statement ("require_once __DIR__.'/" ^ polyfills_file ^ "'");
					writer#write_statement (boot_class ^ "::__hx__init()")
				end;
				let haxe_class = match wrapper#get_type_path with (path, name) -> String.concat "." (path @ [name]) in
				writer#write_statement (boot_class ^ "::registerClass(" ^ (self#get_name) ^ "::class, '" ^ haxe_class ^ "')");
				self#write_rtti_meta;
				self#write_pre_hx_init;
				(* Current class initialization *)
				if wrapper#needs_initialization && boot_type_path <> self#get_type_path then
					writer#write_statement (self#get_name ^ "::__hx__init()");
				let body = writer#get_contents in
				Option.may (fun smap -> smap#rewind) self#get_sourcemap_generator;
				writer#clear_contents;
				self#write_header;
				writer#write "\n";
				let header = writer#get_contents in
				contents <- header ^ body;
			end;
			contents
		(**
			Indicates if there is no constructor in inheritance chain of this type.
			Own constructor is ignored.
		*)
		method private extends_no_constructor = true
		(**
			Build file header (<?php, namespace and file doc block)
		*)
		method private write_header =
			writer#indent 0;
			writer#write_line "<?php";
			writer#write_line "/**";
			Codegen.map_source_header ctx.pgc_common (fun s -> writer#write_line (" * " ^ s));
			if ctx.pgc_common.debug then writer#write_line (" * Haxe source file: " ^ self#get_source_file);
			writer#write_line " */";
			writer#write "\n";
			let namespace = self#get_namespace in
			if List.length namespace > 0 then
				writer#write_line ("namespace " ^ (String.concat "\\" namespace) ^ ";\n");
			writer#write_use
		(**
			Generates PHP docblock to output buffer.
		*)
		method private write_doc doc_block =
			match doc_block with
				| DocVar (type_name, doc) ->
					writer#write_line "/**";
					writer#write_line (" * @var " ^ type_name);
					(match doc with
						| None -> ()
						| Some txt -> self#write_doc_description txt
					);
					writer#write_line " */"
				| DocClass doc ->
					(match doc with
						| None -> ()
						| Some txt ->
							writer#write_line "/**";
							self#write_doc_description txt;
							writer#write_line " */"
					)
				| DocMethod (args, return, doc) ->
					self#write_method_docblock args return doc
		(**
			Writes description section of docblocks
		*)
		method write_doc_description (doc:string) =
			let lines = Str.split (Str.regexp "\n") (String.trim doc)
			and write_line line =
				let trimmed = String.trim line in
				if String.length trimmed > 0 then (
					if String.get trimmed 0 = '*' then
						writer#write_line (" " ^ trimmed)
					else
						writer#write_line (" * " ^ trimmed)
				)
			in
			List.iter write_line lines
		(**
			Generates docblock for a method and writes it to output buffer
		*)
		method write_method_docblock args return_type doc =
			writer#write_line "/**";
			(match doc with
				| None -> ()
				| Some txt ->
					self#write_doc_description txt;
					writer#write_line " * "
			);
			let write_arg arg =
				match arg with
					| (arg_name, is_optional, arg_type) ->
						writer#write_line (" * @param " ^ (writer#use_t arg_type) ^ " $" ^ arg_name)
			in
			List.iter write_arg args;
			if List.length args > 0 then writer#write_line " * ";
			writer#write_line (" * @return " ^ (writer#use_t return_type));
			writer#write_line " */"
		(**
			Writes rtti meta to output buffer
		*)
		method write_rtti_meta =
			match Texpr.build_metadata ctx.pgc_common.basic wrapper#get_module_type with
				| None -> ()
				| Some meta_expr ->
					let boot_class = writer#use boot_type_path in
					writer#write (boot_class ^ "::registerMeta(" ^ (self#get_name) ^ "::class, ");
					writer#write_expr meta_expr;
					writer#write ");\n"
		(**
			Writes type initialization method.
		*)
		method private write_hx_init =
			writer#write_empty_lines;
			writer#indent 1;
			writer#write_line "/**";
			writer#write_line " * @internal";
			writer#write_line " * @access private";
			writer#write_line " */";
			writer#write_line "static public function __hx__init ()";
			writer#write_line "{";
			writer#indent_more;
			writer#write_statement "static $called = false";
			writer#write_statement "if ($called) return";
			writer#write_statement "$called = true";
			writer#write "\n";
			writer#reset;
			writer#indent 2;
			(match wrapper#get_magic_init with
				| None -> ()
				| Some expr -> writer#write_fake_block expr
			);
			writer#write "\n";
			writer#reset;
			writer#indent 2;
			self#write_hx_init_body;
			writer#indent 1;
			writer#write_line "}"
		(**
			Writes method to output buffer
		*)
		method private write_method name func is_static =
			match name with
				| "__construct" -> self#write_constructor_declaration func
				| _ -> self#write_method_declaration name func is_static
		(**
			Writes constructor declaration (except visibility and `static` keywords) to output buffer
		*)
		method private write_constructor_declaration func =
			if self#extends_no_constructor then writer#extends_no_constructor;
			writer#write ("function __construct (");
			write_args writer#write writer#write_function_arg func.tf_args;
			writer#write ") {\n";
			writer#indent_more;
			self#write_instance_initialization;
			let func = inject_defaults ctx func in
			writer#write_fake_block func;
			writer#indent_less;
			writer#write_with_indentation "}"
		(**
			Writes method declaration (except visibility keywords) to output buffer
		*)
		method private write_method_declaration name func is_static =
			if is_static then writer#write "static ";
			let by_ref = if is_ref func.tf_type then "&" else "" in
			writer#write ("function " ^ by_ref ^ name ^ " (");
			let args =
				if is_static then
					self#align_args_to_parent_static_method func.tf_args name
				else
					func.tf_args
			in
			write_args writer#write writer#write_function_arg args;
			writer#write ") ";
			if not (self#write_body_if_special_method name) then
				writer#write_expr (inject_defaults ctx func)
		(**
		*)
		method private align_args_to_parent_static_method args method_name =
			match self#get_parent_method_args_count method_name true with
				| None -> args
				| Some (mandatory, total) ->
					let default_value() = Some (mk (TConst TNull) t_dynamic null_pos) in
					let next value = max 0 (value - 1) in
					let rec loop args mandatory total =
						match args with
							| [] when total = 0 -> []
							| [] ->
								let arg_var = alloc_var VGenerated ("_" ^ (string_of_int total)) t_dynamic null_pos in
								(arg_var, default_value()) :: loop args (next mandatory) (next total)
							| (arg_var, None) :: rest when mandatory = 0 ->
								(arg_var, default_value()) :: loop rest 0 (next total)
							| arg :: rest ->
								arg :: loop rest (next mandatory) (next total)
					in
					loop args mandatory total
		(**
			Writes a body for a special method if `field` represents one.
			Returns `true` if `field` is such a method.
		*)
		method private write_body_if_special_method name =
			(* php.Boot.isPhpKeyword(str:String) *)
			if self#get_type_path = boot_type_path && name = "isPhpKeyword" then
				begin
					writer#write "{\n";
					writer#indent_more;
					writer#write_line "switch(strtolower($str)) {";
					writer#indent_more;
					writer#write_indentation;
					let cnt = ref 0 in
					List.iter
						(fun kwd ->
							if !cnt <= 5 then incr cnt
							else begin
								cnt := 0;
								writer#write "\n";
								writer#write_indentation
							end;
							writer#write ("case '" ^ kwd ^ "': ")
						)
						php_keywords_list;
					writer#write "\n";
					writer#indent_more;
					writer#write_statement "return true";
					writer#indent_less;
					writer#write_line "default:";
					writer#indent_more;
					writer#write_statement "return false";
					writer#indent_less;
					writer#indent_less;
					writer#write_line "}";
					writer#indent_less;
					writer#write_with_indentation "}";
					true
				end
			else
				false
		(**
			Set sourcemap generator
		*)
		method set_sourcemap_generator generator = writer#set_sourcemap_generator generator
		(**
			Get sourcemap generator
		*)
		method get_sourcemap_generator = writer#get_sourcemap_generator
	end

(**
	Builds enum contents
*)
class enum_builder ctx (enm:tenum) =
	object (self)
		inherit type_builder ctx (get_wrapper (TEnumDecl enm))
		(**
			Writes type declaration line to output buffer.
			E.g. "class SomeClass extends Another implements IFace"
		*)
		method private write_declaration =
			self#write_doc (DocClass (gen_doc_text_opt enm.e_doc));
			writer#write ("class " ^ self#get_name ^ " extends " ^ (writer#use hxenum_type_path))
		(**
			Writes type body to output buffer.
			E.g. for "class SomeClass { <BODY> }" writes <BODY> part.
		*)
		method private write_body =
			let write_empty_lines = ref false in
			PMap.iter
				(fun name field ->
					if !write_empty_lines then
						writer#write_empty_lines
					else
						write_empty_lines := true;
					self#write_constructor name field
				)
				enm.e_constrs;
			self#write_reflection
		(**
			Writes constructor declaration to output buffer
		*)
		method private write_constructor name (field:tenum_field) =
			let args =
				match follow field.ef_type with
					| TFun (args, _) -> args
					| TEnum _ -> []
					| _ -> fail field.ef_pos __POS__
			in
			writer#indent 1;
			self#write_doc (DocMethod (args, TEnum (enm, []), (gen_doc_text_opt field.ef_doc)));
			writer#write_with_indentation ("static public function " ^ name ^ " (");
			write_args writer#write (writer#write_arg true) args;
			writer#write ") {\n";
			writer#indent_more;
			let index_str = string_of_int field.ef_index in
			let write_construction args =
				writer#write ("new " ^ self#get_name ^ "('" ^ name ^ "', " ^ index_str ^", [");
				write_args writer#write (fun (name, _, _) -> writer#write ("$" ^ name)) args;
				writer#write "])"
			in
			(match args with
				| [] ->
					(* writer#write ((writer#use hxenum_type_path) ^ "::singleton(static::class, '" ^ name ^ "', " ^ index_str ^")") *)
					writer#write_line "static $inst = null;";
					writer#write_with_indentation "if (!$inst) $inst = ";
					write_construction [];
					writer#write ";\n";
					writer#write_line "return $inst;"
				| args ->
					writer#write_with_indentation "return ";
					write_construction args;
					writer#write ";\n";
			);
			writer#indent_less;
			writer#write_line "}"
		(**
			Writes special methods for reflection
		*)
		method private write_reflection =
			(* __hx__list *)
			writer#write_empty_lines;
			writer#indent 1;
			writer#write_line "/**";
			writer#write_line " * Returns array of (constructorIndex => constructorName)";
			writer#write_line " *";
			writer#write_line " * @return string[]";
			writer#write_line " */";
			writer#write_line "static public function __hx__list () {";
			writer#indent_more;
			writer#write_line "return [";
			writer#indent_more;
			PMap.iter
				(fun name field ->
					writer#write_line ((string_of_int field.ef_index) ^ " => '" ^ name ^ "',")
				)
				enm.e_constrs;
			writer#indent_less;
			writer#write_statement "]";
			writer#indent_less;
			writer#write_line "}";
			(* __hx__paramsCount *)
			writer#write_empty_lines;
			writer#indent 1;
			writer#write_line "/**";
			writer#write_line " * Returns array of (constructorName => parametersCount)";
			writer#write_line " *";
			writer#write_line " * @return int[]";
			writer#write_line " */";
			writer#write_line "static public function __hx__paramsCount () {";
			writer#indent_more;
			writer#write_line "return [";
			writer#indent_more;
			PMap.iter
				(fun name field ->
					let count = match follow field.ef_type with
						| TFun (params, _) -> List.length params
						| TEnum _ -> 0
						| _ -> fail field.ef_pos __POS__
					in
					writer#write_line ("'" ^ name ^ "' => " ^ (string_of_int count) ^ ",")
				)
				enm.e_constrs;
			writer#indent_less;
			writer#write_statement "]";
			writer#indent_less;
			writer#write_line "}";
		(**
			Method `__hx__init` is not needed for enums
		**)
		method private write_hx_init_body = ()
		(**
			No need for additional initialization of enum instances
		*)
		method private write_instance_initialization = ()
		(**
			No need for additional type initialization for enums
		*)
		method private write_pre_hx_init = ()
	end

(**
	Builds class contents
*)
class class_builder ctx (cls:tclass) =
	object (self)
		inherit type_builder ctx (get_wrapper (TClassDecl cls)) as super
		(**
			List of methods names uppercased.
			Used to check for methods with similar names because PHP function names are case-insensitive.
		*)
		val mutable used_method_names = []
		(**
			Indicates if type should be declared as `final`
		*)
		method is_final =
			if not cls.cl_final then
				false
			else begin
				let hacked = ref false in
				List.iter
					(fun com_type ->
						if not !hacked then
							match com_type with
								| TClassDecl tcls ->
									if self#extended_by tcls then hacked := Meta.has Meta.Hack tcls.cl_meta
								| _ -> ()
					)
					ctx.pgc_common.types;
				not !hacked
			end
		(**
			Get amount of arguments of a parent method.
			Returns `None` if no such parent method exists.
		*)
		method private get_parent_method_args_count name is_static : (int * int) option =
			match cls.cl_super with
				| None -> None
				| Some (cls, _) ->
					let fields = if is_static then cls.cl_statics else cls.cl_fields in
					try
						match (PMap.find name fields).cf_type with
							| TFun (args,_) ->
								let rec count args mandatory total =
									match args with
										| [] ->
											(mandatory, total)
										| (_, true, _) :: rest ->
											let left_count = List.length args in
											(mandatory, total + left_count)
										| (_, false, _) :: rest ->
											count rest (mandatory + 1) (total + 1)
								in
								Some (count args 0 0)
							| _ -> None
					with Not_found -> None
		(**
			Indicates if `field` should be declared as `final`
		*)
		method is_final_field (field:tclass_field) : bool =
			has_class_field_flag field CfFinal
		(**
			Check if there is no native php constructor in inheritance chain of this class.
			E.g. `StdClass` does have a constructor while still can be called with `new StdClass()`.
			So this method will return true for `MyClass` if `MyClass extends StdClass`.
		*)
		method private extends_no_constructor =
			let rec extends_no_constructor tcls =
				match tcls.cl_super with
					| None -> true
					| Some (parent, _) ->
						if Meta.has Meta.PhpNoConstructor parent.cl_meta then
							true
						else
							match parent.cl_constructor with
								| Some _ -> false
								| None -> extends_no_constructor parent
			in
			extends_no_constructor cls
		(**
			Recursively check if current class is a parent class for a `child`
		*)
		method private extended_by child =
			let result =
				if child == cls then
					false
				else
					let rec check current =
						match current.cl_super with
							| None -> false
							| Some (scls, _) ->
								if scls == cls then true else check scls
					in
					check child
			in
			result
		(**
			Writes type declaration line to output buffer.
			E.g. "class SomeClass extends Another implements IFace"
		*)
		method private write_declaration =
			self#write_doc (DocClass (gen_doc_text_opt cls.cl_doc));
			if self#is_final then writer#write "final ";
			writer#write (if cls.cl_interface then "interface " else "class ");
			writer#write self#get_name;
			(
				match cls.cl_super with
					| None -> ();
					| Some (super_class, params) ->
						let super_name = writer#use_t (TInst (super_class, params)) in
						writer#write (" extends " ^ super_name)
			);
			if List.length cls.cl_implements > 0 then begin
				writer#write (if cls.cl_interface then " extends " else " implements ");
				let use_interface iface =
					match iface with
						| (i, params) -> writer#use_t (TInst (i, params))
				in
				(* Do not add interfaces which are implemented through other interfaces inheritance *)
				let unique = List.filter
					(fun (iface, _) ->
						not (List.exists
							(fun (probably_descendant, _) ->
								if probably_descendant == iface then
									false
								else
									is_parent iface probably_descendant
							)
							cls.cl_implements
						)
					)
					cls.cl_implements
				in
				let interfaces = List.map use_interface unique in
				writer#write (String.concat ", " interfaces);
			end;
		(**
			Returns either user-defined constructor or creates empty constructor if instance initialization is required.
		*)
		method private get_constructor : tclass_field option =
			match cls.cl_constructor with
				| Some field -> Some field
				| None ->
					if not self#constructor_is_required then
						None
					else
						Some {
							(mk_field "new" (TFun ([], ctx.pgc_common.basic.tvoid)) cls.cl_pos cls.cl_pos) with
							cf_kind = Method MethNormal;
							cf_expr = Some {
								eexpr = TFunction {
									tf_args = [];
									tf_type = ctx.pgc_common.basic.tvoid;
									tf_expr = { eexpr = TBlock []; epos = cls.cl_pos; etype = ctx.pgc_common.basic.tvoid; };
								};
								epos = cls.cl_pos;
								etype = ctx.pgc_common.basic.tvoid;
							};
						}
		(**
			Writes type body to output buffer.
			E.g. for "class SomeClass { <BODY> }" writes <BODY> part.
		*)
		method private write_body =
			let at_least_one_field_written = ref false in
			let write_if_constant _ field =
				match field.cf_kind with
					| Var { v_read = AccInline; v_write = AccNever } ->
						at_least_one_field_written := true;
						self#write_field true field
					| _ -> ()
			and write_if_method is_static _ field =
				match field.cf_kind with
					| Var _ -> ()
					| Method MethDynamic when is_static -> ()
					| Method _ ->
						if !at_least_one_field_written then writer#write_empty_lines;
						at_least_one_field_written := true;
						self#write_field is_static field
			and write_if_var is_static _ field =
				match field.cf_kind with
					| Var { v_read = AccInline; v_write = AccNever } -> ()
					| Method MethDynamic ->
						at_least_one_field_written := true;
						let kind = Var { v_read = AccNormal; v_write = AccNormal; } in
						self#write_field is_static { field with cf_kind = kind }
					| Var _ ->
						at_least_one_field_written := true;
						self#write_field is_static field
					| Method _ -> ()
			in
			if boot_type_path = self#get_type_path then begin
				self#write_php_prefix ();
				at_least_one_field_written := true
			end;
		 	if not cls.cl_interface then begin
		 		(* Inlined statc vars (constants) *)
				PMap.iter (write_if_constant) cls.cl_statics;
				if !at_least_one_field_written then writer#write_empty_lines;
				at_least_one_field_written := false;
		 		(* Statc vars *)
				PMap.iter (write_if_var true) cls.cl_statics;
				if !at_least_one_field_written then writer#write_empty_lines;
				at_least_one_field_written := false;
				(* instance vars *)
				PMap.iter (write_if_var false) cls.cl_fields
			end;
			(* Statc methods *)
			PMap.iter (write_if_method true) cls.cl_statics;
			(* Constructor *)
			(match self#get_constructor with
				| Some field -> write_if_method false "new" field
				| None -> ()
			);
			(* Instance methods *)
			PMap.iter (write_if_method false) cls.cl_fields;
			(* Generate `__toString()` if not defined by user, but has `toString()` *)
			self#write_toString_if_required
		method private write_toString_if_required =
			if PMap.exists "toString" cls.cl_fields then
				if (not cls.cl_interface) && (not (PMap.exists "__toString" cls.cl_statics)) && (not (PMap.exists "__toString" cls.cl_fields)) then
					begin
						writer#write_empty_lines;
						writer#indent 1;
						writer#write_line "public function __toString() {";
						writer#indent_more;
						writer#write_line "return $this->toString();";
						writer#indent_less;
						writer#write_line "}"
					end
		(**
			Check if this class requires constructor to be generated even if there is no user-defined one
		*)
		method private constructor_is_required =
			if cls.cl_interface || List.length self#get_namespace > 0 then
				false
			else begin
				let required = ref false in
				List.iter
					(fun field ->
						if not !required then
							required := (String.lowercase field.cf_name = String.lowercase self#get_name)
					)
					(cls.cl_ordered_statics @ cls.cl_ordered_fields);
				!required
			end
		(**
			Writes `-D php-prefix` value as class constant PHP_PREFIX
		*)
		method private write_php_prefix () =
			let prefix = String.concat "\\" ctx.pgc_prefix in
			let indentation = writer#get_indentation in
			writer#indent 1;
			writer#write_statement ("const PHP_PREFIX = \"" ^ (String.escaped prefix) ^ "\"");
			writer#indent indentation
		(**
			Writes expressions for `__hx__init` method
		*)
		method private write_hx_init_body =
			(* `static dynamic function` initialization *)
			let write_dynamic_method_initialization field =
				let field_access = "self::$" ^ (field_name field) in
				writer#write_with_indentation (field_access ^ " = ");
				(match field.cf_expr with
					| Some expr -> writer#write_expr expr
					| None -> fail field.cf_pos __POS__
				);
				writer#write ";\n"
			in
			List.iter
				(fun field ->
					match field.cf_kind with
						| Method MethDynamic -> write_dynamic_method_initialization field
						| _ -> ()
				)
				cls.cl_ordered_statics;
			(* `static var` initialization *)
			let write_var_initialization field =
				let write_assign expr =
					writer#write_with_indentation ("self::$" ^ (field_name field) ^ " = ");
					writer#write_expr expr
				in
				(*
					Do not generate fields for RTTI meta, because this generator uses another way to store it.
					Also skip initialization for `inline var` fields as those are generated as PHP class constants.
				*)
				let is_auto_meta_var() = field.cf_name = "__meta__" && (has_rtti_meta ctx.pgc_common wrapper#get_module_type) in
				if (is_var_with_nonconstant_expr field) && (not (is_auto_meta_var())) && (not (is_inline_var field)) then begin
					(match field.cf_expr with
						| None -> ()
						(* There can be not-inlined blocks when compiling with `-debug` *)
						| Some { eexpr = TBlock exprs } ->
							let rec write_per_line exprs =
								match exprs with
									| [] -> ()
									| [expr] -> write_assign expr
									| expr :: rest ->
										writer#write_indentation;
										writer#write_expr expr;
										writer#write ";\n";
										write_per_line rest
							in
							write_per_line exprs
						| Some expr -> write_assign expr
					);
					writer#write ";\n"
				end
				else match field.cf_expr with
					| Some ({ eexpr = TConst (TInt value) } as expr) when value = Int32.min_int ->
						write_assign expr;
						writer#write ";\n"
					| _ -> ()
			in
			List.iter write_var_initialization cls.cl_ordered_statics
		(**
			Writes single field to output buffer.
		*)
		method private write_field is_static field =
			match field.cf_kind with
				| Var { v_read = AccInline; v_write = AccNever } -> self#write_const field
				| Var _ when is_physical_field field ->
					(* Do not generate fields for RTTI meta, because this generator uses another way to store it *)
					let is_auto_meta_var = is_static && field.cf_name = "__meta__" && (has_rtti_meta ctx.pgc_common wrapper#get_module_type) in
					if not is_auto_meta_var then self#write_var field is_static;
				| Var _ -> ()
				| Method MethMacro -> ()
				| Method MethDynamic when is_static -> ()
				| Method MethDynamic -> self#write_dynamic_method field
				| Method _ -> self#write_class_method field is_static
		(**
			Writes var-field to output buffer
		*)
		method private write_var field is_static =
			writer#indent 1;
			self#write_doc (DocVar (writer#use_t field.cf_type, (gen_doc_text_opt field.cf_doc)));
			writer#write_indentation;
			if is_static then writer#write "static ";
			let visibility = get_visibility field.cf_meta in
			writer#write (visibility ^ " $" ^ (field_name field));
			match field.cf_expr with
				| None ->
					writer#write ";\n"
				| Some { eexpr = TConst (TInt value) } when value = Int32.min_int ->
					writer#write ";\n"
				| Some expr ->
					match expr.eexpr with
						| TConst _ ->
							writer#write " = ";
							writer#write_expr expr;
							writer#write ";\n"
						| _ -> writer#write ";\n"
		(**
			Writes "inline var" to output buffer as constant
		*)
		method private write_const field =
			match field.cf_expr with
				| None -> fail writer#pos __POS__
				(* Do not generate a PHP constant of `inline var` field if expression is not compatible with PHP const *)
				| Some expr when not (is_constant expr) -> ()
				| Some expr ->
					writer#indent 1;
					self#write_doc (DocVar (writer#use_t field.cf_type, (gen_doc_text_opt field.cf_doc)));
					writer#write_with_indentation ("const " ^ (field_name field) ^ " = ");
					writer#write_expr expr;
					writer#write ";\n"
		(**
			Writes method to output buffer
		*)
		method private write_class_method field is_static =
			self#validate_method_name field;
			writer#reset;
			writer#indent 1;
			let (args, return_type) = get_function_signature field in
			List.iter (fun (arg_name, _, _) -> writer#declared_local_var arg_name) args;
			self#write_doc (DocMethod (args, return_type, (gen_doc_text_opt field.cf_doc)));
			writer#write_indentation;
			if self#is_final_field field then writer#write "final ";
			writer#write ((get_visibility field.cf_meta) ^ " ");
			match field.cf_expr with
				| None ->
					if is_static then writer#write "static ";
					writer#write ("function " ^ (field_name field) ^ " (");
					write_args writer#write (writer#write_arg true) args;
					writer#write ")";
					writer#write " ;\n"
				| Some { eexpr = TFunction fn } ->
					let name = if field.cf_name = "new" then "__construct" else (field_name field) in
					self#write_method name fn is_static;
					writer#write "\n"
				| _ -> fail field.cf_pos __POS__
		(**
			Writes dynamic method to output buffer.
			Only for non-static methods. Static methods are created as static vars in `__hx__init`.
		*)
		method private write_dynamic_method field =
			self#validate_method_name field;
			writer#reset;
			writer#indent 1;
			let (args, return_type) = get_function_signature field in
			List.iter (fun (arg_name, _, _) -> writer#declared_local_var arg_name) args;
			self#write_doc (DocMethod (args, return_type, (gen_doc_text_opt field.cf_doc)));
			writer#write_with_indentation ((get_visibility field.cf_meta) ^ " function " ^ (field_name field));
			(match field.cf_expr with
				| None -> (* interface *)
					writer#write " (";
					write_args writer#write (writer#write_arg true) args;
					writer#write ");\n";
				| Some { eexpr = TFunction fn } -> (* normal class *)
					writer#write " (";
					write_args writer#write writer#write_function_arg fn.tf_args;
					writer#write ")\n";
					writer#write_line "{";
					writer#indent_more;
					writer#write_indentation;
					let field_access = "$this->" ^ (field_name field)
					and default_value = "$this->__hx__default__" ^ (field_name field) in
					writer#write ("if (" ^ field_access ^ " !== " ^ default_value ^ ") return call_user_func_array(" ^ field_access ^ ", func_get_args());\n");
					writer#write_fake_block fn.tf_expr;
					writer#indent_less;
					writer#write_line "}";
					(* Don't forget to create a field for default value *)
					writer#write_statement ("protected $__hx__default__" ^ (field_name field))
				| _ -> fail field.cf_pos __POS__
			);
		(**
			Since PHP function names are case-insensitive we must check for method names clashes.
		*)
		method private validate_method_name field =
			let uppercased_name = StringHelper.uppercase field.cf_name in
			if List.exists (fun n -> n = uppercased_name) used_method_names then
				ctx.pgc_common.error ("Methods names are case-insensitive in PHP runtime. Cannot redeclare \"" ^ field.cf_name ^ "\".") field.cf_name_pos
			else
				used_method_names <- uppercased_name :: used_method_names
		(**
			Writes initialization code for instances of this class
		*)
		method private write_instance_initialization =
			let init_dynamic_method field =
				let field_name = field_name field in
				let default_field = "$this->__hx__default__" ^ field_name in
				writer#write_line ("if (!" ^ default_field ^ ") {");
				writer#indent_more;
				writer#write_statement (default_field ^ " = new " ^ (writer#use hxclosure_type_path) ^ "($this, '" ^ field_name ^ "')");
				writer#write_statement ("if ($this->" ^ field_name ^ " === null) $this->" ^ field_name ^ " = " ^ default_field);
				writer#indent_less;
				writer#write_line "}"
			in
			List.iter
				(fun field ->
					match field.cf_kind with
						| Method MethDynamic -> init_dynamic_method field
						| _ -> ()
				)
				cls.cl_ordered_fields
		(**
			Writes additional initialization code, which should be called before `__hx__init()`
		*)
		method private write_pre_hx_init =
			let getters = ref []
			and setters = ref [] in
			let collect field =
				match field.cf_kind with
					| Var { v_read = read; v_write = write } ->
						if read = AccCall then getters := field.cf_name :: !getters;
						if write = AccCall then setters := field.cf_name :: !setters;
					| _ -> ()
			in
			List.iter collect cls.cl_ordered_fields;
			List.iter collect cls.cl_ordered_statics;
			let rec write lst =
				match lst with
					| [] -> ()
					| [item] -> writer#write_line ("'" ^ item ^ "' => true");
					| item :: rest ->
						writer#write_line ("'" ^ item ^ "' => true,");
						write rest
			and type_name = get_full_type_name ~escape:true ~omit_first_slash:true (add_php_prefix ctx wrapper#get_type_path) in
			let write_register register_method lst =
				writer#write_line ((writer#use boot_type_path) ^ "::" ^ register_method ^ "('" ^ type_name ^ "', [");
				writer#indent_more;
				write lst;
				writer#indent_less;
				writer#write_statement "])"
			in
			if List.length !getters > 0 then write_register "registerGetters" !getters;
			if List.length !setters > 0 then write_register "registerSetters" !setters;
	end

(**
	Handles generation process
*)
class generator (ctx:php_generator_context) =
	object (self)
		val mutable build_dir = ""
		val root_dir = ctx.pgc_common.file
		val mutable init_types = []
		val mutable boot : (type_builder * string) option  = None
		val mutable polyfills_source_path : string option = None
		val mutable polyfills_dest_path : string option = None
		(**
			Perform required actions before actual php files generation
		*)
		method initialize =
			self#create_output_dirs;
		(**
			Generates php file for specified type
		*)
		method generate (builder:type_builder) =
			let namespace = builder#get_namespace
			and name = builder#get_name in
			let filename = (create_dir_recursive (build_dir :: namespace)) ^ "/" ^ name ^ ".php" in
			let channel = open_out filename in
			if Common.defined ctx.pgc_common Define.SourceMap then
				builder#set_sourcemap_generator (new sourcemap_builder filename);
			output_string channel builder#get_contents;
			close_out channel;
			(match builder#get_sourcemap_generator with
				| Some smap -> smap#generate ctx.pgc_common
				| None -> ()
			);
			if builder#get_type_path = boot_type_path then
				begin
					boot <- Some (builder, filename);
					let source_dir = Filename.dirname builder#get_source_file in
					polyfills_source_path <- Some (Filename.concat source_dir polyfills_file);
					let dest_dir = Filename.dirname filename in
					polyfills_dest_path <- Some (Filename.concat dest_dir polyfills_file)
				end
			else if builder#has_magic_init then
				init_types <- (get_full_type_name (namespace, name)) :: init_types
		(**
			Perform actions which should be executed after all classes were processed
		*)
		method finalize : unit =
			self#generate_magic_init;
			self#generate_entry_point;
			match polyfills_source_path, polyfills_dest_path with
				| Some src, Some dst -> copy_file src dst
				| _ -> fail null_pos __POS__
		(**
			Generates calls to static __init__ methods in Boot.php
		*)
		method generate_magic_init : unit =
			match init_types with
				| [] -> ()
				| _ ->
					match boot with
						| None -> fail null_pos __POS__
						| Some (_, filename) ->
							let channel = open_out_gen [Open_creat; Open_text; Open_append] 0o644 filename in
							List.iter
								(fun class_name -> output_string channel (class_name ^ "::__hx__init();\n"))
								init_types;
							close_out channel
		(**
			Creates `index.php` which can be used as entry-point for standalone Haxe->PHP app
		*)
		method generate_entry_point =
			match self#get_entry_point with
				| None -> ()
				| Some (uses, entry_point) ->
					let filename = Common.defined_value_safe ~default:"index.php" ctx.pgc_common Define.PhpFront in
					let channel = open_out (root_dir ^ "/" ^ filename) in
					output_string channel "<?php\n";
					output_string channel uses;
					output_string channel "\n";
					output_string channel ("set_include_path(get_include_path().PATH_SEPARATOR.__DIR__.'/" ^ (String.concat "/" self#get_lib_path) ^ "');\n");
					output_string channel "spl_autoload_register(\n";
					output_string channel "	function($class){\n";
					output_string channel "		$file = stream_resolve_include_path(str_replace('\\\\', '/', $class) .'.php');\n";
					output_string channel "		if ($file) {\n";
					output_string channel "			include_once $file;\n";
					output_string channel "		}\n";
					output_string channel "	}\n";
					output_string channel ");\n";
					(match boot with
						| None -> fail null_pos __POS__
						| Some (builder, filename) ->
							let boot_class = get_full_type_name (add_php_prefix ctx builder#get_type_path) in
							output_string channel (boot_class ^ "::__hx__init();\n")
					);
					output_string channel entry_point;
					close_out channel
		(**
			Create necessary directories  before processing types
		*)
		method private create_output_dirs =
			let build_path = (root_dir :: self#get_lib_path) in
			build_dir <- create_dir_recursive build_path
		(**
			Returns path from `index.php` to directory which will contain all generated classes
		*)
		method private get_lib_path : string list =
			let path = Common.defined_value_safe ~default:"lib" ctx.pgc_common Define.PhpLib in
			(Str.split (Str.regexp "/")  path)
		(**
			Returns PHP code for entry point
		*)
		method private get_entry_point : (string * string) option =
			match ctx.pgc_common.main with
				| None -> None
				| Some expr ->
					let writer = new code_writer ctx ([], "") "" in
					writer#write_as_block ~inline:true expr;
					let code = writer#get_contents in
					writer#clear_contents;
					writer#write_use;
					let uses = writer#get_contents in
					Some (uses, code)
	end

(**
	@return `tclass` instance for `php.Boot`
*)
let get_boot com : tclass =
	let find com_type =
		match com_type with
			| TClassDecl { cl_path = path } -> path = boot_type_path
			| _ -> false
	in
	try
		match List.find find com.types with
			| TClassDecl cls -> cls
			| _ -> raise Not_found
	with
		| Not_found -> fail ~msg:"php.Boot not found" null_pos __POS__

(**
	Entry point to Genphp7
*)
let generate (com:context) =
	let ctx =
		{
			pgc_common = com;
			pgc_skip_line_directives = Common.defined com Define.RealPosition;
			pgc_prefix = Str.split (Str.regexp "\\.") (Common.defined_value_safe com Define.PhpPrefix);
			pgc_boot = get_boot com;
			pgc_namespaces_types_cache = Hashtbl.create 512
		}
	in
	let gen = new generator ctx in
	gen#initialize;
	let rec generate com_type =
		let wrapper = get_wrapper com_type in
		if wrapper#needs_generation then
			(match com_type with
				| TClassDecl cls -> gen#generate (new class_builder ctx cls);
				| TEnumDecl enm -> gen#generate (new enum_builder ctx enm);
				| TTypeDecl typedef -> ();
				| TAbstractDecl abstr -> ()
			);
		match wrapper#get_service_type with
			| None -> ()
			| Some service_type -> generate service_type
	in
	List.iter generate com.types;
	gen#finalize;
	Hashtbl.iter
		(fun name data ->
			write_resource com.file name data
		)
		com.resources;
	clear_wrappers ();<|MERGE_RESOLUTION|>--- conflicted
+++ resolved
@@ -1588,14 +1588,7 @@
 				| TCall (target, [arg1; arg2]) when is_std_is target -> self#write_expr_std_is target arg1 arg2
 				| TCall (_, [arg]) when is_native_struct_array_cast expr && is_object_declaration arg ->
 					(match (reveal_expr arg).eexpr with TObjectDecl fields -> self#write_assoc_array_decl fields | _ -> fail self#pos __POS__)
-<<<<<<< HEAD
 				| TCall ({ eexpr = TIdent name}, args) when is_magic expr -> self#write_expr_magic name args
-=======
-				| TCall ({ eexpr = TIdent name}, args) when is_magic expr ->
-					let msg = "untyped " ^ name ^ " is deprecated. Use php.Syntax instead." in
-					DeprecationCheck.warn_deprecation ctx.pgc_common msg self#pos;
-					self#write_expr_magic name args
->>>>>>> 4e69fda5
 				| TCall ({ eexpr = TField (expr, access) }, args) when is_string expr -> self#write_expr_call_string expr access args
 				| TCall (expr, args) when is_syntax_extern expr -> self#write_expr_call_syntax_extern expr args
 				| TCall (target, args) when is_sure_var_field_access target -> self#write_expr_call (parenthesis target) args
@@ -1934,7 +1927,8 @@
 			@see http://old.haxe.org/doc/advanced/magic#php-magic
 		*)
 		method write_expr_magic name args =
-			ctx.pgc_common.warning ("untyped " ^ name ^ " is deprecated. Use php.Syntax instead.") self#pos;
+			let msg = "untyped " ^ name ^ " is deprecated. Use php.Syntax instead." in
+			DeprecationCheck.warn_deprecation ctx.pgc_common msg self#pos;
 			let error = ("Invalid arguments for " ^ name ^ " magic call") in
 			match args with
 				| [] -> fail ~msg:error self#pos __POS__
