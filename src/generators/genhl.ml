--- conflicted
+++ resolved
@@ -3295,1326 +3295,6 @@
 	) code.functions
 
 (* --------------------------------------------------------------------------------------------------------------------- *)
-<<<<<<< HEAD
-(* DUMP *)
-
-let ostr fstr o =
-	match o with
-	| OMov (a,b) -> Printf.sprintf "mov %d,%d" a b
-	| OInt (r,i) -> Printf.sprintf "int %d,@%d" r i
-	| OFloat (r,i) -> Printf.sprintf "float %d,@%d" r i
-	| OString (r,s) -> Printf.sprintf "string %d,@%d" r s
-	| OBytes (r,s) -> Printf.sprintf "bytes %d,@%d" r s
-	| OBool (r,b) -> if b then Printf.sprintf "true %d" r else Printf.sprintf "false %d" r
-	| ONull r -> Printf.sprintf "null %d" r
-	| OAdd (r,a,b) -> Printf.sprintf "add %d,%d,%d" r a b
-	| OSub (r,a,b) -> Printf.sprintf "sub %d,%d,%d" r a b
-	| OMul (r,a,b) -> Printf.sprintf "mul %d,%d,%d" r a b
-	| OSDiv (r,a,b) -> Printf.sprintf "sdiv %d,%d,%d" r a b
-	| OUDiv (r,a,b) -> Printf.sprintf "udiv %d,%d,%d" r a b
-	| OSMod (r,a,b) -> Printf.sprintf "smod %d,%d,%d" r a b
-	| OUMod (r,a,b) -> Printf.sprintf "umod %d,%d,%d" r a b
-	| OShl (r,a,b) -> Printf.sprintf "shl %d,%d,%d" r a b
-	| OSShr (r,a,b) -> Printf.sprintf "sshr %d,%d,%d" r a b
-	| OUShr (r,a,b) -> Printf.sprintf "ushr %d,%d,%d" r a b
-	| OAnd (r,a,b) -> Printf.sprintf "and %d,%d,%d" r a b
-	| OOr (r,a,b) -> Printf.sprintf "or %d,%d,%d" r a b
-	| OXor (r,a,b) -> Printf.sprintf "xor %d,%d,%d" r a b
-	| ONeg (r,v) -> Printf.sprintf "neg %d,%d" r v
-	| ONot (r,v) -> Printf.sprintf "not %d,%d" r v
-	| OIncr r -> Printf.sprintf "incr %d" r
-	| ODecr r -> Printf.sprintf "decr %d" r
-	| OCall0 (r,g) -> Printf.sprintf "call %d, %s()" r (fstr g)
-	| OCall1 (r,g,a) -> Printf.sprintf "call %d, %s(%d)" r (fstr g) a
-	| OCall2 (r,g,a,b) -> Printf.sprintf "call %d, %s(%d,%d)" r (fstr g) a b
-	| OCall3 (r,g,a,b,c) -> Printf.sprintf "call %d, %s(%d,%d,%d)" r (fstr g) a b c
-	| OCall4 (r,g,a,b,c,d) -> Printf.sprintf "call %d, %s(%d,%d,%d,%d)" r (fstr g) a b c d
-	| OCallN (r,g,rl) -> Printf.sprintf "call %d, %s(%s)" r (fstr g) (String.concat "," (List.map string_of_int rl))
-	| OCallMethod (r,f,[]) -> "callmethod ???"
-	| OCallMethod (r,f,o :: rl) -> Printf.sprintf "callmethod %d, %d[%d](%s)" r o f (String.concat "," (List.map string_of_int rl))
-	| OCallClosure (r,f,rl) -> Printf.sprintf "callclosure %d, %d(%s)" r f (String.concat "," (List.map string_of_int rl))
-	| OCallThis (r,f,rl) -> Printf.sprintf "callthis %d, [%d](%s)" r f (String.concat "," (List.map string_of_int rl))
-	| OStaticClosure (r,f) -> Printf.sprintf "staticclosure %d, %s" r (fstr f)
-	| OInstanceClosure (r,f,v) -> Printf.sprintf "instanceclosure %d, %s(%d)" r (fstr f) v
-	| OGetGlobal (r,g) -> Printf.sprintf "global %d, %d" r g
-	| OSetGlobal (g,r) -> Printf.sprintf "setglobal %d, %d" g r
-	| ORet r -> Printf.sprintf "ret %d" r
-	| OJTrue (r,d) -> Printf.sprintf "jtrue %d,%d" r d
-	| OJFalse (r,d) -> Printf.sprintf "jfalse %d,%d" r d
-	| OJNull (r,d) -> Printf.sprintf "jnull %d,%d" r d
-	| OJNotNull (r,d) -> Printf.sprintf "jnotnull %d,%d" r d
-	| OJSLt (a,b,i) -> Printf.sprintf "jslt %d,%d,%d" a b i
-	| OJSGte (a,b,i) -> Printf.sprintf "jsgte %d,%d,%d" a b i
-	| OJSGt (r,a,b) -> Printf.sprintf "jsgt %d,%d,%d" r a b
-	| OJSLte (r,a,b) -> Printf.sprintf "jslte %d,%d,%d" r a b
-	| OJULt (a,b,i) -> Printf.sprintf "jult %d,%d,%d" a b i
-	| OJUGte (a,b,i) -> Printf.sprintf "jugte %d,%d,%d" a b i
-	| OJEq (a,b,i) -> Printf.sprintf "jeq %d,%d,%d" a b i
-	| OJNotEq (a,b,i) -> Printf.sprintf "jnoteq %d,%d,%d" a b i
-	| OJAlways d -> Printf.sprintf "jalways %d" d
-	| OToDyn (r,a) -> Printf.sprintf "todyn %d,%d" r a
-	| OToSFloat (r,a) -> Printf.sprintf "tosfloat %d,%d" r a
-	| OToUFloat (r,a) -> Printf.sprintf "toufloat %d,%d" r a
-	| OToInt (r,a) -> Printf.sprintf "toint %d,%d" r a
-	| OLabel _ -> "label"
-	| ONew r -> Printf.sprintf "new %d" r
-	| OField (r,o,i) -> Printf.sprintf "field %d,%d[%d]" r o i
-	| OVirtualClosure (r,o,m) -> Printf.sprintf "virtualclosure %d,%d[%d]" r o m
-	| OSetField (o,i,r) -> Printf.sprintf "setfield %d[%d],%d" o i r
-	| OGetThis (r,i) -> Printf.sprintf "getthis %d,[%d]" r i
-	| OSetThis (i,r) -> Printf.sprintf "setthis [%d],%d" i r
-	| OThrow r -> Printf.sprintf "throw %d" r
-	| ORethrow r -> Printf.sprintf "rethrow %d" r
-	| OGetI8 (r,b,p) -> Printf.sprintf "geti8 %d,%d[%d]" r b p
-	| OGetI16 (r,b,p) -> Printf.sprintf "geti16 %d,%d[%d]" r b p
-	| OGetI32 (r,b,p) -> Printf.sprintf "geti32 %d,%d[%d]" r b p
-	| OGetF32 (r,b,p) -> Printf.sprintf "getf32 %d,%d[%d]" r b p
-	| OGetF64 (r,b,p) -> Printf.sprintf "getf64 %d,%d[%d]" r b p
-	| OGetArray (r,a,i) -> Printf.sprintf "getarray %d,%d[%d]" r a i
-	| OSetI8 (r,p,v) -> Printf.sprintf "seti8 %d,%d,%d" r p v
-	| OSetI16 (r,p,v) -> Printf.sprintf "seti16 %d,%d,%d" r p v
-	| OSetI32 (r,p,v) -> Printf.sprintf "seti32 %d,%d,%d" r p v
-	| OSetF32 (r,p,v) -> Printf.sprintf "setf32 %d,%d,%d" r p v
-	| OSetF64 (r,p,v) -> Printf.sprintf "setf64 %d,%d,%d" r p v
-	| OSetArray (a,i,v) -> Printf.sprintf "setarray %d[%d],%d" a i v
-	| OSafeCast (r,v) -> Printf.sprintf "safecast %d,%d" r v
-	| OUnsafeCast (r,v) -> Printf.sprintf "unsafecast %d,%d" r v
-	| OArraySize (r,a) -> Printf.sprintf "arraysize %d,%d" r a
-	| OType (r,t) -> Printf.sprintf "type %d,%s" r (tstr t)
-	| OGetType (r,v) -> Printf.sprintf "gettype %d,%d" r v
-	| OGetTID (r,v) -> Printf.sprintf "gettid %d,%d" r v
-	| ORef (r,v) -> Printf.sprintf "ref %d,&%d" r v
-	| OUnref (v,r) -> Printf.sprintf "unref %d,*%d" v r
-	| OSetref (r,v) -> Printf.sprintf "setref *%d,%d" r v
-	| OToVirtual (r,v) -> Printf.sprintf "tovirtual %d,%d" r v
-	| ODynGet (r,o,f) -> Printf.sprintf "dynget %d,%d[@%d]" r o f
-	| ODynSet (o,f,v) -> Printf.sprintf "dynset %d[@%d],%d" o f v
-	| OMakeEnum (r,e,pl) -> Printf.sprintf "makeenum %d, %d(%s)" r e (String.concat "," (List.map string_of_int pl))
-	| OEnumAlloc (r,e) -> Printf.sprintf "enumalloc %d, %d" r e
-	| OEnumIndex (r,e) -> Printf.sprintf "enumindex %d, %d" r e
-	| OEnumField (r,e,i,n) -> Printf.sprintf "enumfield %d, %d[%d:%d]" r e i n
-	| OSetEnumField (e,i,r) -> Printf.sprintf "setenumfield %d[%d], %d" e i r
-	| OSwitch (r,idx,eend) -> Printf.sprintf "switch %d [%s] %d" r (String.concat "," (Array.to_list (Array.map string_of_int idx))) eend
-	| ONullCheck r -> Printf.sprintf "nullcheck %d" r
-	| OTrap (r,i) -> Printf.sprintf "trap %d, %d" r i
-	| OEndTrap b -> Printf.sprintf "endtrap %b" b
-	| ODump r -> Printf.sprintf "dump %d" r
-
-let dump pr code =
-	let all_protos = Hashtbl.create 0 in
-	let funnames = Hashtbl.create 0 in
-	let tstr t =
-		(match t with
-		| HObj p -> Hashtbl.replace all_protos p.pname p
-		| _ -> ());
-		tstr t
-	in
-	let str idx =
-		try
-			code.strings.(idx)
-		with _ ->
-			"INVALID:" ^ string_of_int idx
-	in
-	let fstr fid =
-		try
-			Hashtbl.find funnames fid
-		with _ ->
-			Printf.sprintf "f@%X" fid
-	in
-	let debug_infos (fid,line) =
-		(try code.debugfiles.(fid) with _ -> "???") ^ ":" ^ string_of_int line
-	in
-	pr ("hl v" ^ string_of_int code.version);
-	pr ("entry @" ^ string_of_int code.entrypoint);
-	pr (string_of_int (Array.length code.strings) ^ " strings");
-	Array.iteri (fun i s ->
-		pr ("	@" ^ string_of_int i ^ " : " ^ String.escaped s);
-	) code.strings;
-	pr (string_of_int (Array.length code.ints) ^ " ints");
-	Array.iteri (fun i v ->
-		pr ("	@" ^ string_of_int i ^ " : " ^ Int32.to_string v);
-	) code.ints;
-	pr (string_of_int (Array.length code.floats) ^ " floats");
-	Array.iteri (fun i f ->
-		pr ("	@" ^ string_of_int i ^ " : " ^ float_repres f);
-	) code.floats;
-	pr (string_of_int (Array.length code.globals) ^ " globals");
-	Array.iteri (fun i g ->
-		pr ("	@" ^ string_of_int i ^ " : " ^ tstr g);
-	) code.globals;
-	pr (string_of_int (Array.length code.natives) ^ " natives");
-	Array.iter (fun (lib,name,t,fidx) ->
-		pr ("	@" ^ string_of_int fidx ^ " native " ^ str lib ^ "@" ^ str name ^ " " ^ tstr t);
-		Hashtbl.add funnames fidx (str lib ^ "@" ^ str name)
-	) code.natives;
-	Array.iter (fun f -> Hashtbl.add funnames f.findex (fundecl_name f)) code.functions;
-	pr (string_of_int (Array.length code.functions) ^ " functions");
-	Array.iter (fun f ->
-		pr (Printf.sprintf "	fun@%d(%Xh) %s" f.findex f.findex (tstr f.ftype));
-		let fid, _ = f.debug.(0) in
-		let cur_fid = ref fid in
-		pr (Printf.sprintf "	; %s (%s)" (debug_infos f.debug.(0)) (fundecl_name f));
-		Array.iteri (fun i r ->
-			pr ("		r" ^ string_of_int i ^ " " ^ tstr r);
-		) f.regs;
-		Array.iteri (fun i o ->
-			let fid, line = f.debug.(i) in
-			if fid <> !cur_fid then begin
-				cur_fid := fid;
-				pr (Printf.sprintf "	; %s" (debug_infos (fid,line)));
-			end;
-			pr (Printf.sprintf "		.%-5d @%X %s" line i (ostr fstr o))
-		) f.code;
-	) code.functions;
-	let protos = Hashtbl.fold (fun _ p acc -> p :: acc) all_protos [] in
-	pr (string_of_int (List.length protos) ^ " objects protos");
-	List.iter (fun p ->
-		pr ("	" ^ p.pname ^ " " ^ (match p.pclassglobal with None -> "no global" | Some i -> "@" ^ string_of_int i));
-		(match p.psuper with
-		| None -> ()
-		| Some p -> pr ("		extends " ^ p.pname));
-		pr ("		" ^ string_of_int (Array.length p.pfields) ^ " fields");
-		Array.iteri (fun i (_,id,t) ->
-			pr ("		  @" ^ string_of_int i ^ " " ^ str id ^ " " ^ tstr t)
-		) p.pfields;
-		pr ("		" ^ string_of_int (Array.length p.pproto) ^ " methods");
-		Array.iteri (fun i f ->
-			pr ("		  @" ^ string_of_int i ^ " " ^ str f.fid ^ " fun@" ^ string_of_int f.fmethod ^ (match f.fvirtual with None -> "" | Some p -> "[" ^ string_of_int p ^ "]"))
-		) p.pproto;
-	) protos
-
-(* --------------------------------------------------------------------------------------------------------------------- *)
-(* HLC *)
-
-type output_options =
-	| OOLabel
-	| OOCase of int
-	| OODefault
-	| OOIncreaseIndent
-	| OODecreaseIndent
-	| OOBeginBlock
-	| OOEndBlock
-
-let c_kwds = [
-"auto";"break";"case";"char";"const";"continue";"default";"do";"double";"else";"enum";"extern";"float";"for";"goto";
-"if";"int";"long";"register";"return";"short";"signed";"sizeof";"static";"struct";"switch";"typedef";"union";"unsigned";
-"void";"volatile";"while";
-(* MS specific *)
-"__asm";"dllimport2";"__int8";"naked2";"__based1";"__except";"__int16";"__stdcall";"__cdecl";"__fastcall";"__int32";
-"thread2";"__declspec";"__finally";"__int64";"__try";"dllexport2";"__inline";"__leave";
-(* reserved by HLC *)
-"t"
-]
-
-let write_c version file (code:code) =
-	let tabs = ref "" in
-	let file_count = ref 1 in
-	let line_count = ref 0 in
-	let main_ch = IO.output_channel (open_out_bin file) in
-	let ch = ref main_ch in
-	let end_ch = ref [(fun() -> IO.close_out main_ch)] in
-	let block() = tabs := !tabs ^ "\t" in
-	let unblock() = tabs := String.sub (!tabs) 0 (String.length (!tabs) - 1) in
-	let line str =
-		incr line_count;
-		IO.write_line !ch (!tabs ^ str)
-	in
-	let expr str = line (str ^ ";") in
-	let sexpr fmt = Printf.ksprintf expr fmt in
-	let sline fmt = Printf.ksprintf line fmt in
-	let sprintf = Printf.sprintf in
-
-	let flush_file() =
-		if !line_count > 60000 then begin
-			incr file_count;
-			let nfile = String.sub file 0 (String.length file - 2) ^ string_of_int !file_count ^ ".c" in
-			ch := main_ch;
-			sline "#include \"%s\"" (match List.rev (ExtString.String.nsplit (String.concat "/" (ExtString.String.nsplit nfile "\\")) "/") with file :: _ -> file | _ -> assert false);
-			let nch = IO.output_channel (open_out_bin nfile) in
- 			ch := nch;
-			sline "#ifdef HLC_H";
-			end_ch := (fun() -> IO.write_line nch "#endif"; IO.close_out nch) :: !end_ch;
-			line_count := 0;
-		end
-	in
-
-	let hash_cache = Hashtbl.create 0 in
-	let hash sid =
-		try
-			Hashtbl.find hash_cache sid
-		with Not_found ->
-			let h = hash code.strings.(sid) in
-			Hashtbl.add hash_cache sid h;
-			h
-	in
-
-	let keywords =
-		let h = Hashtbl.create 0 in
-		List.iter (fun i -> Hashtbl.add h i ()) c_kwds;
-		h
-	in
-
-	let ident i = if Hashtbl.mem keywords i then "_" ^ i else i in
-
-	let tname str = String.concat "__" (ExtString.String.nsplit str ".") in
-
-	let is_gc_ptr = function
-		| HVoid | HI8 | HI16 | HI32 | HF32 | HF64 | HBool | HType | HRef _ -> false
-		| HBytes | HDyn | HFun _ | HObj _ | HArray | HVirtual _ | HDynObj | HAbstract _ | HEnum _ | HNull _ -> true
-	in
-
-	let is_ptr = function
-		| HVoid | HI8 | HI16 | HI32 | HF32 | HF64 | HBool -> false
-		| _ -> true
-	in
-
-	let rec ctype_no_ptr = function
-		| HVoid -> "void",0
-		| HI8 -> "char",0
-		| HI16 -> "short",0
-		| HI32 -> "int",0
-		| HF32 -> "float",0
-		| HF64 -> "double",0
-		| HBool -> "bool",0
-		| HBytes -> "vbyte",1
-		| HDyn -> "vdynamic",1
-		| HFun _ -> "vclosure",1
-		| HObj p -> tname p.pname,0
-		| HArray -> "varray",1
-		| HType -> "hl_type",1
-		| HRef t -> let s,i = ctype_no_ptr t in s,i + 1
-		| HVirtual _ -> "vvirtual",1
-		| HDynObj -> "vdynobj",1
-		| HAbstract (name,_) -> name,1
-		| HEnum _ -> "venum",1
-		| HNull _ -> "vdynamic",1
-	in
-
-	let ctype t =
-		let t, nptr = ctype_no_ptr t in
-		if nptr = 0 then t else t ^ String.make nptr '*'
-	in
-
-	let type_id t =
-		match t with
-		| HVoid -> "HVOID"
-		| HI8 -> "HI8"
-		| HI16 -> "HI16"
-		| HI32 -> "HI32"
-		| HF32 -> "HF32"
-		| HF64 -> "HF64"
-		| HBool -> "HBOOL"
-		| HBytes -> "HBYTES"
-		| HDyn -> "HDYN"
-		| HFun _ -> "HFUN"
-		| HObj _ -> "HOBJ"
-		| HArray -> "HARRAY"
-		| HType -> "HTYPE"
-		| HRef _ -> "HREF"
-		| HVirtual _ -> "HVIRTUAL"
-		| HDynObj -> "HDYNOBJ"
-		| HAbstract _ -> "HABSTRACT"
-		| HEnum _ -> "HENUM"
-		| HNull _ -> "HNULL"
-	in
-
-	let var_type n t =
-		ctype t ^ " " ^ ident n
-	in
-
-	let version_major = version / 1000 in
-	let version_minor = (version mod 1000) / 100 in
-	let version_revision = (version mod 100) in
-	let ver_str = Printf.sprintf "%d.%d.%d" version_major version_minor version_revision in
-	line ("// Generated by HLC " ^ ver_str ^ " (HL v" ^ string_of_int code.version ^")");
-	line "#define HLC_BOOT";
-	line "#include <hlc.h>";
-	let types = gather_types code in
-	let tfuns = Array.create (Array.length code.functions + Array.length code.natives) ([],HVoid) in
-	let funnames = Array.create (Array.length code.functions + Array.length code.natives) "" in
-
-	let cast_fun s args t =
-		sprintf "((%s (*)(%s))%s)" (ctype t) (String.concat "," (List.map ctype args)) s
-	in
-
-	let enum_constr_type e i =
-		let cname,_, tl = e.efields.(i) in
-		if Array.length tl = 0 then
-			"venum"
-		else
-		let name = if e.eid = 0 then
-			let index = lookup types (HEnum e) (fun() -> assert false) in
-			"Enum$" ^ string_of_int index
-		else
-			String.concat "_" (ExtString.String.nsplit e.ename ".")
-		in
-		if cname = "" then
-			name
-		else
-			name ^ "_" ^ cname
-	in
-
-	let dyn_value_field t =
-		"->v." ^ match t with
-		| HI8 -> "c"
-		| HI16 -> "s"
-		| HI32 -> "i"
-		| HF32 -> "f"
-		| HF64 -> "d"
-		| HBool -> "b"
-		| _ -> "ptr"
-	in
-
-	let used_closures = Hashtbl.create 0 in
-	let bytes_strings = Hashtbl.create 0 in
-	Array.iter (fun f ->
-		Array.iteri (fun i op ->
-			match op with
-			| OStaticClosure (_,fid) ->
-				Hashtbl.replace used_closures fid ()
-			| OBytes (_,sid) ->
-				Hashtbl.replace bytes_strings sid ()
-			| _ ->
-				()
-		) f.code
-	) code.functions;
-
-
-	line "";
-	line "// Types definitions";
-	DynArray.iter (fun t ->
-		match t with
-		| HObj o ->
-			let name = tname o.pname in
-			expr ("typedef struct _" ^ name ^ " *" ^ name);
-		| HAbstract (name,_) ->
-			expr ("typedef struct _" ^ name ^ " "  ^ name);
-		| _ ->
-			()
-	) types.arr;
-
-	line "";
-	line "// Types implementation";
-	DynArray.iter (fun t ->
-		match t with
-		| HObj o ->
-			let name = tname o.pname in
-			line ("struct _" ^ name ^ " {");
-			block();
-			let rec loop o =
-				(match o.psuper with
-				| None -> expr ("hl_type *$type");
-				| Some c -> loop c);
-				Array.iter (fun (n,_,t) ->
-					expr (var_type n t)
-				) o.pfields;
-			in
-			loop o;
-			unblock();
-			expr "}";
-		| HEnum e ->
-			Array.iteri (fun i (_,_,pl) ->
-				if Array.length pl <> 0 then begin
-					line ("typedef struct {");
-					block();
-					expr "int index";
-					Array.iteri (fun i t ->
-						expr (var_type ("p" ^ string_of_int i) t)
-					) pl;
-					unblock();
-					sexpr "} %s" (enum_constr_type e i);
-				end;
-			) e.efields
-		| _ ->
-			()
-	) types.arr;
-
-	line "";
-	line "// Types values declaration";
-	DynArray.iteri (fun i t ->
-		sexpr "static hl_type type$%d = { %s } /* %s */" i (type_id t) (tstr t);
-		match t with
-		| HObj o ->
-			sline "#define %s__val &type$%d" (tname o.pname) i
-		| _ ->
-			()
-	) types.arr;
-
-	line "";
-	line "// Globals";
-	Array.iteri (fun i t ->
-		let name = "global$" ^ string_of_int i in
-		sexpr "static %s = 0" (var_type name t)
-	) code.globals;
-
-	line "";
-	line "// Natives functions";
-	Array.iter (fun (lib,name,t,idx) ->
-		match t with
-		| HFun (args,t) ->
-			let fname =
-				let lib = code.strings.(lib) in
-				let lib = if lib = "std" then "hl" else lib in
-				lib ^ "_" ^ code.strings.(name)
-			in
-			sexpr "HL_API %s %s(%s)" (ctype t) fname (String.concat "," (List.map ctype args));
-			funnames.(idx) <- fname;
-			Array.set tfuns idx (args,t)
-		| _ ->
-			assert false
-	) code.natives;
-
-	line "";
-	line "// Functions declaration";
-	Array.iter (fun f ->
-		match f.ftype with
-		| HFun (args,t) ->
-			sexpr "static %s %s(%s)" (ctype t) (fundecl_name f) (String.concat "," (List.map ctype args));
-			Array.set tfuns f.findex (args,t);
-			funnames.(f.findex) <- fundecl_name f;
-		| _ ->
-			assert false
-	) code.functions;
-
-	line "";
-	line "// Strings";
-	Array.iteri (fun i str ->
-		let rec loop s i =
-			if i = String.length s then [] else
-			let c = String.get s i in
-			string_of_int (int_of_char c) :: loop s (i+1)
-		in
-		if Hashtbl.mem bytes_strings i then
-			sexpr "static vbyte bytes$%d[] = {%s}" i (String.concat "," (loop str 0))
-		else
-			let s = utf8_to_utf16 str in
-			sexpr "static vbyte string$%d[] = {%s} /* %s */" i (String.concat "," (loop s 0)) (String.escaped (String.concat "* /" (ExtString.String.nsplit str "*/")))
-	) code.strings;
-
-	let type_value t =
-		let index = lookup types t (fun() -> assert false) in
-		"&type$" ^ string_of_int index
-	in
-
-	line "";
-	line "// Types values data";
-	DynArray.iteri (fun i t ->
-		let field_value (name,name_id,t) =
-			sprintf "{(const uchar*)string$%d, %s, %ld}" name_id (type_value t) (hash name_id)
-		in
-		match t with
-		| HObj o ->
-			let proto_value p =
-				sprintf "{(const uchar*)string$%d, %d, %d, %ld}" p.fid p.fmethod (match p.fvirtual with None -> -1 | Some i -> i) (hash p.fid)
-			in
-			let fields =
-				if Array.length o.pfields = 0 then "NULL" else
-				let name = sprintf "fields$%d" i in
-				sexpr "static hl_obj_field %s[] = {%s}" name (String.concat "," (List.map field_value (Array.to_list o.pfields)));
-				name
-			in
-			let proto =
-				if Array.length o.pproto = 0 then "NULL" else
-				let name = sprintf "proto$%d" i in
-				sexpr "static hl_obj_proto %s[] = {%s}" name (String.concat "," (List.map proto_value (Array.to_list o.pproto)));
-				name
-			in
-			let ofields = [
-				string_of_int (Array.length o.pfields);
-				string_of_int (Array.length o.pproto);
-				sprintf "(const uchar*)string$%d" o.pid;
-				(match o.psuper with None -> "NULL" | Some c -> sprintf "%s__val" (tname c.pname));
-				fields;
-				proto
-			] in
-			sexpr "static hl_type_obj obj$%d = {%s}" i (String.concat "," ofields);
-		| HEnum e ->
-			let constr_name = sprintf "econstructs$%d" i in
-			let constr_value cid (_,nid,tl) =
-				let tval = if Array.length tl = 0 then "NULL" else
-					let name = sprintf "econstruct$%d_%d" i cid in
-					sexpr "static hl_type *%s[] = {%s}" name (String.concat "," (List.map type_value (Array.to_list tl)));
-					name
-				in
-				let size = if Array.length tl = 0 then "0" else sprintf "sizeof(%s)" (enum_constr_type e cid) in
-				let offsets = if Array.length tl = 0 then "NULL" else
-					let name = sprintf "eoffsets$%d_%d" i cid in
-					sexpr "static int %s[] = {%s}" name (String.concat "," (List.map (fun _ -> "0") (Array.to_list tl)));
-					name
-				in
-				let has_ptr = List.exists is_gc_ptr (Array.to_list tl) in
-				sprintf "{(const uchar*)string$%d, %d, %s, %s, %s, %s}" nid (Array.length tl) tval size (if has_ptr then "true" else "false") offsets
-			in
-			sexpr "static hl_enum_construct %s[] = {%s}" constr_name (String.concat "," (Array.to_list (Array.mapi constr_value e.efields)));
-			let efields = [
-				if e.eid = 0 then "NULL" else sprintf "(const uchar*)string$%d" e.eid;
-				string_of_int (Array.length e.efields);
-				constr_name
-			] in
-			sexpr "static hl_type_enum enum$%d = {%s}" i (String.concat "," efields);
-		| HVirtual v ->
-			let fields_name =
-				if Array.length v.vfields = 0 then "NULL" else
-				let name = sprintf "vfields$%d" i in
-				sexpr "static hl_obj_field %s[] = {%s}" name (String.concat "," (List.map field_value (Array.to_list v.vfields)));
-				name
-			in
-			let vfields = [
-				fields_name;
-				string_of_int (Array.length v.vfields)
-			] in
-			sexpr "static hl_type_virtual virt$%d = {%s}" i (String.concat "," vfields);
-		| HFun (args,t) ->
-			let aname = if args = [] then "NULL" else
-				let name = sprintf "fargs$%d" i in
-				sexpr "static hl_type *%s[] = {%s}" name (String.concat "," (List.map type_value args));
-				name
-			in
-			sexpr "static hl_type_fun tfun$%d = {%s,%s,%d}" i aname (type_value t) (List.length args)
-		| _ ->
-			()
-	) types.arr;
-
-	line "";
-	line "// Static data";
-	Hashtbl.iter (fun fid _ ->
-		let args, t = tfuns.(fid) in
-		sexpr "static vclosure cl$%d = { %s, %s, 0 }" fid (type_value (HFun (args,t))) funnames.(fid);
-	) used_closures;
-
-	line "";
-	line "// Reflection helpers";
-	let funByArgs = Hashtbl.create 0 in
-	let type_kind t =
-		match t with
-		| HVoid | HI8 | HI16 | HI32 | HF32 | HF64 -> t
-		| HBool -> HI8
-		| HBytes | HDyn | HFun _ | HObj _ | HArray | HType | HRef _ | HVirtual _ | HDynObj | HAbstract _ | HEnum _ | HNull _ -> HDyn
-	in
-	let type_kind_id t =
-		match t with
-		| HVoid -> 0
-		| HI8 -> 1
-		| HI16 -> 2
-		| HI32 -> 3
-		| HF32 -> 4
-		| HF64 -> 5
-		| _ -> 6
-	in
-	Array.iter (fun (args,t) ->
-		let nargs = List.length args in
-		let kargs = List.map type_kind args in
-		let kt = type_kind t in
-		let h = try Hashtbl.find funByArgs nargs with Not_found -> let h = Hashtbl.create 0 in Hashtbl.add funByArgs nargs h; h in
-		Hashtbl.replace h (kargs,kt) ()
-	) tfuns;
-	let argsCounts = List.sort compare (Hashtbl.fold (fun i _ acc -> i :: acc) funByArgs []) in
-	sexpr "static int TKIND[] = {%s}" (String.concat "," (List.map (fun t -> string_of_int (type_kind_id (type_kind t))) all_types));
-	line "";
-	line "void *hlc_static_call( void *fun, hl_type *t, void **args, vdynamic *out ) {";
-	block();
-	sexpr "int chk = TKIND[t->fun->ret->kind]";
-	sexpr "vdynamic *d";
-	line "switch( t->fun->nargs ) {";
-	List.iter (fun nargs ->
-		sline "case %d:" nargs;
-		block();
-		if nargs > 9 then sexpr "hl_fatal(\"Too many arguments, TODO:use more bits\")" else begin
-		for i = 0 to nargs-1 do
-			sexpr "chk |= TKIND[t->fun->args[%d]->kind] << %d" i ((i + 1) * 3);
-		done;
-		line "switch( chk ) {";
-		Hashtbl.iter (fun (args,t) _ ->
-			let s = ref (-1) in
-			let chk = List.fold_left (fun chk t -> incr s; chk lor ((type_kind_id t) lsl (!s * 3))) 0 (t :: args) in
-			sline "case %d:" chk;
-			block();
-			let idx = ref (-1) in
-			let vargs = List.map (fun t ->
-				incr idx;
-				if is_ptr t then
-					sprintf "(%s)args[%d]" (ctype t) !idx
-				else
-					sprintf "*(%s*)args[%d]" (ctype t) !idx
-			) args in
-			let call = sprintf "%s(%s)" (cast_fun "fun" args t) (String.concat "," vargs) in
-			if is_ptr t then
-				sexpr "return %s" call
-			else if t = HVoid then begin
-				expr call;
-				expr "return NULL";
-			end else begin
-				sexpr "out%s = %s" (dyn_value_field t) call;
-				sexpr "return &out%s" (dyn_value_field t);
-			end;
-			unblock();
-		) (Hashtbl.find funByArgs nargs);
-		sline "}";
-		expr "break";
-		end;
-		unblock();
-	) argsCounts;
-	line "}";
-	sexpr "hl_fatal(\"Unsupported dynamic call\")";
-	sexpr "return NULL";
-	unblock();
-	line "}";
-	line "";
-	let wrap_char = function
-		| HVoid -> "v"
-		| HI8 | HBool -> "c"
-		| HI16 -> "s"
-		| HI32 -> "i"
-		| HF32 -> "f"
-		| HF64 -> "d"
-		| _ -> "p"
-	in
-	let make_wrap_name args t =
-		String.concat "" (List.map wrap_char args) ^ "_" ^ wrap_char t
-	in
-	List.iter (fun nargs ->
-		Hashtbl.iter (fun (args,t) _ ->
-			let name = make_wrap_name args t in
-			sline "static %s wrap_%s(void *value%s) {" (ctype t) name (String.concat "" (list_mapi (fun i t -> "," ^ var_type ("p" ^ string_of_int i) t) args));
-			block();
-			if args <> [] then sexpr "void *args[] = {%s}" (String.concat "," (list_mapi (fun i t ->
-				if not (is_ptr t) then
-					sprintf "&p%d" i
-				else
-					sprintf "p%d" i
-			) args));
-			let vargs = if args = [] then "NULL" else "args" in
-			if t = HVoid then
-				sexpr "hl_wrapper_call(value,%s,NULL)" vargs
-			else if is_ptr t then
-				sexpr "return hl_wrapper_call(value,%s,NULL)" vargs
-			else begin
-				expr "vdynamic ret";
-				sexpr "hl_wrapper_call(value,%s,&ret)" vargs;
-				sexpr "return ret.v.%s" (wrap_char t);
-			end;
-			unblock();
-			line "}";
-		) (Hashtbl.find funByArgs nargs);
-	) argsCounts;
-	line "";
-	line "void *hlc_get_wrapper( hl_type *t ) {";
-	block();
-	sexpr "int chk = TKIND[t->fun->ret->kind]";
-	line "switch( t->fun->nargs ) {";
-	List.iter (fun nargs ->
-		sline "case %d:" nargs;
-		block();
-		if nargs > 9 then sexpr "hl_fatal(\"Too many arguments, TODO:use more bits\")" else begin
-		for i = 0 to nargs-1 do
-			sexpr "chk |= TKIND[t->fun->args[%d]->kind] << %d" i ((i + 1) * 3);
-		done;
-		line "switch( chk ) {";
-		Hashtbl.iter (fun (args,t) _ ->
-			let s = ref (-1) in
-			let chk = List.fold_left (fun chk t -> incr s; chk lor ((type_kind_id t) lsl (!s * 3))) 0 (t :: args) in
-			sexpr "case %d: return wrap_%s" chk (make_wrap_name args t);
-		) (Hashtbl.find funByArgs nargs);
-		sline "}";
-		expr "break";
-		end;
-		unblock();
-	) argsCounts;
-	line "}";
-	sexpr "return NULL";
-	unblock();
-	line "}";
-	line "";
-	line "// Functions code";
-	Array.iter (fun f ->
-
-		flush_file();
-
-		let rid = ref (-1) in
-		let reg id = "r" ^ string_of_int id in
-
-		let label id = "label$" ^ string_of_int f.findex ^ "$" ^ string_of_int id in
-
-		let rtype r = f.regs.(r) in
-
-		let rcast r t =
-			if tsame (rtype r) t then (reg r)
-			else Printf.sprintf "((%s)%s)" (ctype t) (reg r)
-		in
-
-		let rfun r args t =
-			cast_fun (reg r ^ "->fun") args t
-		in
-
-		let rassign r t =
-			let rt = rtype r in
-			if t = HVoid then "" else
-			let assign = reg r ^ " = " in
-			if tsame t rt then assign else
-			if not (safe_cast t rt) then assert false
-			else assign ^ "(" ^ ctype rt ^ ")"
-		in
-
-		let ocall r fid args =
-			let targs, rt = tfuns.(fid) in
-			let rstr = rassign r rt in
-			sexpr "%s%s(%s)" rstr funnames.(fid) (String.concat "," (List.map2 rcast args targs))
-		in
-
-
-		let dyn_prefix = function
-			| HI8 | HI16 | HI32 | HBool -> "i"
-			| HF32 -> "f"
-			| HF64 -> "d"
-			| _ -> "p"
-		in
-
-		let type_value_opt t =
-			match t with HF32 | HF64 -> "" | _ -> "," ^ type_value t
-		in
-
-		let dyn_call r f pl =
-			line "{";
-			block();
-			if pl <> [] then sexpr "vdynamic *args[] = {%s}" (String.concat "," (List.map (fun p ->
-				match rtype p with
-				| HDyn ->
-					reg p
-				| t ->
-					if is_dynamic t then
-						sprintf "(vdynamic*)%s" (reg p)
-					else
-						sprintf "hl_make_dyn(&%s,%s)" (reg p) (type_value t)
-			) pl));
-			let rt = rtype r in
-			let ret = if rt = HVoid then "" else if is_dynamic rt then sprintf "%s = (%s)" (reg r) (ctype rt) else "vdynamic *ret = " in
-			sexpr "%shl_dyn_call((vclosure*)%s,%s,%d)" ret (reg f) (if pl = [] then "NULL" else "args") (List.length pl);
-			if rt <> HVoid && not (is_dynamic rt) then sexpr "%s = (%s)hl_dyn_cast%s(&ret,&hlt_dyn%s)" (reg r) (ctype rt) (dyn_prefix rt) (type_value_opt rt);
-			unblock();
-			line "}";
-		in
-
-		let mcall r fid = function
-			| [] -> assert false
-			| o :: args ->
-				match rtype o with
-				| HObj _ ->
-					let vfun = cast_fun (sprintf "%s->$type->vobj_proto[%d]" (reg o) fid) (rtype o :: List.map rtype args) (rtype r) in
-					sexpr "%s%s(%s)" (rassign r (rtype r)) vfun (String.concat "," (List.map reg (o::args)))
-				| HVirtual vp ->
-					let rt = rtype r in
-					let meth = sprintf "hl_vfields(%s)[%d]" (reg o) fid in
-					let meth = cast_fun meth (HDyn :: List.map rtype args) rt in
-					sline "if( hl_vfields(%s)[%d] ) %s%s(%s); else {" (reg o) fid (rassign r rt) meth (String.concat "," ((reg o ^ "->value") :: List.map reg args));
-					block();
-					if args <> [] then sexpr "void *args[] = {%s}" (String.concat "," (List.map (fun p ->
-						let t = rtype p in
-						if is_ptr t then
-							reg p
-						else
-							sprintf "&%s" (reg p)
-					) args));
-					let rt = rtype r in
-					let ret = if rt = HVoid then "" else if is_ptr rt then sprintf "%s = (%s)" (reg r) (ctype rt) else begin sexpr "vdynamic ret"; ""; end in
-					let fname, fid, ft = vp.vfields.(fid) in
-					sexpr "%shl_dyn_call_obj(%s->value,%s,%ld/*%s*/,%s,%s)" ret (reg o) (type_value ft) (hash fid) fname (if args = [] then "NULL" else "args") (if is_ptr rt || rt == HVoid then "NULL" else "&ret");
-					if rt <> HVoid && not (is_ptr rt) then sexpr "%s = (%s)ret.v.%s" (reg r) (ctype rt) (dyn_prefix rt);
-					unblock();
-					sline "}"
-				| _ ->
-					assert false
-		in
-
-		let set_field obj fid v =
-			match rtype obj with
-			| HObj o ->
-				let name, t = resolve_field o fid in
-				sexpr "%s->%s = %s" (reg obj) (ident name) (rcast v t)
-			| HVirtual vp ->
-				let name, nid, t = vp.vfields.(fid) in
-				let dset = sprintf "hl_dyn_set%s((vdynamic*)%s,%ld/*%s*/%s,%s)" (dyn_prefix t) (reg obj) (hash nid) name (type_value_opt (rtype v)) (reg v) in
-				(match t with
-				| HFun _ -> expr dset
-				| _ -> sexpr "if( hl_vfields(%s)[%d] ) *(%s*)(hl_vfields(%s)[%d]) = (%s)%s; else %s" (reg obj) fid (ctype t) (reg obj) fid (ctype t) (reg v) dset)
-			| _ ->
-				assert false
-		in
-
-		let get_field r obj fid =
-			match rtype obj with
-			| HObj o ->
-				let name, t = resolve_field o fid in
-				sexpr "%s%s->%s" (rassign r t) (reg obj) (ident name)
-			| HVirtual v ->
-				let name, nid, t = v.vfields.(fid) in
-				let dget = sprintf "(%s)hl_dyn_get%s((vdynamic*)%s,%ld/*%s*/%s)" (ctype t) (dyn_prefix t) (reg obj) (hash nid) name (type_value_opt t) in
-				(match t with
-				| HFun _ -> sexpr "%s%s" (rassign r t) dget
-				| _ -> sexpr "%shl_vfields(%s)[%d] ? (*(%s*)(hl_vfields(%s)[%d])) : %s" (rassign r t) (reg obj) fid (ctype t) (reg obj) fid dget)
-			| _ ->
-				assert false
-		in
-
-		let fret = (match f.ftype with
-		| HFun (args,t) ->
-			sline "static %s %s(%s) {" (ctype t) (fundecl_name f) (String.concat "," (List.map (fun t -> incr rid; var_type (reg !rid) t) args));
-			t
-		| _ ->
-			assert false
-		) in
-		block();
-		let var_map = Hashtbl.create 0 in
-		Array.iteri (fun i t ->
-			if i <= !rid || t = HVoid then ()
-			else
-				let key = ctype_no_ptr t in
-				Hashtbl.replace var_map key (try (reg i) :: Hashtbl.find var_map key with Not_found -> [reg i])
-		) f.regs;
-		Hashtbl.iter (fun (s,i) il ->
-			let prefix = String.make i '*' in
-			let il = List.rev_map (fun s -> prefix ^ s) il in
-			sexpr "%s %s" s (String.concat ", " il)
-		) var_map;
-		let output_options = Array.make (Array.length f.code) [] in
-		let output_at i oo = output_options.(i) <- oo :: output_options.(i) in
-		let output_at2 i ool = List.iter (output_at i) ool in
-		let has_label i = List.exists (function OOLabel -> true | _ -> false) output_options.(i) in
-
-		let trap_depth = ref 0 in
-		let max_trap_depth = ref 0 in
-		Array.iter (fun op ->
-			match op with
-			| OTrap _ ->
-				incr trap_depth;
-				if !trap_depth > !max_trap_depth then max_trap_depth := !trap_depth
-			| OEndTrap true ->
-				decr trap_depth
-			| _ ->
-				()
-		) f.code;
-		for i = 0 to !max_trap_depth - 1 do
-			sexpr "hl_trap_ctx trap$%d" i;
-		done;
-
-		Array.iteri (fun i op ->
-			(match output_options.(i) with
-			| [] -> ()
-			| opts ->
-				(* put label after } *)
-				let opts = if has_label i && List.mem OOEndBlock opts then OOLabel :: List.filter (fun i -> i <> OOLabel) opts else opts in
-				let opts = List.rev opts in
-				List.iter (function
-					| OOLabel -> sline "%s:" (label i)
-					| OOCase i -> sline "case %i:" i
-					| OODefault -> line "default:"
-					| OOIncreaseIndent -> block()
-					| OODecreaseIndent -> unblock()
-					| OOBeginBlock ->  line "{"
-					| OOEndBlock -> line "}"
-				) opts);
-			let label delta =
-				let addr = delta + i + 1 in
-				let label = label addr in
-				if not (has_label addr) then output_at addr OOLabel;
-				label
-			in
-			let todo() =
-				sexpr "hl_fatal(\"%s\")" (ostr (fun id -> "f" ^ string_of_int id) op)
-			in
-			let compare_op op a b d =
-				let phys_compare() =
-					sexpr "if( %s %s %s ) goto %s" (reg a) (s_binop op) (rcast b (rtype a)) (label d)
-				in
-				(*
-					safe_cast is already checked
-					two ways (same type) for eq
-					one way for comparisons
-				*)
-				match rtype a, rtype b with
-				| (HI8 | HI16 | HI32 | HF32 | HF64 | HBool), (HI8 | HI16 | HI32 | HF32 | HF64 | HBool) ->
-					phys_compare()
-				| HType, HType ->
-					sexpr "if( hl_same_type(%s,%s) %s 0 ) {} else goto %s" (reg a) (reg b) (s_binop op) (label d)
-				| HNull t, HNull _ ->
-					let field = dyn_value_field t in
-					let pcompare = sprintf "(%s%s %s %s%s)" (reg a) field (s_binop op) (reg b) field in
-					if op = OpEq then
-						sexpr "if( %s == %s || (%s && %s && %s) ) goto %s" (reg a) (reg b) (reg a) (reg b) pcompare (label d)
-					else if op = OpNotEq then
-						sexpr "if( %s != %s && (!%s || !%s || %s) ) goto %s" (reg a) (reg b) (reg a) (reg b) pcompare (label d)
-					else
-						sexpr "if( %s && %s && %s ) goto %s" (reg a) (reg b) pcompare (label d)
-				| HDyn , _ | _, HDyn ->
-					let inv = if op = OpGt || op = OpGte then "&& i != hl_invalid_comparison " else "" in
-					sexpr "{ int i = hl_dyn_compare((vdynamic*)%s,(vdynamic*)%s); if( i %s 0 %s) goto %s; }" (reg a) (reg b) (s_binop op) inv (label d)
-				| HObj oa, HObj _ ->
-					(try
-						let fid = PMap.find "__compare" oa.pfunctions in
-						if op = OpEq then
-							sexpr "if( %s == %s || (%s && %s && %s(%s,%s) == 0) ) goto %s" (reg a) (reg b) (reg a) (reg b) funnames.(fid) (reg a) (reg b) (label d)
-						else if op = OpNotEq then
-							sexpr "if( %s != %s && (!%s || !%s || %s(%s,%s) != 0) ) goto %s" (reg a) (reg b) (reg a) (reg b) funnames.(fid) (reg a) (reg b) (label d)
-						else
-							sexpr "if( %s && %s && %s(%s,%s) %s 0 ) goto %s" (reg a) (reg b) funnames.(fid) (reg a) (reg b) (s_binop op) (label d)
-					with Not_found ->
-						phys_compare())
-				| HEnum _, HEnum _ | HVirtual _, HVirtual _ | HDynObj, HDynObj ->
-					phys_compare()
-				| HVirtual _, HObj _->
-					if op = OpEq then
-						sexpr "if( (void*)%s == (void*)%s || (%s && %s && %s->value == (vdynamic*)%s) ) goto %s" (reg a) (reg b) (reg a) (reg b) (reg a) (reg b) (label d)
-					else if op = OpNotEq then
-						sexpr "if( (void*)%s != (void*)%s && (!%s || !%s || %s->value != (vdynamic*)%s) ) goto %s" (reg a) (reg b) (reg a) (reg b) (reg a) (reg b) (label d)
-					else
-						assert false
-				| HObj _, HVirtual _ ->
-					if op = OpEq then
-						sexpr "if( (void*)%s == (void*)%s || (%s && %s && %s->value == (vdynamic*)%s) ) goto %s" (reg a) (reg b) (reg a) (reg b) (reg b) (reg a) (label d)
-					else if op = OpNotEq then
-						sexpr "if( (void*)%s != (void*)%s && (!%s || !%s || %s->value != (vdynamic*)%s) ) goto %s" (reg a) (reg b) (reg a) (reg b) (reg b) (reg a) (label d)
-					else
-						assert false
-				| HFun _, HFun _ ->
-					phys_compare()
-				| ta, tb ->
-					failwith ("Don't know how to compare " ^ tstr ta ^ " and " ^ tstr tb ^ " (hlc)")
-			in
-			match op with
-			| OMov (r,v) ->
-				if rtype r <> HVoid then sexpr "%s = %s" (reg r) (rcast v (rtype r))
-			| OInt (r,idx) ->
-				if code.ints.(idx) = 0x80000000l then
-					sexpr "%s = 0x80000000" (reg r)
-				else
-					sexpr "%s = %ld" (reg r) code.ints.(idx)
-			| OFloat (r,idx) ->
-				sexpr "%s = %.19g" (reg r) code.floats.(idx)
-			| OBool (r,b) ->
-				sexpr "%s = %s" (reg r) (if b then "true" else "false")
-			| OBytes (r,idx) ->
-				sexpr "%s = bytes$%d" (reg r) idx
-			| OString (r,idx) ->
-				sexpr "%s = string$%d" (reg r) idx
-			| ONull r ->
-				sexpr "%s = NULL" (reg r)
-			| OAdd (r,a,b) ->
-				sexpr "%s = %s + %s" (reg r) (reg a) (reg b)
-			| OSub (r,a,b) ->
-				sexpr "%s = %s - %s" (reg r) (reg a) (reg b)
-			| OMul (r,a,b) ->
-				sexpr "%s = %s * %s" (reg r) (reg a) (reg b)
-			| OSDiv (r,a,b) ->
-				(match rtype r with
-				| HI8 | HI16 | HI32 ->
-					sexpr "%s = %s == 0 ? 0 : %s / %s" (reg r) (reg b) (reg a) (reg b)
-				| _ ->
-					sexpr "%s = %s / %s" (reg r) (reg a) (reg b))
-			| OUDiv (r,a,b) ->
-				sexpr "%s = %s == 0 ? 0 : ((unsigned)%s) / ((unsigned)%s)" (reg r) (reg b) (reg a) (reg b)
-			| OSMod (r,a,b) ->
-				(match rtype r with
-				| HI8 | HI16 | HI32 ->
-					sexpr "%s = %s == 0 ? 0 : %s %% %s" (reg r) (reg b) (reg a) (reg b)
-				| HF32 ->
-					sexpr "%s = fmodf(%s,%s)" (reg r) (reg a) (reg b)
-				| HF64 ->
-					sexpr "%s = fmod(%s,%s)" (reg r) (reg a) (reg b)
-				| _ ->
-					assert false)
-			| OUMod (r,a,b) ->
-				sexpr "%s = %s == 0 ? 0 : ((unsigned)%s) %% ((unsigned)%s)" (reg r) (reg b) (reg a) (reg b)
-			| OShl (r,a,b) ->
-				sexpr "%s = %s << %s" (reg r) (reg a) (reg b)
-			| OSShr (r,a,b) ->
-				sexpr "%s = %s >> %s" (reg r) (reg a) (reg b)
-			| OUShr (r,a,b) ->
-				sexpr "%s = ((unsigned)%s) >> %s" (reg r) (reg a) (reg b)
-			| OAnd (r,a,b) ->
-				sexpr "%s = %s & %s" (reg r) (reg a) (reg b)
-			| OOr (r,a,b) ->
-				sexpr "%s = %s | %s" (reg r) (reg a) (reg b)
-			| OXor (r,a,b) ->
-				sexpr "%s = %s ^ %s" (reg r) (reg a) (reg b)
-			| ONeg (r,v) ->
-				sexpr "%s = -%s" (reg r) (reg v)
-			| ONot (r,v) ->
-				sexpr "%s = !%s" (reg r) (reg v)
-			| OIncr r ->
-				sexpr "++%s" (reg r)
-			| ODecr r ->
-				sexpr "--%s" (reg r)
-			| OCall0 (r,fid) ->
-				ocall r fid []
-			| OCall1 (r,fid,a) ->
-				ocall r fid [a]
-			| OCall2 (r,fid,a,b) ->
-				ocall r fid [a;b]
-			| OCall3 (r,fid,a,b,c) ->
-				ocall r fid [a;b;c]
-			| OCall4 (r,fid,a,b,c,d) ->
-				ocall r fid [a;b;c;d]
-			| OCallN (r,fid,rl) ->
-				ocall r fid rl
-			| OCallMethod (r,fid,pl) ->
-				mcall r fid pl
-			| OCallThis (r,fid,pl) ->
-				mcall r fid (0 :: pl)
-			| OCallClosure (r,cl,pl) ->
-				(match rtype cl with
-				| HDyn ->
-					dyn_call r cl pl
-				| HFun (args,ret) ->
-					let sargs = String.concat "," (List.map2 rcast pl args) in
-					sexpr "%s%s->hasValue ? %s((vdynamic*)%s->value%s) : %s(%s)" (rassign r ret) (reg cl) (rfun cl (HDyn :: args) ret) (reg cl) (if sargs = "" then "" else "," ^ sargs) (rfun cl args ret) sargs
-				| _ ->
-					assert false)
-			| OStaticClosure (r,fid) ->
-				sexpr "%s = &cl$%d" (reg r) fid
-			| OInstanceClosure (r,fid,ptr) ->
-				let args, t = tfuns.(fid) in
-				sexpr "%s = hl_alloc_closure_ptr(%s,%s,%s)" (reg r) (type_value (HFun (args,t))) funnames.(fid) (reg ptr)
-			| OVirtualClosure (r,o,m) ->
-				(match rtype o with
-				| HObj p ->
-					let tl,t = tfuns.(p.pvirtuals.(m)) in
-					let s = sprintf "%s->$type->vobj_proto[%d]" (reg o) m in
-					sexpr "%s = hl_alloc_closure_ptr(%s,%s,%s)" (reg r) (type_value (HFun(tl,t))) s (reg o)
-				| _ ->
-					todo())
-			| OGetGlobal (r,g) ->
-				sexpr "%s = (%s)global$%d" (reg r) (ctype (rtype r)) g
-			| OSetGlobal (g,r) ->
-				sexpr "global$%d = (%s)%s" g (ctype code.globals.(g)) (reg r)
-			| ORet r ->
-				if rtype r = HVoid then expr "return" else sexpr "return %s" (rcast r fret)
-			| OJTrue (r,d) | OJNotNull (r,d) ->
-				sexpr "if( %s ) goto %s" (reg r) (label d)
-			| OJFalse (r,d) | OJNull (r,d) ->
-				sexpr "if( !%s ) goto %s" (reg r) (label d)
-			| OJSLt (a,b,d) ->
-				compare_op OpLt a b d
-			| OJSGte (a,b,d) ->
-				compare_op OpGte a b d
-			| OJSGt (a,b,d) ->
-				compare_op OpGt a b d
-			| OJSLte (a,b,d) ->
-				compare_op OpLte a b d
-			| OJULt (a,b,d) ->
-				sexpr "if( ((unsigned)%s) < ((unsigned)%s) ) goto %s" (reg a) (reg b) (label d)
-			| OJUGte (a,b,d) ->
-				sexpr "if( ((unsigned)%s) >= ((unsigned)%s) ) goto %s" (reg a) (reg b) (label d)
-			| OJEq (a,b,d) ->
-				compare_op OpEq a b d
-			| OJNotEq (a,b,d) ->
-				compare_op OpNotEq a b d
-			| OJAlways d ->
-				sexpr "goto %s" (label d)
-			| OLabel _ ->
-				if not (has_label i) then sline "%s:" (label (-1))
-			| OToDyn (r,v) ->
-				if is_ptr (rtype v) then begin
-					sline "if( %s == NULL ) %s = NULL; else {" (reg v) (reg r);
-					block();
-				end;
-				sexpr "%s = hl_alloc_dynamic(%s)" (reg r) (type_value (rtype v));
-				(match rtype v with
-				| HI8 | HI16 | HI32 | HBool ->
-					sexpr "%s->v.i = %s" (reg r) (reg v)
-				| HF32 ->
-					sexpr "%s->v.f = %s" (reg r) (reg v)
-				| HF64 ->
-					sexpr "%s->v.d = %s" (reg r) (reg v)
-				| _ ->
-					sexpr "%s->v.ptr = %s" (reg r) (reg v));
-				if is_ptr (rtype v) then begin
-					unblock();
-					line "}";
-				end;
-			| OToSFloat (r,v) ->
-				sexpr "%s = (%s)%s" (reg r) (ctype (rtype r)) (reg v)
-			| OToUFloat (r,v) ->
-				sexpr "%s = (%s)(unsigned)%s" (reg r) (ctype (rtype r)) (reg v)
-			| OToInt (r,v) ->
-				sexpr "%s = (int)%s" (reg r) (reg v)
-			| ONew r ->
-				(match rtype r with
-				| HObj o -> sexpr "%s = (%s)hl_alloc_obj(%s)" (reg r) (tname o.pname) (tname o.pname ^ "__val")
-				| HDynObj -> sexpr "%s = hl_alloc_dynobj()" (reg r)
-				| HVirtual _ as t -> sexpr "%s = hl_alloc_virtual(%s)" (reg r) (type_value t)
-				| _ -> assert false)
-			| OField (r,obj,fid) ->
-				get_field r obj fid
-			| OSetField (obj,fid,v) ->
-				set_field obj fid v
-			| OGetThis (r,fid) ->
-				get_field r 0 fid
-			| OSetThis (fid,r) ->
-				set_field 0 fid r
-			| OThrow r ->
-				sexpr "hl_throw((vdynamic*)%s)" (reg r)
-			| ORethrow r ->
-				sexpr "hl_rethrow((vdynamic*)%s)" (reg r)
-			| OGetI8 (r,b,idx) ->
-				sexpr "%s = *(unsigned char*)(%s + %s)" (reg r) (reg b) (reg idx)
-			| OGetI16 (r,b,idx) ->
-				sexpr "%s = *(unsigned short*)(%s + %s)" (reg r) (reg b) (reg idx)
-			| OGetI32 (r,b,idx) ->
-				sexpr "%s = *(int*)(%s + %s)" (reg r) (reg b) (reg idx)
-			| OGetF32 (r,b,idx) ->
-				sexpr "%s = *(float*)(%s + %s)" (reg r) (reg b) (reg idx)
-			| OGetF64 (r,b,idx) ->
-				sexpr "%s = *(double*)(%s + %s)" (reg r) (reg b) (reg idx)
-			| OGetArray (r, arr, idx) ->
-				sexpr "%s = ((%s*)(%s + 1))[%s]" (reg r) (ctype (rtype r)) (reg arr) (reg idx)
-			| OSetI8 (b,idx,r) ->
-				sexpr "*(unsigned char*)(%s + %s) = (unsigned char)%s" (reg b) (reg idx) (reg r)
-			| OSetI16 (b,idx,r) ->
-				sexpr "*(unsigned short*)(%s + %s) = (unsigned short)%s" (reg b) (reg idx) (reg r)
-			| OSetI32 (b,idx,r) ->
-				sexpr "*(int*)(%s + %s) = %s" (reg b) (reg idx) (reg r)
-			| OSetF32 (b,idx,r) ->
-				sexpr "*(float*)(%s + %s) = (float)%s" (reg b) (reg idx) (reg r)
-			| OSetF64 (b,idx,r) ->
-				sexpr "*(double*)(%s + %s) = %s" (reg b) (reg idx) (reg r)
-			| OSetArray (arr,idx,v) ->
-				sexpr "((%s*)(%s + 1))[%s] = %s" (ctype (rtype v)) (reg arr) (reg idx) (reg v)
-			| OSafeCast (r,v) ->
-				let t = rtype r in
-				sexpr "%s = (%s)hl_dyn_cast%s(&%s,%s%s)" (reg r) (ctype t) (dyn_prefix t) (reg v) (type_value (rtype v)) (type_value_opt t)
-			| OUnsafeCast (r,v) ->
-				sexpr "%s = (%s)%s" (reg r) (ctype (rtype r)) (reg v)
-			| OArraySize (r,a) ->
-				sexpr "%s = %s->size" (reg r) (reg a)
-			| OType (r,t) ->
-				sexpr "%s = %s" (reg r) (type_value t)
-			| OGetType (r,v) ->
-				sexpr "%s = %s ? ((vdynamic*)%s)->t : &hlt_void" (reg r) (reg v) (reg v)
-			| OGetTID (r,v) ->
-				sexpr "%s = %s->kind" (reg r) (reg v)
-			| ORef (r,v) ->
-				sexpr "%s = &%s" (reg r) (reg v)
-			| OUnref (r,v) ->
-				sexpr "%s = *%s" (reg r) (reg v)
-			| OSetref (r,v) ->
-				sexpr "*%s = %s" (reg r) (reg v)
-			| OToVirtual (r,v) ->
-				sexpr "%s = hl_to_virtual(%s,(vdynamic*)%s)" (reg r) (type_value (rtype r)) (reg v)
-			| ODynGet (r,o,sid) ->
-				let t = rtype r in
-				let h = hash sid in
-				sexpr "%s = (%s)hl_dyn_get%s((vdynamic*)%s,%ld/*%s*/%s)" (reg r) (ctype t) (dyn_prefix t) (reg o) h code.strings.(sid) (type_value_opt t)
-			| ODynSet (o,sid,v) ->
-				let h = hash sid in
-				sexpr "hl_dyn_set%s((vdynamic*)%s,%ld/*%s*/%s,%s)" (dyn_prefix (rtype v)) (reg o) h code.strings.(sid) (type_value_opt (rtype v)) (reg v)
-			| OMakeEnum (r,cid,rl) ->
-				let e, et = (match rtype r with HEnum e -> e, enum_constr_type e cid | _ -> assert false) in
-				let has_ptr = List.exists (fun r -> is_gc_ptr (rtype r)) rl in
-				sexpr "%s = (venum*)hl_gc_alloc%s(sizeof(%s))" (reg r) (if has_ptr then "" else "_noptr") et;
-				sexpr "%s->index = %d" (reg r) cid;
-				let _,_,tl = e.efields.(cid) in
-				iteri (fun i v ->
-					sexpr "((%s*)%s)->p%d = %s" et (reg r) i (rcast v tl.(i))
-				) rl;
-			| OEnumAlloc (r,cid) ->
-				let et, (_,_,tl) = (match rtype r with HEnum e -> enum_constr_type e cid, e.efields.(cid) | _ -> assert false) in
-				let has_ptr = List.exists is_gc_ptr (Array.to_list tl) in
-				sexpr "%s = (venum*)hl_gc_alloc%s(sizeof(%s))" (reg r) (if has_ptr then "" else "_noptr") et;
-				sexpr "memset(%s,0,sizeof(%s))" (reg r) et;
-				if cid <> 0 then sexpr "%s->index = %d" (reg r) cid
-			| OEnumIndex (r,v) ->
-				(match rtype v with
-				| HEnum _ ->
-					sexpr "%s = %s->index" (reg r) (reg v)
-				| HDyn ->
-					sexpr "%s = ((venum*)%s->v.ptr)->index" (reg r) (reg v)
-				| _ ->
-					assert false)
-			| OEnumField (r,e,cid,pid) ->
-				let tname,(_,_,tl) = (match rtype e with HEnum e -> enum_constr_type e cid, e.efields.(cid) | _ -> assert false) in
-				sexpr "%s((%s*)%s)->p%d" (rassign r tl.(pid)) tname (reg e) pid
-			| OSetEnumField (e,pid,r) ->
-				let tname, (_,_,tl) = (match rtype e with HEnum e -> enum_constr_type e 0, e.efields.(0) | _ -> assert false) in
-				sexpr "((%s*)%s)->p%d = (%s)%s" tname (reg e) pid (ctype tl.(pid)) (reg r)
-			| OSwitch (r,idx,eend) ->
-				sline "switch(%s) {" (reg r);
-				block();
-				output_at2 (i + 1) [OODefault;OOIncreaseIndent];
-				Array.iteri (fun k delta -> output_at2 (delta + i + 1) [OODecreaseIndent;OOCase k;OOIncreaseIndent]) idx;
-				output_at2 (i + 1 + eend) [OODecreaseIndent;OODecreaseIndent;OOEndBlock];
-			| ONullCheck r ->
-				sexpr "if( %s == NULL ) hl_null_access()" (reg r)
-			| OTrap (r,d) ->
-				sexpr "hl_trap(trap$%d,%s,%s)" !trap_depth (reg r) (label d);
-				incr trap_depth
-			| OEndTrap b ->
-				sexpr "hl_endtrap(trap$%d)" (!trap_depth - 1);
-				if b then decr trap_depth;
-			| ODump r ->
-				todo()
-		) f.code;
-		unblock();
-		line "}";
-		line "";
-	) code.functions;
-
-	line "";
-	line "// Entry point";
-	line "void hl_entry_point() {";
-	block();
-	sexpr "static void *functions_ptrs[] = {%s}" (String.concat "," (Array.to_list funnames));
-	let rec loop i =
-		if i = Array.length code.functions + Array.length code.natives then [] else
-		let args, t = tfuns.(i) in
-		(type_value (HFun (args,t))) :: loop (i + 1)
-	in
-	sexpr "static hl_type *functions_types[] = {%s}" (String.concat "," (loop 0));
-	expr "hl_module_context ctx";
-	expr "hl_alloc_init(&ctx.alloc)";
-	expr "ctx.functions_ptrs = functions_ptrs";
-	expr "ctx.functions_types = functions_types";
-	Hashtbl.iter (fun i _ -> sexpr "hl_hash(string$%d)" i) hash_cache;
-	DynArray.iteri (fun i t ->
-		match t with
-		| HObj o ->
-			sexpr "obj$%d.m = &ctx" i;
-			(match o.pclassglobal with None -> () | Some g -> sexpr "obj$%d.global_value = (void**)&global$%d" i g);
-			sexpr "type$%d.obj = &obj$%d" i i
-		| HNull t | HRef t ->
-			sexpr "type$%d.tparam = %s" i (type_value t)
-		| HEnum e ->
-			sexpr "type$%d.tenum = &enum$%d" i i;
-			(match e.eglobal with None -> () | Some g -> sexpr "enum$%d.global_value = (void**)&global$%d" i g);
-			Array.iteri (fun cid (_,_,tl) ->
-				if Array.length tl > 0 then begin
-					line "{";
-					block();
-					sexpr "%s *_e = NULL" (enum_constr_type e cid);
-					Array.iteri (fun pid _ -> sexpr "eoffsets$%d_%d[%d] = (int)(int_val)&_e->p%d" i cid pid pid) tl;
-					unblock();
-					line "}";
-				end
-			) e.efields
-		| HVirtual _ ->
-			sexpr "type$%d.virt = &virt$%d" i i;
-			sexpr "hl_init_virtual(&type$%d,&ctx)" i;
-		| HFun _ ->
-			sexpr "type$%d.fun = &tfun$%d" i i
-		| _ ->
-			()
-	) types.arr;
-	Array.iteri (fun i t ->
-		if is_ptr t then sexpr "hl_add_root(&global$%d)" i;
-	) code.globals;
-	sexpr "%s()" funnames.(code.entrypoint);
-	unblock();
-	line "}";
-	line "";
-	List.iter (fun f -> f()) !end_ch
-
-
-(* --------------------------------------------------------------------------------------------------------------------- *)
-=======
->>>>>>> 0ac60af4
 
 let generate com =
 	let get_class name =
