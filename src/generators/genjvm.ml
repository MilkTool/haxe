(*
	The Haxe Compiler
	Copyright (C) 2005-2019  Haxe Foundation

	This program is free software; you can redistribute it and/or
	modify it under the terms of the GNU General Public License
	as published by the Free Software Foundation; either version 2
	of the License, or (at your option) any later version.

	This program is distributed in the hope that it will be useful,
	but WITHOUT ANY WARRANTY; without even the implied warranty of
	MERCHANTABILITY or FITNESS FOR A PARTICULAR PURPOSE.  See the
	GNU General Public License for more details.

	You should have received a copy of the GNU General Public License
	along with this program; if not, write to the Free Software
	Foundation, Inc., 51 Franklin Street, Fifth Floor, Boston, MA  02110-1301, USA.
 *)

open Globals
open Ast
open Common
open Type
open Path
open JvmGlobals
open MethodAccessFlags
open FieldAccessFlags
open JvmData
open JvmAttribute
open JvmSignature
open JvmMethod
open JvmBuilder
open Genshared

(* Note: This module is the bridge between Haxe structures and JVM structures. No module in generators/jvm should reference any
   Haxe-specific type. *)

(* hacks *)

let is_really_int t =
	not (is_nullable t) && ExtType.is_int (follow t)

let rec pow a b = match b with
	| 0 -> Int32.one
	| 1 -> a
	| _ -> Int32.mul a (pow a (b - 1))

let java_hash s =
	let h = ref Int32.zero in
	let l = UTF8.length s in
	let i31 = Int32.of_int 31 in
	let i = ref 0 in
	UTF8.iter (fun char ->
		let char = Int32.of_int (UCharExt.uint_code char) in
		h := Int32.add !h (Int32.mul char (pow i31 (l - (!i + 1))));
		incr i;
	) s;
	!h

let get_construction_mode c cf =
	if Meta.has Meta.HxGen cf.cf_meta then ConstructInitPlusNew
	else ConstructInit

(* Haxe *)

exception HarderFailure of string

type generation_context = {
	com : Common.context;
	jar : Zip.out_file;
	t_runtime_exception : Type.t;
	t_exception : Type.t;
	t_throwable : Type.t;
	mutable anon_identification : jsignature tanon_identification;
	mutable preprocessor : jsignature preprocessor;
	default_export_config : export_config;
	mutable current_field_info : field_generation_info option;
}

type ret =
	| RValue of jsignature option
	| RVoid
	| RReturn

type access_kind =
	| AKPost
	| AKPre
	| AKNone

type compare_kind =
	| CmpNormal of jcmp * jsignature
	| CmpSpecial of (unit -> jbranchoffset ref)

type block_exit =
	| ExitExecute of (unit -> unit)
	| ExitLoop

open NativeSignatures

let rec jsignature_of_type gctx stack t =
	if List.exists (fast_eq t) stack then object_sig else
	let jsignature_of_type = jsignature_of_type gctx (t :: stack) in
	let jtype_argument_of_type t = jtype_argument_of_type gctx stack t in
	match t with
	| TAbstract(a,tl) ->
		begin match a.a_path with
			| [],"Bool" -> TBool
			| ["java"],"Int8" -> TByte
			| ["java"],"Int16" -> TShort
			| [],"Int" -> TInt
			| ["haxe"],"Int32" -> TInt
			| ["haxe"],"Int64" -> TLong
			| ["java"],"Int64" -> TLong
			| ["java"],"Char16" -> TChar
			| [],"Single" -> TFloat
			| [],"Float" -> TDouble
			| [],"Void" -> void_sig
			| [],"Null" ->
				begin match tl with
				| [t] -> get_boxed_type (jsignature_of_type t)
				| _ -> assert false
				end
			| (["haxe";"ds"],"Vector") | (["haxe";"extern"],"Rest") ->
				begin match tl with
				| [t] -> TArray(jsignature_of_type t,None)
				| _ -> assert false
				end
			| [],"Dynamic" ->
				object_sig
			| [],("Class" | "Enum") ->
				java_class_sig
			| [],"EnumValue" ->
				java_enum_sig object_sig
			| _ ->
				if Meta.has Meta.CoreType a.a_meta then
					TObject(a.a_path,List.map jtype_argument_of_type tl)
				else
					jsignature_of_type (Abstract.get_underlying_type a tl)
		end
	| TDynamic _ -> object_sig
	| TMono r ->
		begin match r.tm_type with
		| Some t -> jsignature_of_type t
		| None -> object_sig
		end
	| TInst({cl_path = (["haxe";"root"],"String")},[]) -> string_sig
	| TInst({cl_path = (["haxe";"root"],"Array")},[t]) ->
		let t = get_boxed_type (jsignature_of_type t) in
		TObject((["haxe";"root"],"Array"),[TType(WNone,t)])
	| TInst({cl_path = (["java"],"NativeArray")},[t]) ->
		TArray(jsignature_of_type t,None)
	| TInst({cl_kind = KTypeParameter [t]},_) -> jsignature_of_type t
	| TInst({cl_kind = KTypeParameter _; cl_path = (_,name)},_) -> TTypeParameter name
	| TInst({cl_path = ["_Class"],"Class_Impl_"},_) -> java_class_sig
	| TInst({cl_path = ["_Enum"],"Enum_Impl_"},_) -> java_class_sig
	| TInst(c,tl) -> TObject(c.cl_path,List.map jtype_argument_of_type tl)
	| TEnum(en,tl) -> TObject(en.e_path,List.map jtype_argument_of_type tl)
	| TFun(tl,tr) -> method_sig (List.map (fun (_,o,t) ->
		let jsig = jsignature_of_type t in
		let jsig = if o then get_boxed_type jsig else jsig in
		jsig
	) tl) (if ExtType.is_void (follow tr) then None else Some (jsignature_of_type tr))
	| TAnon an -> object_sig
	| TType(td,tl) -> jsignature_of_type (apply_params td.t_params tl td.t_type)
	| TLazy f -> jsignature_of_type (lazy_type f)

and jtype_argument_of_type gctx stack t =
	TType(WNone,jsignature_of_type gctx stack t)

let jsignature_of_type gctx t =
	jsignature_of_type gctx [] t

module AnnotationHandler = struct
	let generate_annotations builder meta =
		let parse_path e =
			let sl = try string_list_of_expr_path_raise e with Exit -> Error.error "Field expression expected" (pos e) in
			let path = match sl with
				| s :: sl -> List.rev sl,s
				| _ -> Error.error "Field expression expected" (pos e)
			in
			path
		in
		let rec parse_value e = match fst e with
			| EConst (Int s) -> AInt (Int32.of_string s)
			| EConst (Float s) -> ADouble (float_of_string s)
			| EConst (String(s,_)) -> AString s
			| EConst (Ident "true") -> ABool true
			| EConst (Ident "false") -> ABool false
			| EArrayDecl el -> AArray (List.map parse_value el)
			| EField(e1,s) ->
				let path = parse_path e1 in
				AEnum(object_path_sig path,s)
			| _ -> Error.error "Expected value expression" (pos e)
		in
		let parse_value_pair e = match fst e with
			| EBinop(OpAssign,(EConst(Ident s),_),e1) ->
				s,parse_value e1
			| _ ->
				Error.error "Assignment expression expected" (pos e)
		in
		let parse_expr e = match fst e with
			| ECall(e1,el) ->
				let path = parse_path e1 in
				let _,name = ExtString.String.replace (snd path) "." "$" in
				let path = (fst path,name) in
				let values = List.map parse_value_pair el in
				path,values
			| _ ->
				Error.error "Call expression expected" (pos e)
		in
		List.iter (fun (m,el,_) -> match m,el with
			| Meta.Meta,[e] ->
				let path,annotation = parse_expr e in
				builder#add_annotation path annotation;
			| _ ->
				()
		) meta
end

let enum_ctor_sig =
	let ta = TArray(object_sig,None) in
	method_sig [TInt;ta] None

let convert_cmp_op = function
	| OpEq -> CmpEq
	| OpNotEq -> CmpNe
	| OpLt -> CmpLt
	| OpLte -> CmpLe
	| OpGt -> CmpGt
	| OpGte -> CmpGe
	| _ -> assert false

let flip_cmp_op = function
	| CmpEq -> CmpNe
	| CmpNe -> CmpEq
	| CmpLt -> CmpGe
	| CmpLe -> CmpGt
	| CmpGt -> CmpLe
	| CmpGe -> CmpLt

let resolve_class com path =
	let rec loop types = match types with
		| (TClassDecl c) :: types when c.cl_path = path ->
			c
		| _ :: types ->
			loop types
		| [] ->
			jerror ("No such type: " ^ s_type_path path)
	in
	loop com.types

let write_class jar path jc =
	let dir = match path with
		| ([],s) -> s
		| (sl,s) -> String.concat "/" sl ^ "/" ^ s
	in
	let path = dir ^ ".class" in
	let t = Timer.timer ["jvm";"write"] in
	let ch = IO.output_bytes() in
	JvmWriter.write_jvm_class ch jc;
	Zip.add_entry (Bytes.unsafe_to_string (IO.close_out ch)) jar path;
	t()

let is_const_int_pattern (el,_) =
	List.for_all (fun e -> match e.eexpr with
		| TConst (TInt _) -> true
		| _ -> false
	) el

let is_const_string_pattern (el,_) =
	List.for_all (fun e -> match e.eexpr with
		| TConst (TString _) -> true
		| _ -> false
	) el

let is_interface_var_access c cf =
	c.cl_interface && match cf.cf_kind with
		| Var _ | Method MethDynamic -> true
		| _ -> false

let type_unifies a b =
	try Type.unify a b; true with _ -> false

let follow = Abstract.follow_with_abstracts

<<<<<<< HEAD
class haxe_exception gctx (t : Type.t) =
	let is_haxe_exception = Exceptions.is_haxe_exception t
	and native_type = jsignature_of_type t in
object(self)
	val native_path = (match native_type with TObject(path,_) -> path | _ -> assert false)
=======
class haxe_exception gctx (t : Type.t) = object(self)
	val native_exception =
		if follow t == t_dynamic then
			throwable_sig,false
		else if type_unifies t gctx.t_exception then
			jsignature_of_type gctx t,true
		else
			haxe_exception_sig,false

	val mutable native_exception_path = None
>>>>>>> b5b9d1e0

	method is_assignable_to (exc2 : haxe_exception) =
		match self#is_haxe_exception,exc2#is_haxe_exception with
		| true, true | false, false ->
			type_unifies t exc2#get_type
		(* `haxe.Exception` is assignable to java.lang.RuntimeException/Exception/Throwable *)
		| false,true ->
			List.mem exc2#get_native_type [throwable_sig; exception_sig; runtime_exception_sig]
		| _ ->
			false

	method is_haxe_exception = is_haxe_exception

	method get_native_type = native_type
	method get_native_path = native_path
	method get_type = t
end

class closure_context (jsig : jsignature) = object(self)
	val lut = Hashtbl.create 0
	val sigs = DynArray.create()

	method add (var_id : int) (var_name : string) (var_sig : jsignature) =
		DynArray.add sigs ((var_id,var_name),var_sig);
		Hashtbl.add lut var_id (var_sig,var_name)

	method get (code : JvmCode.builder) (var_id : int) =
		let var_sig,var_name = Hashtbl.find lut var_id in
		if DynArray.length sigs > 1 then begin
			(-1),
			(fun () ->
				code#aload jsig 0;
				let offset = code#get_pool#add_field self#get_path var_name var_sig FKField in
				code#getfield offset jsig var_sig
			),
			(fun () ->
				code#aload jsig 0;
				let offset = code#get_pool#add_field self#get_path var_name var_sig FKField in
				code#putfield offset jsig var_sig
			)
		end else begin
			(-1),
			(fun () ->
				code#aload jsig 0;
			),
			(fun () ->
				code#aload jsig 0;
			)
		end

	method get_constructor_sig =
		method_sig (List.map snd (DynArray.to_list sigs)) None

	method get_jsig = jsig
	method get_path = match jsig with TObject(path,_) -> path | _ -> assert false

	method get_args = DynArray.to_list sigs
end

let create_context_class gctx jc jm name vl = match vl with
	| [(vid,vname,vsig)] ->
		let jsig = get_boxed_type vsig in
		let ctx_class = new closure_context jsig in
		ctx_class#add vid vname jsig;
		ctx_class
	| _ ->
		let jc = jc#spawn_inner_class (Some jm) object_path None in
		let path = jc#get_this_path in
		let ctx_class = new closure_context (object_path_sig path) in
		let jsigs = List.map (fun (_,_,vsig) -> vsig) vl in
		let jm_ctor = jc#spawn_method "<init>" (method_sig jsigs None) [MPublic] in
		jm_ctor#load_this;
		jm_ctor#call_super_ctor ConstructInit (method_sig [] None);
		List.iter2 (fun (vid,vname,vtype) jsig ->
			jm_ctor#add_argument_and_field vname jsig;
			ctx_class#add vid vname jsig;
		) vl jsigs;
		jm_ctor#get_code#return_void;
		write_class gctx.jar path (jc#export_class gctx.default_export_config);
		ctx_class

let rvalue_any = RValue None
let rvalue_sig jsig = RValue (Some jsig)
let rvalue_type gctx t = RValue (Some (jsignature_of_type gctx t))

class texpr_to_jvm gctx (jc : JvmClass.builder) (jm : JvmMethod.builder) (return_type : Type.t) = object(self)
	val com = gctx.com
	val code = jm#get_code
	val pool : JvmConstantPool.constant_pool = jc#get_pool

	val mutable local_lookup = Hashtbl.create 0;
	val mutable last_line = 0

	val mutable breaks = []
	val mutable continue = 0
	val mutable caught_exceptions = []
	val mutable block_exits = []
	val mutable env = None

	method vtype t =
		jsignature_of_type gctx t

	method mknull t = com.basic.tnull (follow t)

	(* locals *)

	method add_named_local (name : string) (jsig : jsignature) =
		jm#add_local name jsig VarArgument

	method add_local v init_state : (int * (unit -> unit) * (unit -> unit)) =
		let t = self#vtype v.v_type in
		let slot,load,store = jm#add_local v.v_name t init_state in
		Hashtbl.add local_lookup v.v_id (slot,load,store);
		slot,load,store

	method get_local_by_id (vid,vname) =
		if vid = 0 then
			(0,(fun () -> jm#load_this),(fun () -> assert false))
		else try
			Hashtbl.find local_lookup vid
		with Not_found -> try
			begin match env with
			| Some env ->
				env#get code vid
			| None ->
				raise Not_found
			end
		with Not_found ->
			failwith ("Unbound local: " ^ vname)

	method get_local v =
		self#get_local_by_id (v.v_id,v.v_name)

	method set_context (ctx : closure_context) =
		env <- Some ctx

	(* casting *)

	method expect_reference_type = jm#expect_reference_type

	method cast t =
		let vt = self#vtype t in
		jm#cast vt

	method cast_expect ret t = match ret with
		| RValue (Some jsig) -> jm#cast jsig
		| _ -> self#cast t

	method tfunction e tf =
		let name = jc#get_next_closure_name in
		let outside = match Texpr.collect_captured_vars e with
			| [],false ->
				None
			| vl,accesses_this ->
				let vl = List.map (fun v -> v.v_id,v.v_name,jsignature_of_type gctx v.v_type) vl in
				let vl = if accesses_this then (0,"this",jc#get_jsig) :: vl else vl in
				let ctx_class = create_context_class gctx jc jm name vl in
				Some ctx_class
		in
		let jsig =
			let args = List.map (fun (v,cto) ->
				if cto <> None then v.v_type <- self#mknull v.v_type;
				self#vtype v.v_type
			) tf.tf_args in
			let args = match outside with
				| None -> args
				| Some ctx_class -> ctx_class#get_jsig :: args
			in
			method_sig args (if ExtType.is_void (follow tf.tf_type) then None else Some (self#vtype tf.tf_type))
		in
		begin
			let jm = jc#spawn_method name jsig [MPublic;MStatic] in
			let handler = new texpr_to_jvm gctx jc jm tf.tf_type in
			begin match outside with
			| None -> ()
			| Some ctx_class ->
				handler#set_context ctx_class;
				let name = match ctx_class#get_args with
					| [(_,name),_] -> name
					| _ -> "_hx_ctx"
				in
				ignore(handler#add_named_local name ctx_class#get_jsig)
			end;
			let inits = List.map (fun (v,cto) ->
				let _,load,save = handler#add_local v VarArgument in
				match cto with
				| Some e when (match e.eexpr with TConst TNull -> false | _ -> true) ->
					let f () =
						load();
						let jsig = self#vtype v.v_type in
						jm#if_then
							(fun () -> jm#get_code#if_nonnull_ref jsig)
							(fun () ->
								handler#texpr (rvalue_sig jsig) e;
								jm#cast jsig;
								save();
							)
					in
					Some f
				| _ ->
					None
			) tf.tf_args in
			jm#finalize_arguments;
			List.iter (function
				| None -> ()
				| Some f -> f()
			) inits;
			handler#texpr RReturn tf.tf_expr;
		end;
		jm#read_closure true jc#get_this_path name jsig;
		outside

	(* access *)

	method read_native_array vta vte =
		NativeArray.read code vta vte

	method write_native_array vta vte =
		NativeArray.write code vta vte

	method read cast e1 fa =
		match fa with
		| FStatic({cl_path = (["java";"lang"],"Math")},({cf_name = "NaN" | "POSITIVE_INFINITY" | "NEGATIVE_INFINITY"} as cf)) ->
			jm#getstatic double_path cf.cf_name TDouble
		| FStatic({cl_path = (["java";"lang"],"Math")},({cf_name = "isNaN" | "isFinite"} as cf)) ->
			jm#read_closure true double_path cf.cf_name (jsignature_of_type gctx cf.cf_type);
		| FStatic({cl_path = (["java";"lang"],"String")},({cf_name = "fromCharCode"} as cf)) ->
			jm#read_closure true (["haxe";"jvm"],"StringExt") cf.cf_name (jsignature_of_type gctx cf.cf_type);
		| FStatic(c,({cf_kind = Method (MethNormal | MethInline)} as cf)) ->
			jm#read_closure true c.cl_path cf.cf_name (jsignature_of_type gctx cf.cf_type);
		| FStatic(c,cf) ->
			jm#getstatic c.cl_path cf.cf_name (self#vtype cf.cf_type);
			cast();
		| FInstance({cl_path = (["java";"lang"],"String")},_,{cf_name = "length"}) ->
			self#texpr rvalue_any e1;
			jm#invokevirtual string_path "length" (method_sig [] (Some TInt))
		| FInstance({cl_path = (["java"],"NativeArray")},_,{cf_name = "length"}) ->
			self#texpr rvalue_any e1;
			let vtobj = self#vtype e1.etype in
			code#arraylength vtobj;
		| FInstance(c,tl,cf) | FClosure(Some(c,tl),({cf_kind = Method MethDynamic} as cf)) when not (is_interface_var_access c cf) ->
			self#texpr rvalue_any e1;
			jm#getfield c.cl_path cf.cf_name (self#vtype cf.cf_type);
			cast();
		| FEnum(en,ef) when not (match follow ef.ef_type with TFun _ -> true | _ -> false) ->
			let jsig = self#vtype ef.ef_type in
			let offset = pool#add_field en.e_path ef.ef_name jsig FKField in
			code#getstatic offset jsig;
			cast();
		| FAnon ({cf_name = s} as cf) ->
			self#texpr rvalue_any e1;
			let default () =
				jm#string s;
				jm#invokestatic haxe_jvm_path "readField" (method_sig [object_sig;string_sig] (Some object_sig));
				cast();
			in
			begin match follow e1.etype with
			| TAnon an ->
				let path,_ = gctx.anon_identification#identify an.a_fields in
				code#dup;
				code#instanceof path;
				jm#if_then_else
					(fun () -> code#if_ref CmpEq)
					(fun () ->
						jm#cast (object_path_sig path);
						jm#getfield path s (self#vtype cf.cf_type);
						cast();
					)
					(fun () -> default());
			| _ ->
				default();
			end
		| FDynamic s | FInstance(_,_,{cf_name = s}) | FEnum(_,{ef_name = s}) | FClosure(Some({cl_interface = true},_),{cf_name = s}) | FClosure(None,{cf_name = s}) ->
			self#texpr rvalue_any e1;
			jm#string s;
			jm#invokestatic haxe_jvm_path "readField" (method_sig [object_sig;string_sig] (Some object_sig));
			cast();
		| FClosure((Some(c,_)),cf) ->
			let jsig = self#vtype cf.cf_type in
			jm#read_closure false c.cl_path cf.cf_name jsig;
			self#texpr rvalue_any e1;
			jm#invokevirtual method_handle_path "bindTo" (method_sig [object_sig] (Some method_handle_sig));

	method read_write ret ak e (f : unit -> unit) =
		let apply dup =
			if ret <> RVoid && ak = AKPost then dup();
			f();
			if ret <> RVoid && ak <> AKPost then dup();
		in
		match (Texpr.skip e).eexpr with
		| TLocal v ->
			let _,load,store = self#get_local v in
			if ak <> AKNone then load();
			apply (fun () -> code#dup);
			store();
		| TField(_,FStatic(c,cf)) ->
			let jsig_cf = self#vtype cf.cf_type in
			if ak <> AKNone then jm#getstatic c.cl_path cf.cf_name jsig_cf;
			apply (fun () -> code#dup);
			jm#putstatic c.cl_path cf.cf_name jsig_cf;
		| TField(e1,FInstance(c,tl,cf)) when not (is_interface_var_access c cf) ->
			self#texpr rvalue_any e1;
			let jsig_cf = self#vtype cf.cf_type in
			if ak <> AKNone then begin
				code#dup;
				jm#getfield c.cl_path cf.cf_name jsig_cf
			end;
			apply (fun () -> code#dup_x1);
			self#cast cf.cf_type;
			jm#putfield c.cl_path cf.cf_name jsig_cf
		| TField(e1,(FDynamic s | FAnon {cf_name = s} | FInstance(_,_,{cf_name = s}))) ->
			self#texpr rvalue_any e1;
			if ak <> AKNone then code#dup;
			jm#string s;
			if ak <> AKNone then begin
				code#dup_x1;
				jm#invokestatic haxe_jvm_path "readField" (method_sig [object_sig;string_sig] (Some object_sig));
				self#cast_expect ret e.etype;
			end;
			apply (fun () -> code#dup_x2);
			self#cast (self#mknull e.etype);
			jm#invokestatic haxe_jvm_path "writeField" (method_sig [object_sig;string_sig;object_sig] None)
		| TArray(e1,e2) ->
			begin match follow e1.etype with
				| TInst({cl_path = (["haxe";"root"],"Array")} as c,[t]) ->
					let t = self#mknull t in
					self#texpr rvalue_any e1;
					if ak <> AKNone then code#dup;
					self#texpr rvalue_any e2;
					jm#cast TInt;
					if ak <> AKNone then begin
						code#dup_x1;
						jm#invokevirtual c.cl_path "__get" (method_sig [TInt] (Some object_sig));
						self#cast_expect ret e.etype;
					end;
					apply (fun () -> code#dup_x2;);
					self#cast t;
					jm#invokevirtual c.cl_path "__set" (method_sig [TInt;object_sig] None);
				| TInst({cl_path = (["java"],"NativeArray")},[t]) ->
					let vte = self#vtype t in
					let vta = self#vtype e1.etype in
					self#texpr rvalue_any e1;
					if ak <> AKNone then code#dup;
					self#texpr rvalue_any e2;
					if ak <> AKNone then begin
						code#dup_x1;
						self#read_native_array vta vte
					end;
					apply (fun () -> code#dup_x2);
					self#cast t;
					self#write_native_array vta vte
				| _ ->
					self#texpr rvalue_any e1;
					if ak <> AKNone then code#dup;
					self#texpr rvalue_any e2;
					jm#cast TInt;
					if ak <> AKNone then begin
						code#dup_x1;
						jm#invokestatic haxe_jvm_path "arrayRead" (method_sig [object_sig;TInt] (Some object_sig));
					end;
					apply (fun () -> code#dup_x2;);
					self#cast e.etype;
					self#expect_reference_type;
					jm#invokestatic haxe_jvm_path "arrayWrite" (method_sig [object_sig;TInt;object_sig] None);
				end
		| _ ->
			print_endline (s_expr_ast false "" (s_type (print_context())) e);
			assert false

	(* branching *)

	method apply_cmp = function
		| CmpNormal(op,_) -> (fun () -> code#if_ref op)
		| CmpSpecial f -> f

	method if_null t =
		(fun () -> code#if_null_ref t)

	method if_not_null t =
		(fun () -> code#if_nonnull_ref t)

	method condition e = match (Texpr.skip e).eexpr with
		| TBinop((OpEq | OpNotEq | OpLt | OpGt | OpLte | OpGte) as op,e1,e2) ->
			let op = convert_cmp_op op in
			self#binop_compare op e1 e2
		| _ ->
			self#texpr rvalue_any e;
			jm#cast TBool;
			CmpNormal(CmpEq,TBool)

	method switch ret e1 cases def =
		(* TODO: hack because something loses the exhaustiveness marker before we get here *)
		let is_exhaustive = OptimizerTexpr.is_exhaustive e1 || (ExtType.is_bool (follow e1.etype) && List.length cases > 1) in
		if cases = [] then
			self#texpr ret e1
		else if List.for_all is_const_int_pattern cases then begin
			let cases = List.map (fun (el,e) ->
				let il = List.map (fun e -> match e.eexpr with
					| TConst (TInt i32) -> i32
					| _ -> assert false
				) el in
				(il,(fun () -> self#texpr ret e))
			) cases in
			let def = match def with
				| None -> None
				| Some e -> Some (fun () -> self#texpr ret e)
			in
			self#texpr rvalue_any e1;
			jm#cast TInt;
			ignore(jm#int_switch is_exhaustive cases def);
		end else if List.for_all is_const_string_pattern cases then begin
			let cases = List.map (fun (el,e) ->
				let il = List.map (fun e -> match e.eexpr with
					| TConst (TString s) -> java_hash s
					| _ -> assert false
				) el in
				(il,(fun () -> self#texpr ret e))
			) cases in
			let def = match def with
				| None -> None
				| Some e -> Some (fun () -> self#texpr ret e)
			in
			self#texpr rvalue_any e1;
			jm#cast string_sig;
			let r = ref 0 in
			(* all strings can be null and we're not supposed to cause NPEs here... *)
			code#dup;
			jm#if_then
				(fun () -> jm#get_code#if_nonnull_ref string_sig)
				(fun () ->
					code#pop;
					r := code#get_fp;
					code#goto r
				);
			jm#invokevirtual string_path "hashCode" (method_sig [] (Some TInt));
			let r_default = jm#int_switch is_exhaustive cases def in
			r := r_default - !r;
		end else begin
			(* TODO: rewriting this is stupid *)
			let pop_scope = jm#push_scope in
			self#texpr rvalue_any e1;
			let v = alloc_var VGenerated "tmp" e1.etype null_pos in
			let _,_,store = self#add_local v VarWillInit in
			self#cast v.v_type;
			store();
			let ev = mk (TLocal v) v.v_type null_pos in
			let el = List.rev_map (fun (el,e) ->
				let f e' = mk (TBinop(OpEq,ev,e')) com.basic.tbool e'.epos in
				let e_cond = match el with
					| [] -> assert false
					| [e] -> f e
					| e :: el ->
						List.fold_left (fun eacc e ->
							mk (TBinop(OpBoolOr,eacc,f e)) com.basic.tbool e.epos
						) (f e) el
				in
				(e_cond,e)
			) cases in
			(* If we rewrite an exhaustive switch that has no default value, treat the last case as the default case to satisfy control flow. *)
			let cases,def = if is_exhaustive && def = None then (match List.rev cases with (_,e) :: cases -> List.rev cases,Some e | _ -> assert false) else cases,def in
			let e = List.fold_left (fun e_else (e_cond,e_then) -> Some (mk (TIf(e_cond,e_then,e_else)) e_then.etype e_then.epos)) def el in
			self#texpr ret (Option.get e);
			pop_scope()
		end

	(* binops *)

	method binop_exprs cast_type f1 f2 =
		f1();
		jm#cast ~allow_to_string:true cast_type;
		f2();
		jm#cast ~allow_to_string:true cast_type;

	method get_binop_type_sig jsig1 jsig2 = match jsig1,jsig2 with
		| TObject((["java";"lang"],"String"),_),_
		| _,TObject((["java";"lang"],"String"),_) ->
			string_sig
		| TLong,_ | _,TLong -> TLong
		| TDouble,_ | _,TDouble -> TDouble
		| TFloat,_ | _,TFloat -> TFloat
		| TInt,_ | _,TInt -> TInt
		| TShort,_ | _,TShort -> TShort
		| TChar,_ | _,TChar -> TChar
		| TByte,_ | _,TByte -> TByte
		| TBool,_ | _,TBool -> TBool
		| jsig1,jsig2 ->
			if jsig1 = string_sig || jsig2 = string_sig then
				string_sig
			else
				object_sig

	method get_binop_type t1 t2 = self#get_binop_type_sig (jsignature_of_type gctx t1) (jsignature_of_type gctx t2)

	method do_compare op =
		match code#get_stack#get_stack_items 2 with
		| [TInt | TByte | TChar | TBool;TInt | TByte | TChar | TBool] ->
			let op = flip_cmp_op op in
			CmpSpecial (fun () -> code#if_icmp_ref op)
		| [TObject((["java";"lang"],"String"),[]);TObject((["java";"lang"],"String"),[])] ->
			jm#invokestatic haxe_jvm_path "stringCompare" (method_sig [string_sig;string_sig] (Some TInt));
			let op = flip_cmp_op op in
			CmpNormal(op,TBool)
		| [TObject((["java";"lang"],"Object"),[]) | TTypeParameter _;_]
		| [_;TObject((["java";"lang"],"Object"),[]) | TTypeParameter _] ->
			jm#invokestatic haxe_jvm_path "compare" (method_sig [object_sig;object_sig] (Some TInt));
			let op = flip_cmp_op op in
			CmpNormal(op,TBool)
		| [(TObject _ | TArray _ | TMethod _) as t1;(TObject _ | TArray _ | TMethod _) as t2] ->
			CmpSpecial (fun () -> (if op = CmpEq then code#if_acmp_ne_ref else code#if_acmp_eq_ref) t1 t2)
		| [TDouble;TDouble] ->
			let op = flip_cmp_op op in
			begin match op with
			| CmpGe | CmpGt -> code#dcmpg;
			| _ -> code#dcmpl;
			end;
			CmpNormal(op,TDouble)
		| [TFloat;TFloat] ->
			let op = flip_cmp_op op in
			begin match op with
			| CmpGe | CmpGt -> code#fcmpg;
			| _ -> code#fcmpl;
			end;
			CmpNormal(op,TFloat)
		| [TLong;TLong] ->
			let op = flip_cmp_op op in
			code#lcmpl;
			CmpNormal(op,TLong)
		| [t1;t2] ->
			jerror (Printf.sprintf "Can't compare %s and %s" (generate_signature false t1) (generate_signature false t2))
		| tl ->
			jerror (Printf.sprintf "Bad stack: %s" (String.concat ", " (List.map (generate_signature false) tl)));

	method binop_compare op e1 e2 =
		let sig1 = jsignature_of_type gctx e1.etype in
		let sig2 = jsignature_of_type gctx e2.etype in
		match (Texpr.skip e1),(Texpr.skip e2) with
		| {eexpr = TConst TNull},_ when not (is_unboxed sig2) ->
			self#texpr rvalue_any e2;
			CmpSpecial ((if op = CmpEq then self#if_not_null else self#if_null) sig2)
		| _,{eexpr = TConst TNull} when not (is_unboxed sig1) ->
			self#texpr rvalue_any e1;
			CmpSpecial ((if op = CmpEq then self#if_not_null else self#if_null) sig1)
		| {eexpr = TConst (TInt i32);etype = t2},e1 when Int32.to_int i32 = 0 && sig2 = TInt ->
			let op = match op with
				| CmpGt -> CmpGe
				| CmpLt -> CmpLe
				| CmpLe -> CmpLt
				| CmpGe -> CmpGt
				| CmpEq -> CmpNe
				| CmpNe -> CmpEq
			in
			self#texpr rvalue_any e1;
			self#cast t2;
			CmpNormal(op,TInt)
		| e1,{eexpr = TConst (TInt i32); etype = t2;} when Int32.to_int i32 = 0 && sig1 = TInt->
			let op = flip_cmp_op op in
			self#texpr rvalue_any e1;
			self#cast t2;
			CmpNormal(op,TInt)
		| _ ->
			match is_unboxed sig1,is_unboxed sig2 with
			| true,true ->
				let f e () = self#texpr rvalue_any e in
				self#binop_exprs (self#get_binop_type e1.etype e2.etype) (f e1) (f e2);
				self#do_compare op
			| false,false ->
				let sig_unboxed1 = get_unboxed_type sig1 in
				let sig_unboxed2 = get_unboxed_type sig2 in
				if sig1 = sig_unboxed1 && sig2 = sig_unboxed2 then begin
					(* No basic types involved, do normal comparison *)
					self#texpr rvalue_any e1;
					self#texpr rvalue_any e2;
					self#do_compare op
				end else begin
					(* At least one of the types is a wrapped numeric one *)
					let cast_type = self#get_binop_type_sig sig_unboxed1 sig_unboxed2 in
					self#texpr rvalue_any e1;
					jm#get_code#dup;
					jm#if_then_else
						(self#if_not_null sig1)
						(fun () ->
							jm#get_code#pop;
							self#texpr rvalue_any e2;
							self#boolop (CmpSpecial (self#if_not_null sig2))
						)
						(fun () ->
							jm#cast ~not_null:true cast_type;
							self#texpr rvalue_any e2;
							jm#get_code#dup;
							jm#if_then_else
								(self#if_not_null sig2)
								(fun () ->
									jm#get_code#pop;
									jm#get_code#pop;
									jm#get_code#bconst (op = CmpNe);
								)
								(fun () ->
									jm#cast ~not_null:true cast_type;
									self#boolop (self#do_compare op);
								)
						);
					CmpNormal(CmpEq,TBool)
				end
			| false,true ->
				self#texpr rvalue_any e1;
				jm#get_code#dup;
				jm#if_then_else
					(self#if_not_null sig1)
					(fun () ->
						jm#get_code#pop;
						jm#get_code#bconst (op = CmpNe)
					)
					(fun () ->
						(match (get_unboxed_type sig1), sig2 with
						| (TFloat | TDouble as unboxed_sig1), TInt ->
							jm#cast ~not_null:true unboxed_sig1;
							self#texpr rvalue_any e2;
							jm#cast ~not_null:true unboxed_sig1
						| _ ->
							jm#cast ~not_null:true sig2;
							self#texpr rvalue_any e2
						);
						self#boolop (self#do_compare op)
					);
				CmpNormal(CmpEq,TBool)
			| true,false ->
				self#texpr rvalue_any e1;
				let cast =
					match sig1, (get_unboxed_type sig2) with
					| TInt, (TFloat | TDouble as unboxed_sig2) ->
						jm#cast ~not_null:true unboxed_sig2;
						self#texpr rvalue_any e2;
						(fun() -> jm#cast ~not_null:true unboxed_sig2)
					| _ ->
						self#texpr rvalue_any e2;
						(fun() -> jm#cast ~not_null:true sig1)
				in
				jm#get_code#dup;
				jm#if_then_else
					(self#if_not_null sig2)
					(fun () ->
						jm#get_code#pop;
						jm#get_code#pop;
						jm#get_code#bconst (op = CmpNe);
					)
					(fun () ->
						cast();
						self#boolop (self#do_compare op)
					);
				CmpNormal(CmpEq,TBool)

	method binop_basic ret op cast_type f1 f2 =
		let emit_exprs () = self#binop_exprs cast_type f1 f2 in
		let method_name () = match op with
			| OpAdd -> "opAdd"
			| OpSub -> "opSub"
			| OpMult -> "opMul"
			| OpDiv -> "opDiv"
			| OpMod -> "opMod"
			| OpAnd -> "opAnd"
			| OpOr -> "opOr"
			| OpXor -> "opXor"
			| OpShl -> "opShl"
			| OpShr -> "opShr"
			| OpUShr -> "opUshr"
			| _ -> assert false
		in
		begin match cast_type with
			| TByte | TShort | TInt ->
				begin match op with
				| OpAdd ->
					emit_exprs();
					code#iadd
				| OpSub ->
					emit_exprs();
					code#isub
				| OpMult ->
					emit_exprs();
					code#imul
				| OpDiv ->
					f1();
					jm#cast TDouble;
					f2();
					jm#cast TDouble;
					code#ddiv;
				| OpAnd ->
					emit_exprs();
					code#iand
				| OpOr ->
					emit_exprs();
					code#ior
				| OpXor ->
					emit_exprs();
					code#ixor
				| OpShl ->
					emit_exprs();
					code#ishl
				| OpShr ->
					emit_exprs();
					code#ishr
				| OpUShr ->
					emit_exprs();
					code#iushr
				| OpMod ->
					emit_exprs();
					code#irem
				| _ -> jerror (Printf.sprintf "Unsupported binop on TInt: %s" (s_binop op))
				end
			| TFloat ->
				emit_exprs();
				begin match op with
				| OpAdd -> code#fadd
				| OpSub -> code#fsub
				| OpMult -> code#fmul
				| OpDiv -> code#fdiv
				| OpMod -> code#frem
				| _ -> jerror (Printf.sprintf "Unsupported binop on TFloat: %s" (s_binop op))
				end
			| TDouble ->
				emit_exprs();
				begin match op with
				| OpAdd -> code#dadd
				| OpSub -> code#dsub
				| OpMult -> code#dmul
				| OpDiv -> code#ddiv
				| OpMod -> code#drem
				| _ -> jerror (Printf.sprintf "Unsupported binop on TDouble: %s" (s_binop op))
				end
			| TLong ->
				begin match op with
				| OpAdd ->
					emit_exprs();
					code#ladd
				| OpSub ->
					emit_exprs();
					code#lsub
				| OpMult ->
					emit_exprs();
					code#lmul
				| OpDiv ->
					emit_exprs();
					code#ldiv
				| OpAnd ->
					emit_exprs();
					code#land_
				| OpOr ->
					emit_exprs();
					code#lor_
				| OpXor ->
					emit_exprs();
					code#lxor_
				| OpShl ->
					f1();
					jm#cast TLong;
					f2();
					jm#cast TInt;
					code#lshl;
				| OpShr ->
					f1();
					jm#cast TLong;
					f2();
					jm#cast TInt;
					code#lshr;
				| OpUShr ->
					f1();
					jm#cast TLong;
					f2();
					jm#cast TInt;
					code#lushr;
				| OpMod ->
					emit_exprs();
					code#lrem
				| _ -> jerror (Printf.sprintf "Unsupported binop on TInt: %s" (s_binop op))
				end
			| TBool | TObject((["java";"lang"],"Object"),_) | TTypeParameter _ ->
				begin match op with
				| OpBoolAnd ->
					let operand f =
						f();
						jm#cast TBool;
					in
					operand f1;
					jm#if_then_else
						(fun () -> code#if_ref CmpEq)
						(fun () -> operand f2)
						(fun () -> code#bconst false)
				| OpBoolOr ->
					let operand f =
						f();
						jm#cast TBool;
					in
					operand f1;
					jm#if_then_else
						(fun () -> code#if_ref CmpEq)
						(fun () -> code#bconst true)
						(fun () -> operand f2)
				| _ ->
					emit_exprs();
					let name = method_name () in
					jm#invokestatic haxe_jvm_path name (method_sig [object_sig;object_sig] (Some object_sig))
				end
			| TObject(path,_) ->
				emit_exprs();
				if path = string_path then
					jm#invokestatic haxe_jvm_path "stringConcat" (method_sig [object_sig;object_sig] (Some string_sig))
				else begin
					let name = method_name () in
					jm#invokestatic haxe_jvm_path name (method_sig [object_sig;object_sig] (Some object_sig))
				end
			| _ ->
				jerror (Printf.sprintf "Unsupported operation %s on %s" (s_binop op) (generate_signature false cast_type))
		end;

	method boolop cmp =
		jm#if_then_else
			(self#apply_cmp cmp)
			(fun () -> code#bconst true)
			(fun () -> code#bconst false)

	method var_slot_is_in_int8_range v =
		let slot,_,_ = self#get_local v in
		in_range true Int8Range slot

	method binop ret op e1 e2 = match op with
		| OpEq | OpNotEq | OpLt | OpGt | OpLte | OpGte ->
			let op = convert_cmp_op op in
			self#boolop (self#binop_compare op e1 e2)
		| OpAssign ->
			let f () =
				self#texpr (rvalue_type gctx e1.etype) e2;
				self#cast e1.etype;
			in
			self#read_write ret AKNone e1 f
		| OpAssignOp op ->
			let jsig1 = jsignature_of_type gctx e1.etype in
			begin match op,(Texpr.skip e1).eexpr,(Texpr.skip e2).eexpr with
			| OpAdd,TLocal v,TConst (TInt i32) when is_really_int v.v_type && in_range false Int8Range (Int32.to_int i32) && self#var_slot_is_in_int8_range v->
				let slot,load,_ = self#get_local v in
				let i = Int32.to_int i32 in
				code#iinc slot i;
				if ret <> RVoid then load();
			| OpSub,TLocal v,TConst (TInt i32) when is_really_int v.v_type && in_range false Int8Range (-Int32.to_int i32) && self#var_slot_is_in_int8_range v ->
				let slot,load,_ = self#get_local v in
				let i = -Int32.to_int i32 in
				code#iinc slot i;
				if ret <> RVoid then load();
			| _ ->
				let f () =
					self#binop_basic ret op (self#get_binop_type e1.etype e2.etype) (fun () -> ()) (fun () -> self#texpr rvalue_any e2);
					jm#cast jsig1;
				in
				self#read_write ret AKPre e1 f
			end
		| _ ->
			let f e () = self#texpr rvalue_any e in
			self#binop_basic ret op (self#get_binop_type e1.etype e2.etype) (f e1) (f e2)

	method unop ret op flag e =
		match op,(Texpr.skip e).eexpr with
		| (Increment | Decrement),TLocal v when is_really_int v.v_type && self#var_slot_is_in_int8_range v ->
			let slot,load,_ = self#get_local v in
			if flag = Postfix && ret <> RVoid then load();
			code#iinc slot (if op = Increment then 1 else -1);
			if flag = Prefix && ret <> RVoid then load();
		| (Increment | Decrement),_ ->
			let is_null = is_null e.etype in
			let f () =
				begin match jm#get_code#get_stack#top with
				| TLong ->
					code#lconst Int64.one;
					if op = Increment then code#ladd else code#lsub
				| TDouble ->
					code#dconst 1.;
					if op = Increment then code#dadd else code#dsub
				| TByte | TShort | TInt ->
					code#iconst Int32.one;
					if op = Increment then code#iadd else code#isub;
					if is_null then self#expect_reference_type;
				| _ ->
					jm#invokestatic haxe_jvm_path (if op = Increment then "opIncrement" else "opDecrement") (method_sig [object_sig] (Some object_sig))
				end
			in
			self#read_write ret (if flag = Prefix then AKPre else AKPost) e f;
		| Neg,_ ->
			self#texpr rvalue_any e;
			let jsig = jsignature_of_type gctx (follow e.etype) in
			jm#cast jsig;
			begin match jsig with
			| TLong -> code#lneg;
			| TDouble -> code#dneg;
			| TByte | TShort | TInt -> code#ineg;
			| _ -> jm#invokestatic haxe_jvm_path "opNeg" (method_sig [object_sig] (Some object_sig))
			end;
			self#cast e.etype;
		| Not,_ ->
			jm#if_then_else
				(self#apply_cmp (self#condition e))
				(fun () -> code#bconst false)
				(fun () -> code#bconst true)
		| NegBits,_ ->
			let jsig = jsignature_of_type gctx (follow e.etype) in
			self#texpr rvalue_any e;
			jm#cast jsig;
			begin match jsig with
			| TByte | TShort | TInt ->
				code#iconst Int32.minus_one;
				code#ixor;
			| TLong ->
				code#lconst Int64.minus_one;
				code#lxor_;
			| _ ->
				jm#invokestatic haxe_jvm_path "opNegBits" (method_sig [object_sig] (Some object_sig))
			end;
			self#cast e.etype;

	(* calls *)

	method get_argument_signatures t el =
		match jsignature_of_type gctx t with
		| TMethod(jsigs,r) -> jsigs,r
		| _ -> List.map (fun _ -> object_sig) el,(Some object_sig)

	method call_arguments t el =
		let tl,tr = self#get_argument_signatures t el in
		let varargs_type = match follow t with
			| TFun(tl,_) ->
				begin match List.rev tl with
				| (_,_,(TAbstract({a_path = ["haxe";"extern"],"Rest"},[t]))) :: _ -> Some (jsignature_of_type gctx t)
				| _ -> None
				end
			| _ ->
				None
		in
		let rec loop acc tl el = match tl,el with
			| jsig :: tl,e :: el ->
				begin match tl,varargs_type with
				| [],Some jsig' ->
					self#new_native_array jsig' (e :: el);
					List.rev (jsig :: acc)
				| _ ->
					self#texpr (rvalue_sig jsig) e;
					jm#cast jsig;
					loop (jsig :: acc) tl el
				end
			| _,[] -> List.rev acc
			| [],e :: el ->
				(* TODO: this sucks *)
				self#texpr rvalue_any e;
				loop (self#vtype e.etype :: acc) [] el
		in
		let tl = loop [] tl el in
		tl,tr

	method call ret tr e1 el =
		let retype tr = match tr with None -> [] | Some t -> [t] in
		let tro = match (Texpr.skip e1).eexpr with
		| TField(_,FStatic({cl_path = ["haxe";"jvm"],"Jvm"},({cf_name = "referenceEquals"} as cf))) ->
			let tl,tr = self#call_arguments cf.cf_type el in
			begin match tl with
				| [t1;t2] -> self#boolop (CmpSpecial (fun () -> code#if_acmp_ne_ref t1 t2))
				| _ -> assert false
			end;
			tr
		| TField(_,FStatic({cl_path = ["haxe";"jvm"],"Jvm"},({cf_name = "instanceof"}))) ->
			begin match el with
				| [e1;{eexpr = TTypeExpr mt;epos = pe}] ->
					self#texpr rvalue_any e1;
					self#expect_reference_type;
					let path = match jsignature_of_type gctx (type_of_module_type mt) with
						| TObject(path,_) -> path
						| _ -> Error.error "Class expected" pe
					in
					code#instanceof path;
					Some TBool
				| _ -> Error.error "Type expression expected" e1.epos
			end;
		| TField(_,FStatic({cl_path = ["haxe";"jvm"],"Jvm"},({cf_name = "invokedynamic"}))) ->
			begin match el with
				| e_bsm :: {eexpr = TConst (TString name)} :: {eexpr = TArrayDecl el_static_args} :: el ->
					let t = tfun (List.map (fun e -> e.etype) el) tr in
					let tl,tr = self#call_arguments t el in
					let path,mname = match e_bsm.eexpr with
						| TField(_,FStatic(c,cf)) -> c.cl_path,cf.cf_name
						| _ -> Error.error "Reference to bootstrap method expected" e_bsm.epos
					in
					let rec loop consts jsigs static_args = match static_args with
						| e :: static_args ->
							let const,jsig =  match e.eexpr with
							| TConst (TString s) -> pool#add_const_string s,string_sig
							| TConst (TInt i) -> pool#add (ConstInt i),TInt
							| TConst (TFloat f) -> pool#add (ConstDouble (float_of_string f)),TDouble
							| TField(_,FStatic(c,cf)) ->
								let offset = pool#add_field c.cl_path cf.cf_name (self#vtype cf.cf_type) FKMethod in
								pool#add (ConstMethodHandle(6, offset)),method_handle_sig
							| _ -> Error.error "Invalid static argument" e.epos
							in
							loop (const :: consts) (jsig :: jsigs) static_args
						| [] ->
							List.rev consts,List.rev jsigs
					in
					let consts,jsigs = loop [] [] el_static_args in
					let mtl = method_lookup_sig :: string_sig :: method_type_sig :: jsigs in
					let index = jc#get_bootstrap_method path mname (method_sig mtl (Some call_site_sig)) consts in
					let jsig_method = method_sig tl tr in
					let offset_info = pool#add_name_and_type name jsig_method FKMethod in
					let offset = pool#add (ConstInvokeDynamic(index,offset_info)) in
					code#invokedynamic offset tl (retype tr);
					tr
				| _ ->
					Error.error "Bad invokedynamic call" e1.epos
			end
		| TField(_,FStatic({cl_path = (["java";"lang"],"Math")},{cf_name = ("isNaN" | "isFinite") as name})) ->
			begin match el with
			| [e1] ->
				self#texpr rvalue_any e1;
				jm#cast TDouble;
				jm#invokestatic (["java";"lang"],"Double") name (method_sig [TDouble] (Some TBool));
				Some TBool
			| _ ->
				assert false
			end;
		| TField(_,FStatic({cl_path = (["java";"lang"],"Math")},{cf_name = ("floor" | "ceil" | "round") as name})) ->
			begin match el with
			| [e1] ->
				self#texpr rvalue_any e1;
				jm#cast TDouble;
				let rsig = if name = "round" then TLong else TDouble in
				jm#invokestatic (["java";"lang"],"Math") name (method_sig [TDouble] (Some rsig));
				jm#cast TInt;
				Some TInt
			| _ ->
				assert false
			end;
		| TField(_,FStatic({cl_path = (["java";"lang"],"Math")} as c,({cf_name = ("ffloor" | "fceil")} as cf))) ->
			let tl,tr = self#call_arguments cf.cf_type el in
			jm#invokestatic c.cl_path (String.sub cf.cf_name 1 (String.length cf.cf_name - 1)) (method_sig tl tr);
			tr
		| TField(_,FStatic({cl_path = (["haxe";"_Int64"],"Int64_Impl_")},{cf_name = "make"})) ->
			begin match el with
			| [{eexpr = TConst (TInt i1)};{eexpr = TConst (TInt i2)}] ->
				let high = Int64.of_int32 i1 in
				let high = Int64.shift_left high 32 in
				let low = Int64.of_int32 i2 in
				let low = Int64.logand low (Int64.of_string "0xFFFFFFFF") in
				let i = Int64.logor high low in
				jm#get_code#lconst i;
				Some TLong
			| [e1;e2] ->
				self#texpr (rvalue_sig TLong) e1;
				jm#cast TLong;
				jm#get_code#iconst (Int32.of_int 32);
				jm#get_code#lshl;
				self#texpr (rvalue_sig TLong) e2;
				jm#cast TLong;
				jm#get_code#lconst (Int64.of_string "0xFFFFFFFF");
				jm#get_code#land_;
				jm#get_code#lor_;
				Some TLong
			| _ ->
				assert false
			end
		| TIdent "__array__" | TField(_,FStatic({cl_path = (["java"],"NativeArray")},{cf_name = "make"})) ->
			begin match follow tr with
			| TInst({cl_path = (["java"],"NativeArray")},[t]) ->
				let jsig = self#vtype t in
				self#new_native_array jsig el;
				Some (array_sig jsig)
			| _ ->
				Error.error (Printf.sprintf "Bad __array__ type: %s" (s_type (print_context()) tr)) e1.epos;
			end
		| TField(e1,FStatic(c,({cf_kind = Method (MethNormal | MethInline)} as cf))) ->
			let c,cf = match cf.cf_overloads with
				| [] -> c,cf
				| _ -> match filter_overloads (find_overload (fun t -> t) c cf el) with
					| None ->
						Error.error "Could not find overload" e1.epos
					| Some(c,cf,_) ->
						c,cf
			in
			let tl,tr = self#call_arguments cf.cf_type el in
			jm#invokestatic c.cl_path cf.cf_name (method_sig tl tr);
			tr
		| TField(e1,FInstance(c,tl,({cf_kind = Method (MethNormal | MethInline)} as cf))) ->
			let is_super = match e1.eexpr with
			| TConst TSuper ->
				code#aload jc#get_jsig 0;
				true
			| _ ->
				self#texpr rvalue_any e1;
				false
			in
			begin match find_overload_rec false (apply_params c.cl_params tl) c cf el with
			| None -> Error.error "Could not find overload" e1.epos
			| Some(c,cf,_) ->
				let tl,tr = self#call_arguments cf.cf_type el in
				(if is_super then jm#invokespecial else if c.cl_interface then jm#invokeinterface else jm#invokevirtual) c.cl_path cf.cf_name (self#vtype cf.cf_type);
				tr
			end
		| TField(_,FEnum(en,ef)) ->
			let tl,_ = self#call_arguments ef.ef_type el in
			let tr = self#vtype tr in
			jm#invokestatic en.e_path ef.ef_name (method_sig tl (Some tr));
			Some tr
		| TConst TSuper ->
			let c,cf = match gctx.current_field_info with
				| Some ({super_call_fields = hd :: tl} as info) ->
					info.super_call_fields <- tl;
					hd
				| _ ->
					Error.error "Something went wrong" e1.epos
			in
			let kind = get_construction_mode c cf in
			begin match kind with
				| ConstructInitPlusNew when jm#get_name = "<init>" ->
					jm#load_this;
					jm#get_code#aconst_null haxe_empty_constructor_sig;
					jm#call_super_ctor ConstructInit (method_sig [haxe_empty_constructor_sig] None);
				| _ ->
					()
			end;
			jm#load_this;
			let tl,_ = self#call_arguments cf.cf_type el in
			jm#call_super_ctor kind (method_sig tl None);
			None
		| TIdent "__lock__" ->
			begin match el with
				| [e1;e2] ->
					self#texpr rvalue_any e1;
					jm#get_code#dup;
					let _,load,save = jm#add_local "tmp" (self#vtype e1.etype) VarWillInit in
					save();
					jm#get_code#monitorenter;
					let f_exit () =
						load();
						jm#get_code#monitorexit;
					in
					block_exits <- (ExitExecute f_exit) :: block_exits;
					let fp_from = jm#get_code#get_fp in
					self#texpr RVoid e2;
					let term_try = jm#is_terminated in
					if not jm#is_terminated then f_exit();
					let fp_to = jm#get_code#get_fp in
					let r_try = jm#maybe_make_jump in
					let fp_target = jm#get_code#get_fp in
					let pop_scope = jm#push_scope in
					code#get_stack#push throwable_sig;
					jm#add_stack_frame;
					jm#add_exception {
						exc_start_pc = fp_from;
						exc_end_pc = fp_to;
						exc_handler_pc = fp_target;
						exc_catch_type = None;
					};
					begin
						let _,load,save = jm#add_local "tmp" throwable_sig VarWillInit in
						save();
						f_exit();
						jm#add_exception {
							exc_start_pc = fp_target;
							exc_end_pc = jm#get_code#get_fp;
							exc_handler_pc = fp_target;
							exc_catch_type = None;
						};
						load();
						jm#get_code#athrow;
					end;
					pop_scope();
					block_exits <- List.tl block_exits;
					if not term_try then jm#add_stack_frame;
					jm#close_jumps true ([term_try,r_try]);
					None
				| _ -> assert false
			end
		| _ ->
			let rec has_unknown_args jsig =
				is_dynamic_at_runtime jsig || match jsig with
					| TMethod(jsigs,_) -> List.exists has_unknown_args jsigs
					| _ -> false
			in
			if has_unknown_args (jsignature_of_type gctx e1.etype) then begin
				self#texpr rvalue_any e1;
				jm#cast method_handle_sig;
				self#new_native_array object_sig el;
				jm#invokestatic haxe_jvm_path "call" (method_sig [method_handle_sig;array_sig object_sig] (Some object_sig));
				Some object_sig
			end else begin
				self#texpr rvalue_any e1;
				jm#cast method_handle_sig;
				let tl,tr = self#call_arguments e1.etype el in
				jm#invokevirtual method_handle_path "invoke" (method_sig tl tr);
				tr
			end
		in
		match ret = RVoid,tro with
		| true,Some _ -> code#pop
		| true,None -> ()
		| false,Some _ -> self#cast tr;
		| false,None -> assert false

	(* exceptions *)

	method try_catch ret e1 catches =
		let restore = jm#start_branch in
		let fp_from = code#get_fp in
		let old_exceptions = caught_exceptions in
		let excl = List.map (fun (v,e) ->
			let exc = new haxe_exception gctx v.v_type in
			caught_exceptions <- exc :: caught_exceptions;
			exc,v,e
		) catches in
		self#texpr ret e1;
		caught_exceptions <- old_exceptions;
		let term_try = jm#is_terminated in
		let r_try = jm#maybe_make_jump in
		let fp_to = code#get_fp in
		let start_exception_block path jsig =
			restore();
			let fp_target = code#get_fp in
			let offset = pool#add_path path in
			jm#add_exception {
				exc_start_pc = fp_from;
				exc_end_pc = fp_to;
				exc_handler_pc = fp_target;
				exc_catch_type = Some offset;
			};
			code#get_stack#push jsig;
			jm#add_stack_frame;
		in
		let run_catch_expr v e =
			let pop_scope = jm#push_scope in
			let _,_,store = self#add_local v VarWillInit in
			store();
			self#texpr ret e;
			pop_scope();
			jm#is_terminated
		in
		let add_catch (exc,v,e) =
			start_exception_block exc#get_native_path exc#get_native_type;
			let term = run_catch_expr v e in
			let r = jm#maybe_make_jump in
			term,r
		in
		let rec loop acc excl = match excl with
			| (exc,v,e) :: excl ->
				let res = add_catch (exc,v,e) in
				loop (res :: acc) excl
			| [] ->
				acc
		in
		let rl = loop [] excl in
		jm#close_jumps true ((term_try,r_try) :: rl)

	method emit_block_exits is_loop_exit =
		let rec loop stack = match stack with
			| [] ->
				()
			| ExitLoop :: stack ->
				if not is_loop_exit then loop stack
			| ExitExecute f :: stack ->
				f();
				loop stack
		in
		loop block_exits

	(* texpr *)

	method const ret t ct = match ct with
		| Type.TInt i32 -> code#iconst i32
		| TFloat f ->
			begin match ret with
			| RValue (Some (TFloat | TObject((["java";"lang"],"Float"),_))) -> code#fconst (float_of_string f)
			| _ -> code#dconst (float_of_string f)
			end
		| TBool true -> code#bconst true
		| TBool false -> code#bconst false
		| TNull -> code#aconst_null (self#vtype t)
		| TThis ->
			let _,load,_ = self#get_local_by_id (0,"this") in
			load()
		| TString s -> jm#string s
		| TSuper -> failwith "Invalid super access"

	method new_native_array jsig el =
		jm#new_native_array jsig (List.map (fun e -> fun () -> self#texpr (rvalue_sig jsig) e) el)

	method basic_type_path name =
		let offset = pool#add_field (["java";"lang"],name) "TYPE" java_class_sig FKField in
		code#getstatic offset java_class_sig

	method type_expr = function
		| TByte -> self#basic_type_path "Byte"
		| TChar -> self#basic_type_path "Character"
		| TDouble -> self#basic_type_path "Double"
		| TFloat -> self#basic_type_path "Float"
		| TInt -> self#basic_type_path "Integer"
		| TLong -> self#basic_type_path "Long"
		| TShort -> self#basic_type_path "Short"
		| TBool -> self#basic_type_path "Boolean"
		| TObject(path,_) ->
			let offset = pool#add_path path in
			let t = object_path_sig path in
			code#ldc offset (TObject(java_class_path,[TType(WNone,t)]))
		| TMethod _ ->
			let offset = pool#add_path method_handle_path in
			code#ldc offset (TObject(java_class_path,[TType(WNone,method_handle_sig)]))
		| TTypeParameter _ ->
			let offset = pool#add_path object_path in
			code#ldc offset (TObject(java_class_path,[TType(WNone,object_sig)]))
		| TArray _ as t ->
			(* TODO: this seems hacky *)
			let offset = pool#add_path ([],generate_signature false t) in
			code#ldc offset (TObject(java_class_path,[TType(WNone,object_sig)]))
		| jsig ->
			print_endline (generate_signature false jsig);
			assert false

	method texpr ret e =
		try
			if not jm#is_terminated then self#texpr' ret e
		with Failure s ->
			raise (HarderFailure (Printf.sprintf "Expr %s\n%s" (s_expr_pretty false "" false (s_type (print_context())) e) s))

	method texpr' ret e =
		code#set_line (Lexer.get_error_line e.epos);
		match e.eexpr with
		| TVar(v,Some e1) ->
			self#texpr (rvalue_type gctx v.v_type) e1;
			self#cast v.v_type;
			let _,_,store = self#add_local v VarWillInit in
			store()
		| TVar(v,None) ->
			ignore(self#add_local v VarNeedDefault);
		| TLocal _ | TConst _  | TTypeExpr _ when ret = RVoid ->
			()
		| TLocal v ->
			let _,load,_ = self#get_local v in
			load()
		| TTypeExpr mt ->
			let t = type_of_module_type mt in
			if ExtType.is_void (follow t) then self#basic_type_path "Void"
			else self#type_expr (jsignature_of_type gctx t)
		| TUnop(op,flag,e1) ->
			begin match op with
			| Not | Neg | NegBits when ret = RVoid -> self#texpr ret e1
			| _ -> self#unop ret op flag e1
			end
		| TBinop(OpAdd,e1,e2) when ExtType.is_string (follow e.etype) ->
			let string_builder_path = (["java";"lang"],"StringBuilder") in
			let string_builder_sig = object_path_sig string_builder_path in
			jm#construct ConstructInit string_builder_path (fun () -> []);
			let rec loop e = match e.eexpr with
				| TBinop(OpAdd,e1,e2) when ExtType.is_string (follow e.etype) ->
					loop e1;
					loop e2;
				| _ ->
					self#texpr rvalue_any e;
					let jsig = jm#get_code#get_stack#top in
					let jsig = match jsig with
						| TByte | TBool | TChar | TShort | TInt | TLong ->
							jsig
						| TFloat | TDouble ->
							(* Haxe mandates 2.0 be printed as 2, so we have to wrap here... *)
							jm#expect_reference_type;
							jm#invokestatic haxe_jvm_path "toString" (method_sig [object_sig] (Some string_sig));
							string_sig
						| _ ->
							object_sig
					in
					jm#invokevirtual string_builder_path "append" (method_sig [jsig] (Some string_builder_sig));
			in
			loop e1;
			loop e2;
			jm#invokevirtual string_builder_path "toString" (method_sig [] (Some string_sig));
		| TBinop(op,e1,e2) ->
			begin match op with
			| OpAssign | OpAssignOp _ -> self#binop ret op e1 e2
			| _ when ret = RVoid ->
				self#texpr ret e1;
				self#texpr ret e2;
			| _ ->
				self#binop ret op e1 e2
			end
		| TConst ct ->
			self#const ret e.etype ct
		| TIf(e1,e2,None) ->
			jm#if_then
				(self#apply_cmp (self#condition e1))
				(fun () -> self#texpr RVoid (mk_block e2))
		| TIf(e1,e2,Some e3) ->
			jm#if_then_else
				(self#apply_cmp (self#condition e1))
				(fun () ->
					self#texpr ret (mk_block e2);
					if ret <> RVoid then self#cast e.etype
				)
				(fun () ->
					self#texpr ret (mk_block e3);
					if ret <> RVoid then self#cast e.etype;
				)
		| TSwitch(e1,cases,def) ->
			self#switch ret e1 cases def
		| TWhile(e1,e2,flag) -> (* TODO: do-while *)
			(* TODO: could optimize a bit *)
			block_exits <- ExitLoop :: block_exits;
			let is_true_loop = match (Texpr.skip e1).eexpr with TConst (TBool true) -> true | _ -> false in
			jm#add_stack_frame;
			let fp = code#get_fp in
			let old_continue = continue in
			continue <- fp;
			let old_breaks = breaks in
			breaks <- [];
			let restore = jm#start_branch in
			let jump_then = if not is_true_loop then self#apply_cmp (self#condition e1) () else ref 0 in
			let pop_scope = jm#push_scope in
			self#texpr RVoid e2;
			if not jm#is_terminated then code#goto (ref (fp - code#get_fp));
			pop_scope();
			restore();
			if not is_true_loop || breaks <> [] then begin
				jump_then := code#get_fp - !jump_then;
				let fp' = code#get_fp in
				List.iter (fun r -> r := fp' - !r) breaks;
				jm#add_stack_frame
			end else
				jm#set_terminated true;
			continue <- old_continue;
			breaks <- old_breaks;
			block_exits <- List.tl block_exits;
		| TBreak ->
			self#emit_block_exits true;
			let r = ref (code#get_fp) in
			code#goto r;
			breaks <- r :: breaks;
			jm#set_terminated true;
		| TContinue ->
			self#emit_block_exits true;
			code#goto (ref (continue - code#get_fp));
			jm#set_terminated true;
		| TTry(e1,catches) ->
			self#try_catch ret e1 catches
		| TField(e1,fa) ->
			if ret = RVoid then self#texpr ret e1
			else self#read (fun () -> self#cast_expect ret e.etype) e1 fa;
		| TCall(e1,el) ->
			self#call ret e.etype e1 el
		| TNew({cl_path = (["java"],"NativeArray")},[t],[e1]) ->
			self#texpr (match ret with RVoid -> RVoid | _ -> rvalue_any) e1;
			(* Technically this could throw... but whatever *)
			if ret <> RVoid then ignore(NativeArray.create jm#get_code jc#get_pool (jsignature_of_type gctx t))
		| TNew(c,tl,el) ->
			begin match get_constructor (fun cf -> cf.cf_type) c with
			|_,cf ->
				begin match find_overload_rec true (apply_params c.cl_params tl) c cf el with
				| None -> Error.error "Could not find overload" e.epos
				| Some (c',cf,_) ->
					let f () =
						let tl,_ = self#call_arguments  cf.cf_type el in
						tl
					in
					jm#construct ~no_value:(if ret = RVoid then true else false) (get_construction_mode c' cf) c.cl_path f
				end
			end
		| TReturn None ->
			self#emit_block_exits false;
			code#return_void;
			jm#set_terminated true;
		| TReturn (Some e1) ->
			self#texpr rvalue_any e1;
			self#cast return_type;
			let vt = self#vtype return_type in
			self#emit_block_exits false;
			code#return_value vt;
			jm#set_terminated true;
		| TFunction tf ->
			begin match self#tfunction e tf with
			| None ->
				()
			| Some ctx_class ->
				begin match ctx_class#get_args with
				| [(arg,jsig)] ->
					let _,load,_ = self#get_local_by_id arg in
					load();
					self#expect_reference_type;
					jm#invokevirtual method_handle_path "bindTo" (method_sig [object_sig] (Some method_handle_sig));
				| args ->
					let f () =
						let tl = List.map (fun (arg,jsig) ->
							let _,load,_ = self#get_local_by_id arg in
							load();
							jm#cast jsig;
							jsig
						) args in
						tl
					in
					jm#construct ConstructInit ctx_class#get_path f;
					jm#invokevirtual method_handle_path "bindTo" (method_sig [object_sig] (Some method_handle_sig));
				end
			end
		| TArrayDecl el when ret = RVoid ->
			List.iter (self#texpr ret) el
		| TArrayDecl el ->
			begin match follow e.etype with
			| TInst({cl_path = (["haxe";"root"],"Array")},[t]) ->
				self#new_native_array (jsignature_of_type gctx (self#mknull t)) el;
				jm#invokestatic (["haxe";"root"],"Array") "ofNative" (method_sig [array_sig object_sig] (Some (object_path_sig (["haxe";"root"],"Array"))));
				self#cast e.etype
			| _ ->
				assert false
			end
		| TArray(e1,e2) when ret = RVoid ->
			(* Array access never throws so this should be fine... *)
			self#texpr ret e1;
			self#texpr ret e2;
		| TArray(e1,e2) ->
			begin match follow e1.etype with
			| TInst({cl_path = (["haxe";"root"],"Array")} as c,[t]) ->
				self#texpr rvalue_any e1;
				self#texpr (rvalue_sig TInt) e2;
				jm#cast TInt;
				jm#invokevirtual c.cl_path "__get" (method_sig [TInt] (Some object_sig));
				self#cast e.etype
			| TInst({cl_path = (["java"],"NativeArray")},[t]) ->
				self#texpr rvalue_any e1;
				let vt = self#vtype e1.etype in
				let vte = self#vtype t in
				self#texpr rvalue_any e2;
				self#read_native_array vt vte
			| t ->
				self#texpr rvalue_any e1;
				self#texpr rvalue_any e2;
				jm#cast TInt;
				jm#invokestatic (["haxe";"jvm"],"Jvm") "arrayRead" (method_sig [object_sig;TInt] (Some object_sig));
				self#cast e.etype;
			end
		| TBlock [] ->
			if ret = RReturn && not jm#is_terminated then code#return_void;
		| TBlock el ->
			let rec loop el = match el with
				| [] -> assert false
				| [e1] ->
					self#texpr (if ret = RReturn then RVoid else ret) e1;
					if ret = RReturn && not jm#is_terminated then code#return_void;
				| e1 :: el ->
					self#texpr RVoid e1;
					loop el
			in
			let pop_scope = jm#push_scope in
			loop el;
			pop_scope();
		| TCast(e1,None) ->
			self#texpr ret e1;
			if ret <> RVoid then self#cast e.etype
		| TCast(e1,Some mt) ->
			self#texpr rvalue_any e1;
			let jsig = jsignature_of_type gctx (type_of_module_type mt) in
			if is_unboxed jsig || is_unboxed jm#get_code#get_stack#top then jm#cast jsig
			else code#checkcast (t_infos mt).mt_path;
			if ret = RVoid then code#pop;
		| TParenthesis e1 | TMeta(_,e1) ->
			self#texpr ret e1
		| TFor(v,e1,e2) ->
			self#texpr ret (Texpr.for_remap com.basic v e1 e2 e.epos)
		| TEnumIndex e1 ->
			self#texpr rvalue_any e1;
			jm#invokevirtual java_enum_path "ordinal" (method_sig [] (Some TInt))
		| TEnumParameter(e1,ef,i) ->
			self#texpr rvalue_any e1;
			let path,name,jsig_arg = match follow ef.ef_type with
				| TFun(tl,TEnum(en,_)) ->
					let n,_,t = List.nth tl i in
					en.e_path,n,self#vtype t
				| _ -> assert false
			in
			let cpath = ((fst path),Printf.sprintf "%s$%s" (snd path) ef.ef_name) in
			let jsig = (object_path_sig cpath) in
			jm#cast jsig;
			jm#getfield cpath name jsig_arg;
			self#cast e.etype;
		| TThrow e1 ->
			self#texpr rvalue_any e1;
			if not (Exceptions.is_haxe_exception e1.etype) && not (type_unifies e1.etype gctx.t_runtime_exception) then begin
				let exc = new haxe_exception gctx e1.etype in
				if not (List.exists (fun exc' -> exc#is_assignable_to exc') caught_exceptions) then
					jm#add_thrown_exception exc#get_native_path;
			end;
			code#athrow;
			jm#set_terminated true
		| TObjectDecl fl ->
			begin match follow e.etype with
			(* The guard is here because in the case of quoted fields like `"a-b"`, the field is not part of the
			   type. In this case we have to do full dynamic construction. *)
			| TAnon an when List.for_all (fun ((name,_,_),_) -> PMap.mem name an.a_fields) fl ->
				let path,fl' = gctx.anon_identification#identify an.a_fields in
				jm#construct ConstructInit path (fun () ->
					(* We have to respect declaration order, so let's temp var where necessary *)
					let rec loop fl fl' ok acc = match fl,fl' with
						| ((name,_,_),e) :: fl,(name',jsig) :: fl' ->
							if ok && name = name' then begin
								self#texpr rvalue_any e;
								jm#cast jsig;
								loop fl fl' ok acc
							end else begin
								let load = match (Texpr.skip e).eexpr with
								| TConst _ | TTypeExpr _ | TFunction _ ->
									(fun () -> self#texpr rvalue_any e)
								| _ ->
									let _,load,save = jm#add_local (Printf.sprintf "_hx_tmp_%s" name) (self#vtype e.etype) VarWillInit in
									self#texpr rvalue_any e;
									save();
									load
								in
								loop fl fl' false ((name,load) :: acc)
							end
						| [],[] ->
							acc
						| (_,e) :: fl,[] ->
							self#texpr RVoid e;
							loop fl fl' ok acc
						| [],(_,jsig) :: fl' ->
							jm#load_default_value jsig;
							loop [] fl' ok acc
					in
					let vars = loop fl fl' true [] in
					let vars = List.sort (fun (name1,_) (name2,_) -> compare name1 name2) vars in
					List.iter (fun (_,load) ->
						load();
					) vars;
					List.map snd fl';
				)
			| _ ->
				jm#construct ConstructInit haxe_dynamic_object_path (fun () -> []);
				List.iter (fun ((name,_,_),e) ->
					code#dup;
					jm#string name;
					self#texpr rvalue_any e;
					self#expect_reference_type;
					jm#invokevirtual haxe_dynamic_object_path "_hx_setField" (method_sig [string_sig;object_sig] None);
				) fl;
			end
		| TIdent _ ->
			Error.error (s_expr_ast false "" (s_type (print_context())) e) e.epos;

	(* api *)

	method object_constructor =
		let path = jc#get_super_path in
		let offset = pool#add_field path "<init>" (method_sig [] None) FKMethod in
		jm#load_this;
		code#invokespecial offset jc#get_jsig [] [];
		jm#set_this_initialized
end

type super_ctor_mode =
	| SCNone
	| SCJava
	| SCHaxe

let failsafe p f =
	try
		f ()
	with Failure s | HarderFailure s ->
		Error.error s p

let generate_dynamic_access gctx (jc : JvmClass.builder) fields is_anon =
	begin match fields with
	| [] ->
		()
	| _ ->
		let jsig = method_sig [string_sig] (Some object_sig) in
		let jm = jc#spawn_method "_hx_getField" jsig [MPublic;MSynthetic] in
		let _,load,_ = jm#add_local "name" string_sig VarArgument in
		jm#finalize_arguments;
		load();
		jm#invokevirtual string_path "hashCode" (method_sig [] (Some TInt));
		let cases = List.map (fun (name,jsig,kind) ->
			let hash = java_hash name in
			[hash],(fun () ->
				begin match kind with
					| Method (MethNormal | MethInline) ->
						jm#read_closure false jc#get_this_path name jsig;
						jm#load_this;
						jm#invokevirtual method_handle_path "bindTo" (method_sig [object_sig] (Some method_handle_sig));
					| _ ->
						jm#load_this;
						jm#getfield jc#get_this_path name jsig;
						jm#expect_reference_type;
				end;
				ignore(jm#get_code#get_stack#pop);
				jm#get_code#get_stack#push object_sig;
			)
		) fields in
		let def = (fun () ->
			jm#load_this;
			load();
			jm#invokespecial jc#get_super_path "_hx_getField" jsig;
		) in
		ignore(jm#int_switch false cases (Some def));
		jm#return
	end;
	let fields = List.filter (fun (_,_,kind) -> match kind with
		| Method (MethNormal | MethInline) -> false
		| Var {v_write = AccNever} -> false
		| _ -> true
	) fields in
	begin match fields with
	| [] ->
		()
	| _ ->
		let jsig = method_sig [string_sig;object_sig] None in
		let jm = jc#spawn_method "_hx_setField" jsig [MPublic;MSynthetic] in
		let _,load1,_ = jm#add_local "name" string_sig VarArgument in
		let _,load2,_ = jm#add_local "value" object_sig VarArgument in
		jm#finalize_arguments;
		load1();
		jm#invokevirtual string_path "hashCode" (method_sig [] (Some TInt));
		let def = (fun () ->
			jm#load_this;
			load1();
			load2();
			jm#invokespecial jc#get_super_path "_hx_setField" jsig;
		) in
		let cases = List.map (fun (name,jsig,_) ->
			let hash = java_hash name in
			[hash],(fun () ->
				jm#load_this;
				load2();
				jm#cast jsig;
				jm#putfield jc#get_this_path name jsig;
				(* Have to deal with Reflect.deleteField crap here... *)
				if is_anon then begin
					jm#load_this;
					jm#getfield jc#get_this_path "_hx_deletedAField" boolean_sig;
					jm#if_then
						(fun () -> jm#get_code#if_null_ref boolean_sig)
						(fun () ->
							def();
						)
				end;
			)
		) fields in
		ignore(jm#int_switch false cases (Some def));
		jm#return
	end

class tclass_to_jvm gctx c = object(self)
	val is_annotation = Meta.has Meta.Annotation c.cl_meta
	val field_inits = DynArray.create ()
	val delayed_field_inits = DynArray.create ()

	val jc = new JvmClass.builder c.cl_path (match c.cl_super with
		| Some(c,_) -> c.cl_path
		| None ->
			if c.cl_interface || Meta.has Meta.NativeGen c.cl_meta then object_path else haxe_object_path
		)

	method private set_access_flags =
		jc#add_access_flag 1; (* public *)
		if c.cl_final then jc#add_access_flag 0x10;
		if c.cl_interface then begin
			jc#add_access_flag 0x200;
			jc#add_access_flag 0x400;
		end;
		if is_annotation then begin
			jc#add_access_flag 0x2000;
			jc#add_interface (["java";"lang";"annotation"],"Annotation");
			(* TODO: this should be done via Haxe metadata instead of hardcoding it here *)
			jc#add_annotation retention_path ["value",(AEnum(retention_policy_sig,"RUNTIME"))];
		end;
		if c.cl_path = (["haxe";"jvm"],"Enum") then jc#add_access_flag 0x4000; (* enum *)

	method private handle_relation_type_params =
		let map_type_params t =
			let has_type_param = ref false in
			let rec loop t = match follow t with
				| TInst({cl_kind = KTypeParameter tl},_) ->
					has_type_param := true;
					begin match tl with
					| [t] -> t
					| _ -> t_dynamic
					end
				| _ -> Type.map loop t
			in
			let t = match follow t with
				| TFun(tl,tr) ->
					let tl = List.map (fun (n,o,t) -> n,o,loop t) tl in
					let tr = loop tr in
					TFun(tl,tr)
				| _ ->
					assert false
			in
			if !has_type_param then Some t else None
		in
		let make_bridge cf_impl t =
			let jsig = jsignature_of_type gctx t in
			if not (jc#has_method cf_impl.cf_name jsig) then begin
				begin match follow t with
				| TFun(tl,tr) ->
					let jm = jc#spawn_method cf_impl.cf_name jsig [MPublic;MSynthetic;MBridge] in
					jm#load_this;
					let jsig_impl = jsignature_of_type gctx cf_impl.cf_type in
					let jsigs,_ = match jsig_impl with TMethod(jsigs,jsig) -> jsigs,jsig | _ -> assert false in
					List.iter2 (fun (n,_,t) jsig ->
						let _,load,_ = jm#add_local n (jsignature_of_type gctx t) VarArgument in
						load();
						jm#cast jsig;
					) tl jsigs;
					jm#invokevirtual c.cl_path cf_impl.cf_name jsig_impl;
					if not (ExtType.is_void (follow tr)) then jm#cast (jsignature_of_type gctx tr);
					jm#return;
				| _ ->
					()
				end
			end
		in
		let check is_interface cf cf_impl =
			match map_type_params cf.cf_type with
			| Some t ->
				make_bridge cf_impl t
			| None ->
				(* If we implement an interface with variance, we need a bridge method too (#8528). *)
				if is_interface && not (type_iseq cf.cf_type cf_impl.cf_type) then make_bridge cf_impl cf.cf_type
		in
		let check is_interface cf cf_impl =
			check is_interface cf cf_impl;
			(* TODO: I think this is incorrect... have to investigate though *)
			(* List.iter (fun cf -> check is_interface cf cf_impl) cf.cf_overloads *)
		in
		let rec loop map_type c_int =
			List.iter (fun (c_int,tl) ->
				let map_type t = apply_params c_int.cl_params tl (map_type t) in
				List.iter (fun cf ->
					match cf.cf_kind,raw_class_field (fun cf -> map_type cf.cf_type) c (List.map snd c.cl_params) cf.cf_name with
					| (Method (MethNormal | MethInline)),(Some(c',_),_,cf_impl) when c' == c ->
						let tl = match follow (map_type cf.cf_type) with
							| TFun(tl,_) -> tl
							| _ -> assert false
						in
						begin match find_overload_rec' false map_type c cf.cf_name (List.map (fun (_,_,t) -> Texpr.Builder.make_null t null_pos) tl) with
							| Some(_,cf_impl,_) -> check true cf cf_impl
							| None -> ()
						end;
					| _ ->
						()
				) c_int.cl_ordered_fields;
				loop map_type c_int
			) c_int.cl_implements
		in
		loop (fun t -> t) c;
		begin match c.cl_overrides,c.cl_super with
		| [],_ ->
			()
		| fields,Some(c_sup,tl) ->
			List.iter (fun cf_impl ->
				match cf_impl.cf_kind,raw_class_field (fun cf -> apply_params c_sup.cl_params tl cf.cf_type) c_sup tl cf_impl.cf_name with
				| (Method (MethNormal | MethInline)),(Some(c,tl),_,cf) -> check false cf cf_impl
				| _ -> ()
			) fields
		| _ ->
			assert false
		end

	method private set_interfaces =
		List.iter (fun (c_int,tl) ->
			if is_annotation && c_int.cl_path = (["java";"lang";"annotation"],"Annotation") then
				()
			else begin
				jc#add_interface c_int.cl_path
			end
		) c.cl_implements

	method private generate_empty_ctor =
		let jsig_empty = method_sig [haxe_empty_constructor_sig] None in
		let jm_empty_ctor = jc#spawn_method "<init>" jsig_empty [MPublic] in
		let _,load,_ = jm_empty_ctor#add_local "_" haxe_empty_constructor_sig VarArgument in
		jm_empty_ctor#load_this;
		if c.cl_constructor = None then begin
			let handler = new texpr_to_jvm gctx jc jm_empty_ctor gctx.com.basic.tvoid in
			DynArray.iter (fun e ->
				handler#texpr RVoid e;
			) field_inits;
		end;
		begin match c.cl_super with
		| None ->
			(* Haxe type with no parent class, call Object.<init>() *)
			jm_empty_ctor#call_super_ctor ConstructInit (method_sig [] None)
		| _ ->
			(* Parent class exists, call SuperClass.<init>(EmptyConstructor) *)
			load();
			jm_empty_ctor#call_super_ctor ConstructInit jsig_empty
		end;
		if c.cl_constructor = None then begin
			let handler = new texpr_to_jvm gctx jc jm_empty_ctor gctx.com.basic.tvoid in
			DynArray.iter (fun e ->
				handler#texpr RVoid e;
			) delayed_field_inits;
		end;
		jm_empty_ctor#get_code#return_void;

	method private generate_implicit_ctors =
		try
			let sm = gctx.preprocessor#get_implicit_ctor c.cl_path in
			PMap.iter (fun _ (c,cf) ->
				let cmode = get_construction_mode c cf in
				let jm = jc#spawn_method (if cmode = ConstructInit then "<init>" else "new") (jsignature_of_type gctx cf.cf_type) [MPublic] in
				let handler = new texpr_to_jvm gctx jc jm gctx.com.basic.tvoid in
				jm#load_this;
				DynArray.iter (fun e ->
					handler#texpr RVoid e;
				) field_inits;
				let tl = match follow cf.cf_type with TFun(tl,_) -> tl | _ -> assert false in
				List.iter (fun (n,_,t) ->
					let _,load,_ = jm#add_local n (jsignature_of_type gctx t) VarArgument in
					load();
				) tl;
				jm#call_super_ctor cmode jm#get_jsig;
				DynArray.iter (fun e ->
					handler#texpr RVoid e;
				) delayed_field_inits;
				jm#return
			) sm
		with Not_found ->
			()

	method generate_expr gctx jc jm e is_method scmode mtype =
		let e,args,tr = match e.eexpr with
			| TFunction tf when is_method ->
				tf.tf_expr,tf.tf_args,tf.tf_type
			| _ ->
				e,[],t_dynamic
		in
		let handler = new texpr_to_jvm gctx jc jm tr in
		List.iter (fun (v,_) ->
			ignore(handler#add_local v VarArgument);
		) args;
		jm#finalize_arguments;
		begin match mtype with
		| MConstructor ->
			DynArray.iter (fun e ->
				handler#texpr RVoid e;
			) field_inits;
			begin match scmode with
			| SCJava ->
				handler#object_constructor
			| SCHaxe ->
				jm#load_this;
				jm#get_code#aconst_null jc#get_jsig;
				jm#call_super_ctor ConstructInit (method_sig [haxe_empty_constructor_sig] None);
			| SCNone ->
				()
			end;
			DynArray.iter (fun e ->
				handler#texpr RVoid e;
			) delayed_field_inits;
		| _ ->
			()
		end;
			handler#texpr RReturn e

	method generate_method gctx jc c mtype cf =
		gctx.current_field_info <- gctx.preprocessor#get_field_info cf.cf_meta;
		let jsig = jsignature_of_type gctx cf.cf_type in
		let flags = [MPublic] in
		let flags = if c.cl_interface then MAbstract :: flags else flags in
		let flags = if mtype = MStatic then MethodAccessFlags.MStatic :: flags else flags in
		let flags = if has_class_field_flag cf CfFinal then MFinal :: flags else flags in
		let name,scmode,flags = match mtype with
			| MConstructor ->
				let rec has_super_ctor c = match c.cl_super with
					| None -> false
					| Some(c,_) -> c.cl_constructor <> None || has_super_ctor c
				in
				let get_scmode () = if c.cl_super = None then SCJava else if not (has_super_ctor c) then SCHaxe else SCNone in
				if get_construction_mode c cf = ConstructInit then "<init>",get_scmode(),flags
				else cf.cf_name,SCNone,flags
			| _ -> cf.cf_name,SCNone,flags
		in
		let jm = jc#spawn_method name jsig flags in
		begin match cf.cf_expr with
		| None -> ()
		| Some e ->
			self#generate_expr gctx jc jm e true scmode mtype;
		end;
		begin match cf.cf_params with
			| [] when c.cl_params = [] ->
				()
			| _ ->
				let stl = String.concat "" (List.map (fun (n,_) ->
					Printf.sprintf "%s:Ljava/lang/Object;" n
				) cf.cf_params) in
				let ssig = generate_method_signature true (jsignature_of_type gctx cf.cf_type) in
				let s = if cf.cf_params = [] then ssig else Printf.sprintf "<%s>%s" stl ssig in
				let offset = jc#get_pool#add_string s in
				jm#add_attribute (AttributeSignature offset);
		end;
		AnnotationHandler.generate_annotations (jm :> JvmBuilder.base_builder) cf.cf_meta;

	method generate_field gctx (jc : JvmClass.builder) c mtype cf =
		let jsig = jsignature_of_type gctx cf.cf_type in
		let flags = [FdPublic] in
		let flags = if mtype = MStatic then FdStatic :: flags else flags in
		let jm = jc#spawn_field cf.cf_name jsig flags in
		let default e =
			let p = null_pos in
			let efield = Texpr.Builder.make_static_field c cf p in
			let eop = mk (TBinop(OpAssign,efield,e)) cf.cf_type p in
			begin match c.cl_init with
			| None -> c.cl_init <- Some eop
			| Some e -> c.cl_init <- Some (concat e eop)
			end
		in
		begin match cf.cf_expr with
			| None ->
				if c.cl_path = (["haxe"],"Resource") && cf.cf_name = "content" then begin
					let el = Hashtbl.fold (fun name _ acc ->
						Texpr.Builder.make_string gctx.com.basic name null_pos :: acc
					) gctx.com.resources [] in
					let e = mk (TArrayDecl el) (gctx.com.basic.tarray gctx.com.basic.tstring) null_pos in
					default e;
				end;
			| Some e when mtype <> MStatic ->
				let tl = List.map snd c.cl_params in
				let ethis = mk (TConst TThis) (TInst(c,tl)) null_pos in
				let efield = mk (TField(ethis,FInstance(c,tl,cf))) cf.cf_type null_pos in
				let eop = mk (TBinop(OpAssign,efield,e)) cf.cf_type null_pos in
				DynArray.add (match cf.cf_kind with Method MethDynamic -> delayed_field_inits | _ -> field_inits) eop;
			| Some e ->
				match e.eexpr with
				| TConst ct ->
					begin match ct with
					| TInt i32 when not (is_nullable cf.cf_type) ->
						let offset = jc#get_pool#add (ConstInt i32) in
						jm#add_attribute (AttributeConstantValue offset);
					| TString s ->
						let offset = jc#get_pool#add_const_string s in
						jm#add_attribute (AttributeConstantValue offset);
					| _ ->
						default e;
					end
				| _ ->
					default e;
		end;
		let ssig = generate_signature true (jsignature_of_type gctx cf.cf_type) in
		let offset = jc#get_pool#add_string ssig in
		jm#add_attribute (AttributeSignature offset)

		method generate_main =
			let jsig = method_sig [array_sig string_sig] None in
			let jm = jc#spawn_method "main" jsig [MPublic;MStatic] in
			let _,load,_ = jm#add_local "args" (TArray(string_sig,None)) VarArgument in
			if has_feature gctx.com "haxe.root.Sys.args" then begin
				load();
				jm#putstatic (["haxe";"root"],"Sys") "_args" (TArray(string_sig,None))
			end;
			jm#invokestatic (["haxe"; "java"], "Init") "init" (method_sig [] None);
			jm#invokestatic jc#get_this_path "main" (method_sig [] None);
			jm#return

		method private generate_fields =
			let field mtype cf = match cf.cf_kind with
				| Method (MethNormal | MethInline) ->
					List.iter (fun cf ->
						failsafe cf.cf_pos (fun () -> self#generate_method gctx jc c mtype cf);
						if cf.cf_name = "main" then self#generate_main;
					) (cf :: List.filter (fun cf -> Meta.has Meta.Overload cf.cf_meta) cf.cf_overloads)
				| _ ->
					if not c.cl_interface && is_physical_field cf then failsafe cf.cf_pos (fun () -> self#generate_field gctx jc c mtype cf)
			in
			List.iter (field MStatic) c.cl_ordered_statics;
			List.iter (field MInstance) c.cl_ordered_fields;
			begin match c.cl_constructor,c.cl_super with
				| Some cf,Some _ -> field MConstructor cf
				| Some cf,None -> field MConstructor cf
				| None,_ -> ()
			end;
			begin match c.cl_init with
				| None ->
					()
				| Some e ->
					let cf = mk_field "<clinit>" (tfun [] gctx.com.basic.tvoid) null_pos null_pos in
					cf.cf_kind <- Method MethNormal;
					let tf = {
						tf_args = [];
						tf_type = gctx.com.basic.tvoid;
						tf_expr = mk_block e;
					} in
					let e = mk (TFunction tf) cf.cf_type null_pos in
					cf.cf_expr <- Some e;
					field MStatic cf
			end

	method private generate_signature =
			let stl = match c.cl_params with
				| [] -> ""
				| params ->
					let stl = String.concat "" (List.map (fun (n,_) ->
						Printf.sprintf "%s:Ljava/lang/Object;" n
					) c.cl_params) in
					Printf.sprintf "<%s>" stl
			in
			let ssuper = match c.cl_super with
				| Some(c,tl) -> generate_method_signature true (jsignature_of_type gctx (TInst(c,tl)))
				| None -> generate_method_signature true object_sig
			in
			let sinterfaces = String.concat "" (List.map (fun(c,tl) ->
				generate_method_signature true (jsignature_of_type gctx (TInst(c,tl)))
			) c.cl_implements) in
			let s = Printf.sprintf "%s%s%s" stl ssuper sinterfaces in
			let offset = jc#get_pool#add_string s in
			jc#add_attribute (AttributeSignature offset)

	method generate_annotations =
		AnnotationHandler.generate_annotations (jc :> JvmBuilder.base_builder) c.cl_meta;
		jc#add_annotation (["haxe";"jvm";"annotation"],"ClassReflectionInformation") (["hasSuperClass",(ABool (c.cl_super <> None))])

	method generate =
		self#set_access_flags;
		self#generate_fields;
		self#set_interfaces;
		if not c.cl_interface then begin
			self#generate_empty_ctor;
			self#generate_implicit_ctors;
			self#handle_relation_type_params;
		end;
		self#generate_signature;
		if not (Meta.has Meta.NativeGen c.cl_meta) then
			generate_dynamic_access gctx jc (List.map (fun cf -> cf.cf_name,jsignature_of_type gctx cf.cf_type,cf.cf_kind) c.cl_ordered_fields) false;
		self#generate_annotations;
		jc#add_attribute (AttributeSourceFile (jc#get_pool#add_string c.cl_pos.pfile));
		let jc = jc#export_class gctx.default_export_config in
		write_class gctx.jar c.cl_path jc
end

let generate_class gctx c =
	let conv = new tclass_to_jvm gctx c in
	conv#generate

let generate_enum gctx en =
	let jc_enum = new JvmClass.builder en.e_path haxe_enum_path in
	jc_enum#add_access_flag 0x1; (* public *)
	jc_enum#add_access_flag 0x400; (* abstract *)
	jc_enum#add_access_flag 0x4000; (* enum *)
	begin
		let jsig = haxe_enum_sig (object_path_sig en.e_path) in
		let s = generate_signature true jsig in
		let offset = jc_enum#get_pool#add_string s in
		jc_enum#add_attribute (AttributeSignature offset)
	end;
	let jsig_enum_ctor = method_sig [TInt;string_sig] None in
	(* Create base constructor *)
	 begin
		let jm_ctor = jc_enum#spawn_method "<init>" jsig_enum_ctor [MProtected] in
		jm_ctor#load_this;
		let _,load1,_ = jm_ctor#add_local "index" TInt VarArgument in
		let _,load2,_ = jm_ctor#add_local "name" string_sig VarArgument in
		load1();
		load2();
		jm_ctor#call_super_ctor ConstructInit jsig_enum_ctor;
		jm_ctor#get_code#return_void;
	end;
	let inits = DynArray.create () in
	let names = List.map (fun name ->
		let ef = PMap.find name en.e_constrs in
		let args = match follow ef.ef_type with
			| TFun(tl,_) -> List.map (fun (n,_,t) -> n,jsignature_of_type gctx t) tl
			| _ -> []
		in
		let jsigs = List.map snd args in
		(* Create class for constructor *)
		let jc_ctor = begin
			let jc_ctor = jc_enum#spawn_inner_class None jc_enum#get_this_path (Some ef.ef_name) in
			jc_ctor#add_access_flag 0x10; (* final *)
			jc_ctor#add_access_flag 0x4000; (* enum *)
			let jsig_method = method_sig jsigs None in
			let jm_ctor = jc_ctor#spawn_method "<init>" jsig_method [MPublic] in
			jm_ctor#load_this;
			jm_ctor#get_code#iconst (Int32.of_int ef.ef_index);
			jm_ctor#string ef.ef_name;
			jm_ctor#call_super_ctor ConstructInit jsig_enum_ctor;
			List.iter (fun (n,jsig) ->
				jm_ctor#add_argument_and_field n jsig
			) args;
			jm_ctor#get_code#return_void;
			jc_ctor#add_annotation (["haxe";"jvm";"annotation"],"EnumValueReflectionInformation") (["argumentNames",AArray (List.map (fun (name,_) -> AString name) args)]);
			if args <> [] then begin
				let jm_params = jc_ctor#spawn_method "_hx_getParameters" (method_sig [] (Some (array_sig object_sig))) [MPublic] in
				let fl = List.map (fun (n,jsig) ->
					(fun () ->
						jm_params#load_this;
						jm_params#getfield jc_ctor#get_this_path n jsig;
						jm_params#cast object_sig;
					)
				) args in
				jm_params#new_native_array object_sig fl;
				jm_params#return
			end;
			jc_ctor
		end in
		write_class gctx.jar jc_ctor#get_this_path (jc_ctor#export_class gctx.default_export_config);
		begin match args with
			| [] ->
				(* Create static field for ctor without args *)
				let jm_static = jc_enum#spawn_field ef.ef_name jc_enum#get_jsig [FdPublic;FdStatic;FdFinal;FdEnum] in
				DynArray.add inits (jm_static,jc_ctor);
			| _ ->
				(* Create static function for ctor with args *)
				let jsig_static = method_sig jsigs (Some jc_enum#get_jsig) in
				let jm_static = jc_enum#spawn_method ef.ef_name jsig_static [MPublic;MStatic] in
				jm_static#construct ConstructInit jc_ctor#get_this_path (fun () ->
					List.iter (fun (n,jsig) ->
						let _,load,_ = jm_static#add_local n jsig VarArgument in
						load();
					) args;
					jsigs;
				);
				jm_static#get_code#return_value jc_enum#get_jsig;
		end;
		AString name
	) en.e_names in
	if DynArray.length inits > 0 then begin
		(* Assign static fields for ctors without args *)
		let jm_clinit = jc_enum#spawn_method "<clinit>" (method_sig [] None) [MStatic] in
		let jm_values = jc_enum#spawn_method "values" (method_sig [] (Some (array_sig (object_path_sig jc_enum#get_this_path)))) [MPublic;MStatic] in
		let inits = DynArray.to_list inits in
		let fl = List.map (fun (jm_static,jc_ctor) ->
			jm_clinit#construct ConstructInit jc_ctor#get_this_path (fun () -> []);
			jm_clinit#putstatic jc_enum#get_this_path jm_static#get_name jm_static#get_jsig;
			(fun () ->
				jm_values#getstatic jc_enum#get_this_path jm_static#get_name jm_static#get_jsig;
			)
		) inits in
		jm_values#new_native_array (object_path_sig jc_enum#get_this_path) fl;
		jm_values#return;
		(* Add __meta__ TODO: do this via annotations instead? *)
		begin match Texpr.build_metadata gctx.com.basic (TEnumDecl en) with
		| None ->
			()
		| Some e ->
			ignore(jc_enum#spawn_field "__meta__" object_sig [FdStatic;FdPublic]);
			let handler = new texpr_to_jvm gctx jc_enum jm_clinit (gctx.com.basic.tvoid) in
			handler#texpr rvalue_any e;
			jm_clinit#putstatic jc_enum#get_this_path "__meta__" object_sig
		end;
		jm_clinit#get_code#return_void;
	end;
	AnnotationHandler.generate_annotations (jc_enum :> JvmBuilder.base_builder) en.e_meta;
	jc_enum#add_annotation (["haxe";"jvm";"annotation"],"EnumReflectionInformation") (["constructorNames",AArray names]);
	write_class gctx.jar en.e_path (jc_enum#export_class gctx.default_export_config)

let generate_abstract gctx a =
	let super_path = object_path in
	let jc = new JvmClass.builder a.a_path super_path in
	jc#add_access_flag 1; (* public *)
	let jc = jc#export_class gctx.default_export_config in
	write_class gctx.jar a.a_path jc

let debug_path path = match path with
	(* | ([],"Main") | (["haxe";"jvm"],_) -> true *)
	| (["haxe";"lang"],_) -> false (* Old Haxe/Java stuff that's weird *)
	| _ -> true

let generate_module_type ctx mt =
	failsafe (t_infos mt).mt_pos (fun () ->
		match mt with
		| TClassDecl c when not c.cl_extern && debug_path c.cl_path -> generate_class ctx c
		| TEnumDecl en when not en.e_extern -> generate_enum ctx en
		| TAbstractDecl a when not (is_extern_abstract a) && Meta.has Meta.CoreType a.a_meta -> generate_abstract ctx a
		| _ -> ()
	)

module Preprocessor = struct
	let make_root path =
		["haxe";"root"],snd path

	let preprocess gctx =
		List.iter (fun mt ->
			match mt with
			| TClassDecl c ->
				if fst c.cl_path = [] then c.cl_path <- make_root c.cl_path;
				if debug_path c.cl_path && not c.cl_interface then gctx.preprocessor#preprocess_class c
			| TEnumDecl en ->
				if fst en.e_path = [] then en.e_path <- make_root en.e_path;
			| _ -> ()
		) gctx.com.types
end

let file_name_and_extension file =
	match List.rev (ExtString.String.nsplit file "/") with
	| e1 :: _ -> e1
	| _ -> assert false

let generate com =
	mkdir_from_path com.file;
	let jar_name,manifest_suffix = match com.main_class with
		| Some path ->
			let pack = match fst path with
				| [] -> ["haxe";"root"]
				| pack -> pack
			in
			let name = snd path in
			name,"\nMain-Class: " ^ (s_type_path (pack,name))
		| None -> "jar",""
	in
	let jar_name = if com.debug then jar_name ^ "-Debug" else jar_name in
	let jar_dir = add_trailing_slash com.file in
	let jar_path = Printf.sprintf "%s%s.jar" jar_dir jar_name in
	let gctx = {
		com = com;
		jar = Zip.open_out jar_path;
		t_runtime_exception = TInst(resolve_class com (["java";"lang"],"RuntimeException"),[]);
		t_exception = TInst(resolve_class com (["java";"lang"],"Exception"),[]);
		t_throwable = TInst(resolve_class com (["java";"lang"],"Throwable"),[]);
		anon_identification = Obj.magic ();
		preprocessor = Obj.magic ();
		current_field_info = None;
		default_export_config = {
			export_debug = com.debug;
		}
	} in
	let anon_identification = new tanon_identification haxe_dynamic_object_path (jsignature_of_type gctx) in
	gctx.anon_identification <- anon_identification;
	gctx.preprocessor <- new preprocessor com.basic anon_identification (jsignature_of_type gctx);
	Std.finally (Timer.timer ["generate";"java";"preprocess"]) Preprocessor.preprocess gctx;
	let class_paths = ExtList.List.filter_map (fun java_lib ->
		if java_lib#has_flag NativeLibraries.FlagIsStd then None
		else begin
			let dir = Printf.sprintf "%slib/" jar_dir in
			Path.mkdir_from_path dir;
			let name = file_name_and_extension java_lib#get_file_path in
			let ch_in = open_in_bin java_lib#get_file_path in
			let ch_out = open_out_bin (Printf.sprintf "%s%s" dir name) in
			let b = IO.read_all (IO.input_channel ch_in) in
			output_string ch_out b;
			close_in ch_in;
			close_out ch_out;
			Some (Printf.sprintf "lib/%s" name)
		end
	) com.native_libs.java_libs in
	let manifest_content =
		"Manifest-Version: 1.0\n" ^
		(match class_paths with [] -> "" | _ -> "Class-Path: " ^ (String.concat " " class_paths ^ "\n")) ^
		"Created-By: Haxe (Haxe Foundation)" ^
		manifest_suffix ^
		"\n\n"
	in
	Zip.add_entry manifest_content gctx.jar "META-INF/MANIFEST.MF";
	Hashtbl.iter (fun name v ->
		let filename = Codegen.escape_res_name name true in
		Zip.add_entry v gctx.jar filename;
	) com.resources;
	List.iter (generate_module_type gctx) com.types;
	Hashtbl.iter (fun fields path ->
		let jc = new JvmClass.builder path haxe_dynamic_object_path in
		jc#add_access_flag 0x1;
		begin
			let jm_ctor = jc#spawn_method "<init>" (method_sig (List.map snd fields) None) [MPublic] in
			jm_ctor#load_this;
			jm_ctor#get_code#aconst_null haxe_empty_constructor_sig;
			jm_ctor#call_super_ctor ConstructInit (method_sig [haxe_empty_constructor_sig] None);
			List.iter (fun (name,jsig) ->
				jm_ctor#add_argument_and_field name jsig;
			) fields;
			jm_ctor#get_code#return_void;
		end;
		begin
			let string_map_path = (["haxe";"ds"],"StringMap") in
			let string_map_sig = object_path_sig string_map_path in
			let jm_fields = jc#spawn_method "_hx_getKnownFields" (method_sig [] (Some string_map_sig)) [MProtected] in
			let _,load,save = jm_fields#add_local "tmp" string_map_sig VarWillInit in
			jm_fields#construct ConstructInit string_map_path (fun () -> []);
			save();
			List.iter (fun (name,jsig) ->
				load();
				let offset = jc#get_pool#add_const_string name in
				jm_fields#get_code#sconst (string_sig) offset;
				jm_fields#load_this;
				jm_fields#getfield jc#get_this_path name jsig;
				jm_fields#expect_reference_type;
				jm_fields#invokevirtual string_map_path "set" (method_sig [string_sig;object_sig] None);
			) fields;
			load();
			jm_fields#get_code#return_value string_map_sig
		end;
		generate_dynamic_access gctx jc (List.map (fun (name,jsig) -> name,jsig,Var {v_write = AccNormal;v_read = AccNormal}) fields) true;
		write_class gctx.jar path (jc#export_class gctx.default_export_config)
	) gctx.anon_identification#get_lut;
	Zip.close_out gctx.jar<|MERGE_RESOLUTION|>--- conflicted
+++ resolved
@@ -283,24 +283,11 @@
 
 let follow = Abstract.follow_with_abstracts
 
-<<<<<<< HEAD
 class haxe_exception gctx (t : Type.t) =
 	let is_haxe_exception = Exceptions.is_haxe_exception t
-	and native_type = jsignature_of_type t in
+	and native_type = jsignature_of_type gctx t in
 object(self)
 	val native_path = (match native_type with TObject(path,_) -> path | _ -> assert false)
-=======
-class haxe_exception gctx (t : Type.t) = object(self)
-	val native_exception =
-		if follow t == t_dynamic then
-			throwable_sig,false
-		else if type_unifies t gctx.t_exception then
-			jsignature_of_type gctx t,true
-		else
-			haxe_exception_sig,false
-
-	val mutable native_exception_path = None
->>>>>>> b5b9d1e0
 
 	method is_assignable_to (exc2 : haxe_exception) =
 		match self#is_haxe_exception,exc2#is_haxe_exception with
