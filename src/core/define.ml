--- conflicted
+++ resolved
@@ -6,233 +6,6 @@
 	mutable defines_signature : string option;
 }
 
-<<<<<<< HEAD
-type strict_defined =
-	| AbsolutePath
-	| AdvancedTelemetry
-	| AnnotateSource
-	(* | Analyzer *)
-	| As3
-	| CheckXmlProxy
-	| CoreApi
-	| CoreApiSerialize
-	| Cppia
-	| NoCppiaAst
-	| Dce
-	| DceDebug
-	| Debug
-	| DisableUnicodeStrings
-	| Display
-	| DisplayStdin
-	| DllExport
-	| DllImport
-	| DocGen
-	| Dump
-	| DumpDependencies
-	| DumpIgnoreVarIds
-	| DynamicInterfaceClosures
-	| EraseGenerics
-	| EvalDebugger
-	| EvalStack
-	| EvalCallStackDepth
-	| EvalTimes
-	| FastCast
-	| Fdb
-	| FileExtension
-	| FlashStrict
-	| FlashUseStage
-	| ForceLibCheck
-	| ForceNativeProperty
-	| GencommonDebug
-	| Haxe3Compat
-	| HaxeBoot
-	| HaxeVer
-	| Haxe
-	| HxcppApiLevel
-	| HxcppGcGenerational
-	| HxcppDebugger
-	| HxcppSmartStings
-	| IncludePrefix
-	| Interp
-	| JavaVer
-	| JsClassic
-	| JsEs
-	| JsUnflatten
-	| JsSourceMap
-	| JsEnumsAsArrays
-	| Jvm
-	| SourceMap
-	| KeepOldOutput
-	| LoopUnrollMaxCost
-	| LuaJit
-	| LuaVanilla
-	| LuaVer
-	| Macro
-	| MacroTimes
-	| NekoSource
-	| NekoV1
-	| NetworkSandbox
-	| NetVer
-	| NetTarget
-	| NoCompilation
-	| NoCOpt
-	| NoDeprecationWarnings
-	| NoFlashOverride
-	| NoDebug
-	| NoInline
-	| NoOpt
-	| NoRoot
-	| NoSwfCompress
-	| NoTraces
-	| Objc
-	| OldConstructorInline
-	| OldErrorFormat
-	| PhpLib
-	| PhpFront
-	| PhpPrefix
-	| PythonVersion
-	| RealPosition
-	| ReplaceFiles
-	| Scriptable
-	| ShallowExpose
-	| SourceHeader
-	| SourceMapContent
-	| Static
-	| Swc
-	| SwfCompressLevel
-	| SwfDebugPassword
-	| SwfDirectBlit
-	| SwfGpu
-	| SwfMetadata
-	| SwfPreloaderFrame
-	| SwfProtected
-	| SwfScriptTimeout
-	| Sys
-	| Unsafe
-	| UseNekoc
-	| Utf16
-	| Vcproj
-	| WarnVarShadowing
-	| NoMacroCache
-	| Last (* must be last *)
-
-type define_parameter =
-	| HasParam of string
-	| Platform of platform
-	| Platforms of platform list
-
-let infos = function
-	| AbsolutePath -> "absolute_path",("Print absolute file path in trace output",[])
-	| AdvancedTelemetry -> "advanced-telemetry",("Allow the SWF to be measured with Monocle tool",[Platform Flash])
-	| AnnotateSource -> "annotate_source",("Add additional comments to generated source code",[Platform Cpp])
-	(* | Analyzer -> "analyzer",("Use static analyzer for optimization (experimental)") *)
-	| As3 -> "as3",("Defined when outputting flash9 as3 source code",[])
-	| CheckXmlProxy -> "check_xml_proxy",("Check the used fields of the xml proxy",[])
-	| CoreApi -> "core_api",("Defined in the core api context",[])
-	| CoreApiSerialize -> "core_api_serialize",("Mark some generated core api classes with the Serializable attribute on C#",[Platform Cs])
-	| Cppia -> "cppia",("Generate cpp instruction assembly",[])
-	| NoCppiaAst -> "nocppiaast",("Use legacy cppia generation",[])
-	| Dce -> "dce",("<mode:std|full|no> Set the dead code elimination mode (default std)",[])
-	| DceDebug -> "dce_debug",("Show DCE log",[])
-	| Debug -> "debug",("Activated when compiling with -debug",[])
-	| DisableUnicodeStrings -> "disable_unicode_strings",("Disable unicode support in String type on some platforms",[Platform Cpp])
-	| Display -> "display",("Activated during completion",[])
-	| DisplayStdin -> "display_stdin",("Read the contents of a file specified in --display from standard input",[])
-	| DllExport -> "dll_export",("GenCPP experimental linking",[Platform Cpp])
-	| DllImport -> "dll_import",("Handle Haxe-generated .NET dll imports",[Platform Cs])
-	| DocGen -> "doc_gen",("Do not perform any removal/change in order to correctly generate documentation",[])
-	| Dump -> "dump",("<mode:pretty|record|position|legacy> Dump typed AST in dump subdirectory using specified mode or non-prettified default",[])
-	| DumpDependencies -> "dump_dependencies",("Dump the classes dependencies in a dump subdirectory",[])
-	| DumpIgnoreVarIds -> "dump_ignore_var_ids",("Remove variable IDs from non-pretty dumps (helps with diff)",[])
-	| DynamicInterfaceClosures -> "dynamic_interface_closures",("Use slow path for interface closures to save space",[Platform Cpp])
-	| EraseGenerics -> "erase_generics",("Erase generic classes on C#",[Platform Cs])
-	| EvalDebugger -> "eval_debugger",("Support debugger in macro/interp mode. Allows host:port value to open a socket. Implies eval_stack.",[Platform Eval])
-	| EvalStack -> "eval_stack",("Record stack information in macro/interp mode",[Platform Eval])
-	| EvalCallStackDepth -> "eval_call_stack_depth",("Set maximum call stack depth for eval. Default: 1000.",[Platform Eval])
-	| EvalTimes -> "eval_times",("Record per-method execution times in macro/interp mode. Implies eval_stack.",[Platform Eval])
-	| FastCast -> "fast_cast",("Enables an experimental casts cleanup on C# and Java",[Platforms [Cs;Java]])
-	| Fdb -> "fdb",("Enable full flash debug infos for FDB interactive debugging",[Platform Flash])
-	| FileExtension -> "file_extension",("Output filename extension for cpp source code",[Platform Cpp])
-	| FlashStrict -> "flash_strict",("More strict typing for flash target",[Platform Flash])
-	| FlashUseStage -> "flash_use_stage",("Keep the SWF library initial stage",[Platform Flash])
-	(* force_lib_check is only here as a debug facility - compiler checking allows errors to be found more easily *)
-	| ForceLibCheck -> "force_lib_check",("Force the compiler to check -net-lib and -java-lib added classes (internal)",[Platforms [Cs;Java]])
-	| ForceNativeProperty -> "force_native_property",("Tag all properties with :nativeProperty metadata for 3.1 compatibility",[Platform Cpp])
-	| GencommonDebug -> "gencommon_debug",("GenCommon internal",[Platforms [Cs;Java]])
-	| Haxe3Compat -> "haxe3compat", ("Gives warnings about transition from Haxe 3.x to Haxe 4.0",[])
-	| HaxeBoot -> "haxe_boot",("Given the name 'haxe' to the flash boot class instead of a generated name",[Platform Flash])
-	| HaxeVer -> "haxe_ver",("The current Haxe version value as decimal number. E.g. 4.000 for 4.0.0",[])
-	| Haxe -> "haxe",("The current Haxe version value in SemVer format",[])
-	| HxcppApiLevel -> "hxcpp_api_level",("Provided to allow compatibility between hxcpp versions",[Platform Cpp])
-	| HxcppGcGenerational -> "HXCPP_GC_GENERATIONAL",("Experimental Garbage Collector",[Platform Cpp])
-	| HxcppDebugger -> "HXCPP_DEBUGGER",("Include additional information for HXCPP_DEBUGGER",[Platform Cpp])
-	| HxcppSmartStings -> "hxcpp_smart_strings",("Use wide strings in hxcpp (Turned on by default unless `-D disable_unicode_strings` is specified)",[Platform Cpp])
-	| IncludePrefix -> "include_prefix",("prepend path to generated include files",[Platform Cpp])
-	| Interp -> "interp",("The code is compiled to be run with --interp",[])
-	| JavaVer -> "java_ver",("<version:5-7> Sets the Java version to be targeted",[Platform Java])
-	| JsClassic -> "js_classic",("Don't use a function wrapper and strict mode in JS output",[Platform Js])
-	| JsEs -> "js_es",("Generate JS compliant with given ES standard version (default 5)",[Platform Js; HasParam "version number"])
-	| JsEnumsAsArrays -> "js_enums_as_arrays",("Generate enum representation as array instead of as object",[Platform Js])
-	| JsUnflatten -> "js_unflatten",("Generate nested objects for packages and types",[Platform Js])
-	| JsSourceMap -> "js_source_map",("Generate JavaScript source map even in non-debug mode",[Platform Js])
-	| Jvm -> "jvm",("Generate jvm directly",[Platform Java])
-	| SourceMap -> "source_map",("Generate source map for compiled files (Currently supported for php only)",[Platform Php])
-	| KeepOldOutput -> "keep_old_output",("Keep old source files in the output directory (for C#/Java)",[Platforms [Cs;Java]])
-	| LoopUnrollMaxCost -> "loop_unroll_max_cost",("Maximum cost (number of expressions * iterations) before loop unrolling is canceled (default 250)",[])
-	| LuaJit -> "lua_jit",("Enable the jit compiler for lua (version 5.2 only)",[Platform Lua])
-	| LuaVanilla -> "lua_vanilla",("Generate code lacking compiled extern lib support (e.g. utf8)",[Platform Lua])
-	| LuaVer -> "lua_ver",("The lua version to target",[Platform Lua])
-	| Macro -> "macro",("Defined when code is compiled in the macro context",[])
-	| MacroTimes -> "macro_times",("Display per-macro timing when used with --times",[])
-	| NetVer -> "net_ver",("<version:20-45> Sets the .NET version to be targeted",[Platform Cs])
-	| NetTarget -> "net_target",("<name> Sets the .NET target. Defaults to \"net\". xbox, micro (Micro Framework), compact (Compact Framework) are some valid values",[Platform Cs])
-	| NekoSource -> "neko_source",("Output neko source instead of bytecode",[Platform Neko])
-	| NekoV1 -> "neko_v1",("Keep Neko 1.x compatibility",[Platform Neko])
-	| NetworkSandbox -> "network-sandbox",("Use local network sandbox instead of local file access one",[Platform Flash])
-	| NoCompilation -> "no-compilation",("Disable final compilation",[Platforms [Cs;Java;Cpp;Hl]])
-	| NoCOpt -> "no_copt",("Disable completion optimization (for debug purposes)",[])
-	| NoDebug -> "no_debug",("Remove all debug macros from cpp output",[])
-	| NoDeprecationWarnings -> "no-deprecation-warnings",("Do not warn if fields annotated with @:deprecated are used",[])
-	| NoFlashOverride -> "no-flash-override",("Change overrides on some basic classes into HX suffixed methods, flash only",[Platform Flash])
-	| NoOpt -> "no_opt",("Disable optimizations",[])
-	| NoInline -> "no_inline",("Disable inlining",[])
-	| NoRoot -> "no_root",("Generate top-level types into haxe.root namespace",[Platform Cs])
-	| NoMacroCache -> "no_macro_cache",("Disable macro context caching",[])
-	| NoSwfCompress -> "no_swf_compress",("Disable SWF output compression",[Platform Flash])
-	| NoTraces -> "no_traces",("Disable all trace calls",[])
-	| Objc -> "objc",("Sets the hxcpp output to objective-c++ classes. Must be defined for interop",[Platform Cpp])
-	| OldConstructorInline -> "old-constructor-inline",("Use old constructor inlining logic (from haxe 3.4.2) instead of the reworked version.",[])
-	| OldErrorFormat -> "old-error-format",("Use Haxe 3.x zero-based column error messages instead of new one-based format.",[])
-	| PhpPrefix -> "php_prefix",("Root namespace for generated php classes. E.g. if compiled with`-D php-prefix=some.sub`, then all classes will be generated in `\\some\\sub` namespace.",[Platform Php])
-	| PhpLib -> "php_lib",("Select the name for the php lib folder.",[Platform Php])
-	| PhpFront -> "php_front",("Select the name for the php front file (by default: `index.php`).", [Platform Php])
-	| PythonVersion -> "python_version",("The python version to target (default 3.3)",[Platform Python])
-	| RealPosition -> "real_position",("Disables Haxe source mapping when targetting C#, removes position comments in Java and Php output",[Platforms [Cs;Java;Php]])
-	| ReplaceFiles -> "replace_files",("GenCommon internal",[Platforms [Java;Cs]])
-	| Scriptable -> "scriptable",("GenCPP internal",[Platform Cpp])
-	| ShallowExpose -> "shallow-expose",("Expose types to surrounding scope of Haxe generated closure without writing to window object",[Platform Js])
-	| SourceHeader -> "source-header",("Print value as comment on top of generated files, use '' value to disable",[])
-	| SourceMapContent -> "source-map-content",("Include the hx sources as part of the JS source map",[Platform Js])
-	| Static -> "static",("Defined if the current target is static",[])
-	| Swc -> "swc",("Output a SWC instead of a SWF",[Platform Flash])
-	| SwfCompressLevel -> "swf_compress_level",("<level:1-9> Set the amount of compression for the SWF output",[Platform Flash])
-	| SwfDebugPassword -> "swf_debug_password",("Set a password for debugging",[Platform Flash])
-	| SwfDirectBlit -> "swf_direct_blit",("Use hardware acceleration to blit graphics",[Platform Flash])
-	| SwfGpu -> "swf_gpu",("Use GPU compositing features when drawing graphics",[Platform Flash])
-	| SwfMetadata -> "swf_metadata",("<file> Include contents of <file> as metadata in the swf",[Platform Flash])
-	| SwfPreloaderFrame -> "swf_preloader_frame",("Insert empty first frame in swf",[Platform Flash])
-	| SwfProtected -> "swf_protected",("Compile Haxe private as protected in the SWF instead of public",[Platform Flash])
-	| SwfScriptTimeout -> "swf_script_timeout",("Maximum ActionScript processing time before script stuck dialog box displays (in seconds)",[Platform Flash])
-	| Sys -> "sys",("Defined for all system platforms",[])
-	| Unsafe -> "unsafe",("Allow unsafe code when targeting C#",[Platform Cs])
-	| UseNekoc -> "use_nekoc",("Use nekoc compiler instead of internal one",[Platform Neko])
-	| Utf16 -> "utf16",("Defined for all platforms that have utf16 encoding with ucs2 api",[])
-	| Vcproj -> "vcproj",("GenCPP internal",[Platform Cpp])
-	| WarnVarShadowing -> "warn_var_shadowing",("Warn about shadowing variable declarations",[])
-	| Last -> assert false
-
-=======
->>>>>>> dac095ac
 let get_documentation_list() =
 	let m = ref 0 in
 	let rec loop i =
