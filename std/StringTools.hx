--- conflicted
+++ resolved
@@ -388,8 +388,6 @@
 		return (untyped s).charCodeAt(index);
 		#elseif python
 		return if (index >= s.length) -1 else python.internal.UBuiltins.ord(python.Syntax.arrayAccess(s, index));
-		#elseif hl
-		return @:privateAccess s.bytes.getUI16(index<<1);
 		#else
 		return untyped s.cca(index);
 		#end
@@ -399,7 +397,7 @@
 		Tells if `c` represents the end-of-file (EOF) character.
 	*/
 	@:noUsing public static inline function isEof( c : Int ) : Bool {
-		#if (flash || cpp || hl)
+		#if (flash || cpp)
 		return c == 0;
 		#elseif js
 		return c != c; // fast NaN
@@ -457,11 +455,7 @@
 	public static function quoteWinArg(argument:String, escapeMetaCharacters:Bool):String {
 		// If there is no space, tab, back-slash, or double-quotes, and it is not an empty string.
 		if (!~/^[^ \t\\"]+$/.match(argument)) {
-<<<<<<< HEAD
-
-=======
 			
->>>>>>> d4c10726
 			// Based on cpython's subprocess.list2cmdline().
 			// https://hg.python.org/cpython/file/50741316dd3a/Lib/subprocess.py#l620
 
