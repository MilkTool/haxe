/*
 * Copyright (C)2005-2019 Haxe Foundation
 *
 * Permission is hereby granted, free of charge, to any person obtaining a
 * copy of this software and associated documentation files (the "Software"),
 * to deal in the Software without restriction, including without limitation
 * the rights to use, copy, modify, merge, publish, distribute, sublicense,
 * and/or sell copies of the Software, and to permit persons to whom the
 * Software is furnished to do so, subject to the following conditions:
 *
 * The above copyright notice and this permission notice shall be included in
 * all copies or substantial portions of the Software.
 *
 * THE SOFTWARE IS PROVIDED "AS IS", WITHOUT WARRANTY OF ANY KIND, EXPRESS OR
 * IMPLIED, INCLUDING BUT NOT LIMITED TO THE WARRANTIES OF MERCHANTABILITY,
 * FITNESS FOR A PARTICULAR PURPOSE AND NONINFRINGEMENT. IN NO EVENT SHALL THE
 * AUTHORS OR COPYRIGHT HOLDERS BE LIABLE FOR ANY CLAIM, DAMAGES OR OTHER
 * LIABILITY, WHETHER IN AN ACTION OF CONTRACT, TORT OR OTHERWISE, ARISING
 * FROM, OUT OF OR IN CONNECTION WITH THE SOFTWARE OR THE USE OR OTHER
 * DEALINGS IN THE SOFTWARE.
 */
<<<<<<< HEAD

import haxe.iterators.StringIterator;
import haxe.iterators.StringKeyValueIterator;

@:coreApi @:final class String {
=======
@:coreApi final class String {
>>>>>>> 94ccf357

	static var __is_String = true;
	private static var __split : Dynamic = neko.Lib.load("std","string_split",2);

	static function __init__() : Void {
		__is_String = true;
	}

	public var length(default,null) : Int;

	public function new(string:String) : Void {
		untyped {
			if( __dollar__typeof(string) != __dollar__tstring )
				string = __dollar__string(string);
			this.__s = string;
			this.length = __dollar__ssize(string);
		}
	}

	public function charAt(index:Int) : String {
		untyped {
			try {
				var s = __dollar__smake(1);
				__dollar__sset(s,0,__dollar__sget(this.__s,index));
				return new String(s);
			} catch( e : Dynamic ) {
				return "";
			}
		}
	}

	public function charCodeAt(index : Int) : Null<Int> {
		untyped {
			return __dollar__sget(this.__s,index);
		}
	}

	public inline function iterator() : StringIterator {
		return new StringIterator(this);
	}

	public inline function keyValueIterator() : StringKeyValueIterator {
		return new StringKeyValueIterator(this);
	}

	public function indexOf( str : String, ?startIndex : Int ) : Int {
		untyped {
			var p = try __dollar__sfind(this.__s,if( startIndex == null ) 0 else startIndex,str.__s) catch( e : Dynamic ) null;
			if( p == null )
				return -1;
			return p;
		}
	}

	public function lastIndexOf( str : String, ?startIndex : Int ) : Int {
		untyped {
			var last = -1;
			if( startIndex == null )
				startIndex = __dollar__ssize(this.__s);
			while( true ) {
				var p = try __dollar__sfind(this.__s,last+1,str.__s) catch( e : Dynamic ) null;
				if( p == null || p > startIndex )
					return last;
				last = p;
			}
		}
	}

	public function split( delimiter : String ) : Array<String> {
		untyped {
			var l = __split(this.__s,delimiter.__s);
			var a = new Array<String>();
			if( l == null ) {
				a.push("");
				return a;
			}
			do {
				a.push(new String(l[0]));
				l = l[1];
			} while( l != null );
			return a;
		}
	}

	public function substr( pos : Int, ?len : Int ) : String {
		if( len == 0 ) return "";
		var sl = length;

		if( len == null ) len = sl;

		if( pos == null ) pos = 0;
		if( pos != 0 && len < 0 ){
			return "";
		}

		if( pos < 0 ){
			pos = sl + pos;
			if( pos < 0 ) pos = 0;
		}else if( len < 0 ){
			len = sl + len - pos;
		}

		if( pos + len > sl ){
			len = sl - pos;
		}

		if( pos < 0 || len <= 0 ) return "";
		return new String(untyped __dollar__ssub(this.__s,pos,len));
	}

	public function substring( startIndex : Int, ?endIndex : Int ) : String {
		if ( endIndex == null) {
			endIndex = length;
		} else if ( endIndex < 0 ) {
			endIndex = 0;
		} else if ( endIndex > length ) {
			endIndex = length;
		}

		if ( startIndex < 0 ) {
			startIndex = 0;
		} else if ( startIndex > length ) {
			startIndex = length;
		}

		if ( startIndex > endIndex ) {
			var tmp = startIndex;
			startIndex = endIndex;
			endIndex = tmp;
		}

		return substr( startIndex, endIndex - startIndex );
	}

	public function toLowerCase() : String {
		untyped {
			var s = this.__s;
			var l = this.length;
			var s2 = __dollar__scopy(s);
			var i = 0;
			while( i < l ) {
				var c = __dollar__sget(s,i);
				if( c >= 65 && c <= 90 )
					__dollar__sset(s2,i,c-65+97);
				i++;
			}
			return new String(s2);
		}
	}

	public function toUpperCase() : String {
		untyped {
			var s = this.__s;
			var l = this.length;
			var s2 = __dollar__scopy(s);
			var i = 0;
			while( i < l ) {
				var c = __dollar__sget(s,i);
				if( c >= 97 && c <= 122 )
					__dollar__sset(s2,i,c-97+65);
				i++;
			}
			return new String(s2);
		}
	}

	public function toString() : String {
		return this;
	}

	/* NEKO INTERNALS */

	private function __compare(o:String) : Int {
		return untyped __dollar__compare(this.__s,o.__s);
	}

	private function __add(s:Dynamic) : String {
		return new String(untyped this.__s+__dollar__string(s));
	}

	private function __radd(s:Dynamic) : String {
		return new String(untyped __dollar__string(s)+this.__s);
	}

	public static function fromCharCode( code : Int ) : String untyped {
		var s = __dollar__smake(1);
		__dollar__sset(s,0,code);
		return new String(s);
	}

}<|MERGE_RESOLUTION|>--- conflicted
+++ resolved
@@ -19,15 +19,11 @@
  * FROM, OUT OF OR IN CONNECTION WITH THE SOFTWARE OR THE USE OR OTHER
  * DEALINGS IN THE SOFTWARE.
  */
-<<<<<<< HEAD
 
 import haxe.iterators.StringIterator;
 import haxe.iterators.StringKeyValueIterator;
 
-@:coreApi @:final class String {
-=======
 @:coreApi final class String {
->>>>>>> 94ccf357
 
 	static var __is_String = true;
 	private static var __split : Dynamic = neko.Lib.load("std","string_split",2);
