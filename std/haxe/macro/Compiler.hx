/*
 * Copyright (C)2005-2019 Haxe Foundation
 *
 * Permission is hereby granted, free of charge, to any person obtaining a
 * copy of this software and associated documentation files (the "Software"),
 * to deal in the Software without restriction, including without limitation
 * the rights to use, copy, modify, merge, publish, distribute, sublicense,
 * and/or sell copies of the Software, and to permit persons to whom the
 * Software is furnished to do so, subject to the following conditions:
 *
 * The above copyright notice and this permission notice shall be included in
 * all copies or substantial portions of the Software.
 *
 * THE SOFTWARE IS PROVIDED "AS IS", WITHOUT WARRANTY OF ANY KIND, EXPRESS OR
 * IMPLIED, INCLUDING BUT NOT LIMITED TO THE WARRANTIES OF MERCHANTABILITY,
 * FITNESS FOR A PARTICULAR PURPOSE AND NONINFRINGEMENT. IN NO EVENT SHALL THE
 * AUTHORS OR COPYRIGHT HOLDERS BE LIABLE FOR ANY CLAIM, DAMAGES OR OTHER
 * LIABILITY, WHETHER IN AN ACTION OF CONTRACT, TORT OR OTHERWISE, ARISING
 * FROM, OUT OF OR IN CONNECTION WITH THE SOFTWARE OR THE USE OR OTHER
 * DEALINGS IN THE SOFTWARE.
 */

package haxe.macro;

import haxe.macro.Expr;

/**
	All these methods can be called for compiler configuration macros.
**/
#if hl
@:hlNative("macro")
#end
class Compiler {
	/**
		A conditional compilation flag can be set on the command line using
		`-D key=value`.

		Returns the value of a compiler flag.

		If the compiler flag is defined but no value is set,
		`Compiler.getDefine` returns `"1"` (e.g. `-D key`).

		If the compiler flag is not defined, `Compiler.getDefine` returns
		`null`.

		Note: This is a macro and cannot be called from within other macros. Refer
		to `haxe.macro.Context.definedValue` to obtain defined values in macro context.

		@see https://haxe.org/manual/lf-condition-compilation.html
	**/
	macro /* <-- ! */ static public function getDefine(key:String) {
		return macro $v{haxe.macro.Context.definedValue(key)};
	}

	#if (neko || (macro && hl) || (macro && eval))
	static var ident = ~/^[A-Za-z_][A-Za-z0-9_]*$/;
	static var path = ~/^[A-Za-z_][A-Za-z0-9_.]*$/;

	public static function allowPackage(v:String) {
		#if (neko || eval)
		load("allow_package", 1)(v);
		#end
	}

	/**
		Set a conditional compiler flag.
	**/
	public static function define(flag:String, ?value:String) {
		#if (neko || eval)
		load("define", 2)(flag, value);
		#end
	}

	#if (!neko && !eval)
	private static function typePatch(cl:String, f:String, stat:Bool, t:String) {}

	private static function metaPatch(meta:String, cl:String, f:String, stat:Bool) {}

	private static function addGlobalMetadataImpl(pathFilter:String, meta:String, recursive:Bool, toTypes:Bool, toFields:Bool) {}
	#end

	/**
		Removes a (static) field from a given class by name.
		An error is thrown when `className` or `field` is invalid.
	**/
	public static function removeField(className:String, field:String, ?isStatic:Bool) {
		if (!path.match(className))
			throw "Invalid " + className;
		if (!ident.match(field))
			throw "Invalid " + field;
		#if (neko || eval)
		load("type_patch", 4)(className, field, isStatic == true, null);
		#else
		typePatch(className, field, isStatic == true, null);
		#end
	}

	/**
		Set the type of a (static) field at a given class by name.
		An error is thrown when `className` or `field` is invalid.
	**/
	public static function setFieldType(className:String, field:String, type:String, ?isStatic:Bool) {
		if (!path.match(className))
			throw "Invalid " + className;
		if (!ident.match((field.charAt(0) == "$") ? field.substr(1) : field))
			throw "Invalid " + field;
		#if (neko || eval)
		load("type_patch", 4)(className, field, isStatic == true, type);
		#else
		typePatch(className, field, isStatic == true, type);
		#end
	}

	/**
		Add metadata to a (static) field or class by name.
		An error is thrown when `className` or `field` is invalid.
	**/
	public static function addMetadata(meta:String, className:String, ?field:String, ?isStatic:Bool) {
		if (!path.match(className))
			throw "Invalid " + className;
		if (field != null && !ident.match(field))
			throw "Invalid " + field;
		#if (neko || eval)
		load("meta_patch", 4)(meta, className, field, isStatic == true);
		#else
		metaPatch(meta, className, field, isStatic == true);
		#end
	}

	public static function addClassPath(path:String) {
		#if (neko || eval)
		load("add_class_path", 1)(path);
		#end
	}

	public static function getOutput():String {
		#if (neko || eval)
		return load("get_output", 0)();
		#else
		return null;
		#end
	}

	public static function setOutput(fileOrDir:String) {
		#if (neko || eval)
		load("set_output", 1)(fileOrDir);
		#end
	}

	public static function getDisplayPos():Null<{file:String, pos:Int}> {
		#if (neko || eval)
		return load("get_display_pos", 0)();
		#else
		return null;
		#end
	}

	/**
		Adds a native library depending on the platform (e.g. `-swf-lib` for Flash).
	**/
	public static function addNativeLib(name:String) {
		#if (neko || eval)
		load("add_native_lib", 1)(name);
		#end
	}

	/**
		Adds an argument to be passed to the native compiler (e.g. `-javac-arg` for Java).
	**/
	public static function addNativeArg(argument:String) {
		#if (neko || eval)
		load("add_native_arg", 1)(argument);
		#end
	}

	/**
		Includes all modules in package `pack` in the compilation.

		In order to include single modules, their paths can be listed directly
		on command line: `haxe ... ModuleName pack.ModuleName`.

		By default `Compiler.include` will search for modules in the directories defined with `-cp`.
		If you want to specify a different set of paths to search for modules, you can use the optional
		argument `classPath`.

		@param rec If true, recursively adds all sub-packages.
		@param ignore Array of module names to ignore for inclusion.
			   You can use `module*` with a * at the end for Wildcard matching
		@param classPaths An alternative array of paths (directory names) to use to search for modules to include.
			   Note that if you pass this argument, only the specified paths will be used for inclusion.
		@param strict If true and given package wasn't found in any of class paths, fail with an error.
	**/
	public static function include(pack:String, ?rec = true, ?ignore:Array<String>, ?classPaths:Array<String>, strict = false) {
		var ignoreWildcard:Array<String> = [];
		var ignoreString:Array<String> = [];
		if (ignore != null) {
			for (ignoreRule in ignore) {
				if (StringTools.endsWith(ignoreRule, "*")) {
					ignoreWildcard.push(ignoreRule.substr(0, ignoreRule.length - 1));
				} else {
					ignoreString.push(ignoreRule);
				}
			}
		}
		var skip = if (ignore == null) {
			function(c) return false;
		} else {
			function(c:String) {
				if (Lambda.has(ignoreString, c))
					return true;
				for (ignoreRule in ignoreWildcard)
					if (StringTools.startsWith(c, ignoreRule))
						return true;
				return false;
			}
		}
		var displayValue = Context.definedValue("display");
		if (classPaths == null) {
			classPaths = Context.getClassPath();
			// do not force inclusion when using completion
			switch (displayValue) {
				case null:
				case "usage":
				case _:
					return;
			}
			// normalize class path
			for (i in 0...classPaths.length) {
				var cp = StringTools.replace(classPaths[i], "\\", "/");
				if (StringTools.endsWith(cp, "/"))
					cp = cp.substr(0, -1);
				if (cp == "")
					cp = ".";
				classPaths[i] = cp;
			}
		}
		var prefix = pack == '' ? '' : pack + '.';
		var found = false;
		for (cp in classPaths) {
			var path = pack == '' ? cp : cp + "/" + pack.split(".").join("/");
			if (!sys.FileSystem.exists(path) || !sys.FileSystem.isDirectory(path))
				continue;
			found = true;
			for (file in sys.FileSystem.readDirectory(path)) {
				if (StringTools.endsWith(file, ".hx") && file.substr(0, file.length - 3).indexOf(".") < 0) {
					var cl = prefix + file.substr(0, file.length - 3);
					if (skip(cl))
						continue;
					Context.getModule(cl);
				} else if (rec && sys.FileSystem.isDirectory(path + "/" + file) && !skip(prefix + file))
					include(prefix + file, true, ignore, classPaths);
			}
		}
		if (strict && !found)
			Context.error('Package "$pack" was not found in any of class paths', Context.currentPos());
	}

	/**
		Exclude a class or an enum without changing it to `@:nativeGen`.
	**/
	static function excludeBaseType(baseType:Type.BaseType):Void {
		if (!baseType.isExtern) {
			var meta = baseType.meta;
			if (!meta.has(":nativeGen")) {
				meta.add(":hxGen", [], baseType.pos);
			}
			baseType.exclude();
		}
	}

	/**
		Exclude a specific class, enum, or all classes and enums in a
		package from being generated. Excluded types become `extern`.

		@param rec If true, recursively excludes all sub-packages.
	**/
	public static function exclude(pack:String, ?rec = true) {
		Context.onGenerate(function(types) {
			for (t in types) {
				var b:Type.BaseType, name;
				switch (t) {
					case TInst(c, _):
						name = c.toString();
						b = c.get();
					case TEnum(e, _):
						name = e.toString();
						b = e.get();
					default:
						continue;
				}
				var p = b.pack.join(".");
				if ((p == pack || name == pack) || (rec && StringTools.startsWith(p, pack + ".")))
					excludeBaseType(b);
			}
		}, false);
	}

	/**
		Exclude classes and enums listed in an extern file (one per line) from being generated.
	**/
	public static function excludeFile(fileName:String) {
		fileName = Context.resolvePath(fileName);
		var f = sys.io.File.read(fileName, true);
		var classes = new haxe.ds.StringMap();
		try {
			while (true) {
				var l = StringTools.trim(f.readLine());
				if (l == "" || !~/[A-Za-z0-9._]/.match(l))
					continue;
				classes.set(l, true);
			}
		} catch (e:haxe.io.Eof) {}
		Context.onGenerate(function(types) {
			for (t in types) {
				switch (t) {
					case TInst(c, _):
						if (classes.exists(c.toString()))
							excludeBaseType(c.get());
					case TEnum(e, _):
						if (classes.exists(e.toString()))
							excludeBaseType(e.get());
					default:
				}
			}
		});
	}

	/**
		Load a type patch file that can modify the field types within declared classes and enums.
	**/
	public static function patchTypes(file:String):Void {
		var file = Context.resolvePath(file);
		var f = sys.io.File.read(file, true);
		try {
			while (true) {
				var r = StringTools.trim(f.readLine());
				if (r == "" || r.substr(0, 2) == "//")
					continue;
				if (StringTools.endsWith(r, ";"))
					r = r.substr(0, -1);
				if (r.charAt(0) == "-") {
					r = r.substr(1);
					var isStatic = StringTools.startsWith(r, "static ");
					if (isStatic)
						r = r.substr(7);
					var p = r.split(".");
					var field = p.pop();
					removeField(p.join("."), field, isStatic);
					continue;
				}
				if (r.charAt(0) == "@") {
					var rp = r.split(" ");
					var type = rp.pop();
					var isStatic = rp[rp.length - 1] == "static";
					if (isStatic)
						rp.pop();
					var meta = rp.join(" ");
					var p = type.split(".");
					var field = if (p.length > 1 && p[p.length - 2].charAt(0) >= "a") null else p.pop();
					addMetadata(meta, p.join("."), field, isStatic);
					continue;
				}
				if (StringTools.startsWith(r, "enum ")) {
					define("enumAbstract:" + r.substr(5));
					continue;
				}
				var rp = r.split(" : ");
				if (rp.length > 1) {
					r = rp.shift();
					var isStatic = StringTools.startsWith(r, "static ");
					if (isStatic)
						r = r.substr(7);
					var p = r.split(".");
					var field = p.pop();
					setFieldType(p.join("."), field, rp.join(" : "), isStatic);
					continue;
				}
				throw "Invalid type patch " + r;
			}
		} catch (e:haxe.io.Eof) {}
	}

	/**
		Marks types or packages to be kept by DCE.

		This also extends to the sub-types of resolved modules.

		In order to include module sub-types directly, their full dot path
		including the containing module has to be used
		(e.g. `msignal.Signal.Signal0`).

		This operation has no effect if the type has already been loaded, e.g.
		through `Context.getType`.

		@param path A package, module or sub-type dot path to keep.
		@param paths An Array of package, module or sub-type dot paths to keep.
		@param recursive If true, recurses into sub-packages for package paths.
	**/
	public static function keep(?path:String, ?paths:Array<String>, ?recursive:Bool = true) {
		if (null == paths)
			paths = [];
		if (null != path)
			paths.push(path);
		for (path in paths) {
			addGlobalMetadata(path, "@:keep", recursive, true, true);
		}
	}

	/**
		Enables null safety for a type or a package.

		@param path A package, module or sub-type dot path to keep.
		@param recursive If true, recurses into sub-packages for package paths.
	**/
	public static function nullSafety(path:String, mode:NullSafetyMode = Loose, recursive:Bool = true) {
		addGlobalMetadata(path, '@:nullSafety($mode)', recursive);
	}

	/**
		Adds metadata `meta` to all types (if `toTypes = true`) or fields (if
		`toFields = true`) whose dot-path matches `pathFilter`.

		If `recursive` is true a dot-path is considered matched if it starts
		with `pathFilter`. This automatically applies to path filters of
		packages. Otherwise an exact match is required.

		If `pathFilter` is the empty String `""` it matches everything (if
		`recursive = true`) or only top-level types (if `recursive = false`).

		This operation has no effect if the type has already been loaded, e.g.
		through `Context.getType`.
	**/
	public static function addGlobalMetadata(pathFilter:String, meta:String, ?recursive:Bool = true, ?toTypes:Bool = true, ?toFields:Bool = false) {
		#if (neko || eval)
		load("add_global_metadata_impl", 5)(pathFilter, meta, recursive, toTypes, toFields);
		#else
		addGlobalMetadataImpl(pathFilter, meta, recursive, toTypes, toFields);
		#end
	}

	/**
		Change the default JS output by using a custom generator callback
	**/
	public static function setCustomJSGenerator(callb:JSGenApi->Void) {
		#if (neko || eval)
		load("set_custom_js_generator", 1)(callb);
		#end
	}

	#if (neko || eval)
	static inline function load(f, nargs):Dynamic {
		return @:privateAccess Context.load(f, nargs);
	}
	#end
<<<<<<< HEAD

	/**
		Clears cached results of file lookups
	**/
	public static function flushDiskCache() {
		#if (neko || eval)
		load("flush_disk_cache", 0)();
		#end
	}
#end
=======
	#end
>>>>>>> 489235c6

	#if (js || lua || macro)
	/**
		Embed a JavaScript or Lua file at compile time (can be called by `--macro` or within an `__init__` method).
	**/
	public static #if !macro macro #end function includeFile(file:String, position:IncludePosition = Top) {
		return switch ((position : String).toLowerCase()) {
			case Inline:
				if (Context.getLocalModule() == "")
					Context.error("Cannot use inline mode when includeFile is called by `--macro`", Context.currentPos());

				var f = try sys.io.File.getContent(Context.resolvePath(file)) catch (e:Dynamic) Context.error(Std.string(e), Context.currentPos());
				var p = Context.currentPos();
				var magic = if (Context.defined("js")) "__js__" else "__lua__";
				{expr: EUntyped({expr: ECall({expr: EConst(CIdent(magic)), pos: p}, [{expr: EConst(CString(f)), pos: p}]), pos: p}), pos: p};
			case Top | Closure:
				@:privateAccess Context.includeFile(file, position);
				macro {};
			case _:
				Context.error("unknown includeFile position: " + position, Context.currentPos());
		}
	}
	#end
}

enum abstract IncludePosition(String) from String to String {
	/**
		Prepend the file content to the output file.
	**/
	var Top = "top";

	/**
		Prepend the file content to the body of the top-level closure.

		Since the closure is in strict-mode, there may be run-time error if the input is not strict-mode-compatible.
	**/
	var Closure = "closure";

	/**
		Directly inject the file content at the call site.
	**/
	var Inline = "inline";
}

enum abstract NullSafetyMode(String) to String {
	/**
		Disable null safety.
	**/
	var Off;

	/**
		Full scale null safety.
	**/
	var Strict;

	/**
		Loose safety.
		If an expression is checked ` != null`, then it's considered safe even if it could be modified after the check.
		E.g.
		```haxe
		function example(o:{field:Null<String>}) {
			if(o.field != null) {
				mutate(o);
				var notNullable:String = o.field; //no error
			}
		}

		function mutate(o:{field:Null<String>}) {
			o.field = null;
		}
		```
	**/
	var Loose;
}<|MERGE_RESOLUTION|>--- conflicted
+++ resolved
@@ -452,7 +452,6 @@
 		return @:privateAccess Context.load(f, nargs);
 	}
 	#end
-<<<<<<< HEAD
 
 	/**
 		Clears cached results of file lookups
@@ -462,10 +461,8 @@
 		load("flush_disk_cache", 0)();
 		#end
 	}
-#end
-=======
+
 	#end
->>>>>>> 489235c6
 
 	#if (js || lua || macro)
 	/**
